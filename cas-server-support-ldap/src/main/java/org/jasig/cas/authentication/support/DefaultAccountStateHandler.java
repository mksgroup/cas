/*
 * Licensed to Apereo under one or more contributor license
 * agreements. See the NOTICE file distributed with this work
 * for additional information regarding copyright ownership.
 * Apereo licenses this file to you under the Apache License,
 * Version 2.0 (the "License"); you may not use this file
 * except in compliance with the License.  You may obtain a
 * copy of the License at the following location:
 *
 *   http://www.apache.org/licenses/LICENSE-2.0
 *
 * Unless required by applicable law or agreed to in writing,
 * software distributed under the License is distributed on an
 * "AS IS" BASIS, WITHOUT WARRANTIES OR CONDITIONS OF ANY
 * KIND, either express or implied.  See the License for the
 * specific language governing permissions and limitations
 * under the License.
 */
package org.jasig.cas.authentication.support;

import org.jasig.cas.DefaultMessageDescriptor;
import org.jasig.cas.MessageDescriptor;
import org.jasig.cas.authentication.AccountDisabledException;
import org.jasig.cas.authentication.AccountPasswordMustChangeException;
import org.jasig.cas.authentication.InvalidLoginLocationException;
import org.jasig.cas.authentication.InvalidLoginTimeException;
import org.joda.time.Days;
import org.joda.time.Instant;
import org.ldaptive.auth.AccountState;
import org.ldaptive.auth.AuthenticationResponse;
import org.ldaptive.auth.ext.ActiveDirectoryAccountState;
import org.ldaptive.auth.ext.EDirectoryAccountState;
import org.ldaptive.auth.ext.PasswordExpirationAccountState;
import org.ldaptive.control.PasswordPolicyControl;
import org.slf4j.Logger;
import org.slf4j.LoggerFactory;

import javax.security.auth.login.AccountExpiredException;
import javax.security.auth.login.AccountLockedException;
import javax.security.auth.login.CredentialExpiredException;
import javax.security.auth.login.LoginException;
import java.util.ArrayList;
import java.util.Calendar;
import java.util.Collections;
import java.util.HashMap;
import java.util.List;
import java.util.Map;

/**
 * Default account state handler.
 *
 * @author Marvin S. Addison
 * @since 4.0.0
 */
public class DefaultAccountStateHandler implements AccountStateHandler {
    /** Map of account state error to CAS authentication exception. */
    protected final Map<AccountState.Error, LoginException> errorMap;

    /** Logger instance. */
    protected final Logger logger = LoggerFactory.getLogger(getClass());

    /**
     * Instantiates a new account state handler, that populates
     * the error map with LDAP error codes and corresponding exceptions.
     */
    public DefaultAccountStateHandler() {
        this.errorMap = new HashMap<>();
        this.errorMap.put(ActiveDirectoryAccountState.Error.ACCOUNT_DISABLED, new AccountDisabledException());
        this.errorMap.put(ActiveDirectoryAccountState.Error.ACCOUNT_LOCKED_OUT, new AccountLockedException());
        this.errorMap.put(ActiveDirectoryAccountState.Error.INVALID_LOGON_HOURS, new InvalidLoginTimeException());
        this.errorMap.put(ActiveDirectoryAccountState.Error.INVALID_WORKSTATION, new InvalidLoginLocationException());
        this.errorMap.put(ActiveDirectoryAccountState.Error.PASSWORD_MUST_CHANGE, new AccountPasswordMustChangeException());
        this.errorMap.put(ActiveDirectoryAccountState.Error.PASSWORD_EXPIRED, new CredentialExpiredException());
        this.errorMap.put(EDirectoryAccountState.Error.ACCOUNT_EXPIRED, new AccountExpiredException());
        this.errorMap.put(EDirectoryAccountState.Error.LOGIN_LOCKOUT, new AccountLockedException());
        this.errorMap.put(EDirectoryAccountState.Error.LOGIN_TIME_LIMITED, new InvalidLoginTimeException());
        this.errorMap.put(EDirectoryAccountState.Error.PASSWORD_EXPIRED, new CredentialExpiredException());
        this.errorMap.put(PasswordExpirationAccountState.Error.PASSWORD_EXPIRED, new CredentialExpiredException());
        this.errorMap.put(PasswordPolicyControl.Error.ACCOUNT_LOCKED, new AccountLockedException());
        this.errorMap.put(PasswordPolicyControl.Error.PASSWORD_EXPIRED, new CredentialExpiredException());
        this.errorMap.put(PasswordPolicyControl.Error.CHANGE_AFTER_RESET, new CredentialExpiredException());
    }

    @Override
    public List<MessageDescriptor> handle(final AuthenticationResponse response, final LdapPasswordPolicyConfiguration configuration)
            throws LoginException {

        final AccountState state = response.getAccountState();
        if (state == null) {
            logger.debug("Account state not defined. Returning empty list of messages.");
            return Collections.emptyList();
        }
<<<<<<< HEAD
        final List<MessageDescriptor> messages = new ArrayList<>();
        handleError(error, response, configuration, messages);
        handleWarning(warning, response, configuration, messages);
=======

        final List<Message> messages = new ArrayList<>();
        handleError(state.getError(), response, configuration, messages);
        handleWarning(state.getWarning(), response, configuration, messages);

>>>>>>> e633e3da
        return messages;
    }

    /**
     * Handle an account state error produced by ldaptive account state machinery.
     * <p>
     * Override this method to provide custom error handling.
     *
     * @param error Account state error.
     * @param response Ldaptive authentication response.
     * @param configuration Password policy configuration.
     * @param messages Container for messages produced by account state error handling.
     *
     * @throws LoginException On errors that should be communicated as login exceptions.
     */
    protected void handleError(
            final AccountState.Error error,
            final AuthenticationResponse response,
            final LdapPasswordPolicyConfiguration configuration,
            final List<MessageDescriptor> messages)
            throws LoginException {

        logger.debug("Handling error {}", error);
        final LoginException ex = this.errorMap.get(error);
        if (ex != null) {
            throw ex;
        }
        logger.debug("No LDAP error mapping defined for {}", error);
    }


    /**
     * Handle an account state warning produced by ldaptive account state machinery.
     * <p>
     * Override this method to provide custom warning message handling.
     *
     * @param warning the account state warning messages.
     * @param response Ldaptive authentication response.
     * @param configuration Password policy configuration.
     * @param messages Container for messages produced by account state warning handling.
     */
    protected void handleWarning(
            final AccountState.Warning warning,
            final AuthenticationResponse response,
            final LdapPasswordPolicyConfiguration configuration,
            final List<MessageDescriptor> messages) {

        logger.debug("Handling warning {}", warning);
        if (warning == null) {
            logger.debug("Account state warning not defined");
            return;
        }

        final Calendar expDate = warning.getExpiration();
        final Days ttl = Days.daysBetween(Instant.now(), new Instant(expDate));
        logger.debug(
                "Password expires in {} days. Expiration warning threshold is {} days.",
                ttl.getDays(),
                configuration.getPasswordWarningNumberOfDays());
        if (configuration.isAlwaysDisplayPasswordExpirationWarning()
                || ttl.getDays() < configuration.getPasswordWarningNumberOfDays()) {
            messages.add(new PasswordExpiringWarningMessageDescriptor(
                    "Password expires in {0} days. Please change your password at <href=\"{1}\">{1}</a>",
                    ttl.getDays(),
                    configuration.getPasswordPolicyUrl()));
        }
        if (warning.getLoginsRemaining() > 0) {
            messages.add(new DefaultMessageDescriptor(
                    "password.expiration.loginsRemaining",
                    "You have {0} logins remaining before you MUST change your password.",
                    warning.getLoginsRemaining()));

        }
    }
}<|MERGE_RESOLUTION|>--- conflicted
+++ resolved
@@ -90,17 +90,11 @@
             logger.debug("Account state not defined. Returning empty list of messages.");
             return Collections.emptyList();
         }
-<<<<<<< HEAD
+
         final List<MessageDescriptor> messages = new ArrayList<>();
-        handleError(error, response, configuration, messages);
-        handleWarning(warning, response, configuration, messages);
-=======
-
-        final List<Message> messages = new ArrayList<>();
         handleError(state.getError(), response, configuration, messages);
         handleWarning(state.getWarning(), response, configuration, messages);
 
->>>>>>> e633e3da
         return messages;
     }
 
