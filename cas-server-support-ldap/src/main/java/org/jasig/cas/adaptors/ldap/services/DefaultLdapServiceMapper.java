/*
 * Licensed to Jasig under one or more contributor license
 * agreements. See the NOTICE file distributed with this work
 * for additional information regarding copyright ownership.
 * Jasig licenses this file to you under the Apache License,
 * Version 2.0 (the "License"); you may not use this file
 * except in compliance with the License.  You may obtain a
 * copy of the License at the following location:
 *
 *   http://www.apache.org/licenses/LICENSE-2.0
 *
 * Unless required by applicable law or agreed to in writing,
 * software distributed under the License is distributed on an
 * "AS IS" BASIS, WITHOUT WARRANTIES OR CONDITIONS OF ANY
 * KIND, either express or implied.  See the License for the
 * specific language governing permissions and limitations
 * under the License.
 */
package org.jasig.cas.adaptors.ldap.services;

import org.apache.commons.lang.SerializationUtils;
<<<<<<< HEAD

=======
>>>>>>> bcf247de
import org.jasig.cas.services.AbstractRegisteredService;
import org.jasig.cas.services.AttributeReleasePolicy;
import org.jasig.cas.services.RegexRegisteredService;
import org.jasig.cas.services.RegisteredService;
import org.jasig.cas.services.RegisteredServiceImpl;
import org.jasig.cas.services.RegisteredServiceProxyPolicy;
import org.jasig.cas.util.LdapUtils;
import org.ldaptive.LdapAttribute;
import org.ldaptive.LdapEntry;
import org.slf4j.Logger;
import org.slf4j.LoggerFactory;
import org.springframework.util.AntPathMatcher;

import javax.validation.constraints.NotNull;

import java.util.ArrayList;
import java.util.Collection;
import java.util.Collections;
import java.util.HashSet;
import java.util.regex.Pattern;
import java.util.regex.PatternSyntaxException;

/**
 * Default implementation of {@link LdapRegisteredServiceMapper} that is able
 * to map ldap entries to {@link RegisteredService} instances based on
 * certain attributes names. This implementation also respects the object class
 * attribute of LDAP entries via {@link LdapUtils#OBJECTCLASS_ATTRIBUTE}.
 * @author Misagh Moayyed
 */
public final class DefaultLdapServiceMapper implements LdapRegisteredServiceMapper {

    private static final Logger LOGGER = LoggerFactory.getLogger(DefaultLdapServiceMapper.class);

    @NotNull
    private String objectClass = "casRegisteredService";

    @NotNull
    private String serviceIdAttribute = "casServiceUrlPattern";

    @NotNull
    private String idAttribute = "uid";

    @NotNull
    private String serviceDescriptionAttribute = "description";

    @NotNull
    private String serviceNameAttribute = "cn";

    @NotNull
    private String serviceEnabledAttribute = "casServiceEnabled";

    @NotNull
    private String serviceSsoEnabledAttribute = "casServiceSsoEnabled";

    @NotNull
    private String serviceAnonymousAccessAttribute = "casServiceAnonymousAccess";

    @NotNull
    private String serviceProxyPolicyAttribute = "casServiceProxyPolicy";

    @NotNull
    private String serviceThemeAttribute = "casServiceTheme";

    @NotNull
    private String usernameAttribute = "casUsernameAttribute";

    @NotNull
    private String attributeReleasePolicyAttribute = "casAttributeReleasePolicy";
    
    @NotNull
    private String evaluationOrderAttribute = "casEvaluationOrder";

    @NotNull
    private String requiredHandlersAttribute = "casRequiredHandlers";

    @Override
    public LdapEntry mapFromRegisteredService(final String dn, final RegisteredService svc) {


        if (svc.getId() == RegisteredService.INITIAL_IDENTIFIER_VALUE) {
            ((AbstractRegisteredService) svc).setId(System.nanoTime());
        }
        final String newDn = getDnForRegisteredService(dn, svc);
        LOGGER.debug("Creating entry {}", newDn);

        final Collection<LdapAttribute> attrs = new ArrayList<LdapAttribute>();
        attrs.add(new LdapAttribute(this.idAttribute, String.valueOf(svc.getId())));
        attrs.add(new LdapAttribute(this.serviceIdAttribute, svc.getServiceId()));
        attrs.add(new LdapAttribute(this.serviceNameAttribute, svc.getName()));
        attrs.add(new LdapAttribute(this.serviceDescriptionAttribute, svc.getDescription()));
        attrs.add(new LdapAttribute(this.serviceEnabledAttribute, Boolean.toString(svc.isEnabled()).toUpperCase()));
        attrs.add(new LdapAttribute(this.serviceAnonymousAccessAttribute, Boolean.toString(svc.isAnonymousAccess()).toUpperCase()));
        attrs.add(new LdapAttribute(this.serviceSsoEnabledAttribute, Boolean.toString(svc.isSsoEnabled()).toUpperCase()));
        attrs.add(new LdapAttribute(this.evaluationOrderAttribute, String.valueOf(svc.getEvaluationOrder())));
        attrs.add(new LdapAttribute(this.serviceThemeAttribute, svc.getTheme()));
        attrs.add(new LdapAttribute(this.usernameAttribute, svc.getUsernameAttribute()));
<<<<<<< HEAD

        
        if (svc.getProxyPolicy() != null) {
            final byte[] data = SerializationUtils.serialize(svc.getProxyPolicy());
            final LdapAttribute attr = new LdapAttribute(this.serviceProxyPolicyAttribute, data);
            attrs.add(attr);
        }
        
        if (svc.getAllowedAttributes().size() > 0) {
            attrs.add(new LdapAttribute(this.serviceAllowedAttributesAttribute, svc.getAllowedAttributes().toArray(new String[] {})));
=======
        
        if (svc.getAttributeReleasePolicy() != null) {
            final byte[] data = SerializationUtils.serialize(svc.getAttributeReleasePolicy());
            final LdapAttribute attr = new LdapAttribute(this.attributeReleasePolicyAttribute, data);
            attrs.add(attr);
>>>>>>> bcf247de
        }

        if (svc.getRequiredHandlers().size() > 0) {
            attrs.add(new LdapAttribute(this.requiredHandlersAttribute, svc.getRequiredHandlers().toArray(new String[] {})));
        }

        attrs.add(new LdapAttribute(LdapUtils.OBJECTCLASS_ATTRIBUTE, this.objectClass));

        return new LdapEntry(newDn, attrs);
    }

    @Override
    public RegisteredService mapToRegisteredService(final LdapEntry entry) {

        final LdapAttribute attr = entry.getAttribute(this.serviceIdAttribute);

        if (attr != null) {
            final AbstractRegisteredService s = getRegisteredService(attr.getStringValue());

            if (s != null) {
                s.setId(LdapUtils.getLong(entry, this.idAttribute, Long.valueOf(entry.getDn().hashCode())));

                s.setServiceId(LdapUtils.getString(entry, this.serviceIdAttribute));
                s.setName(LdapUtils.getString(entry, this.serviceNameAttribute));
                s.setDescription(LdapUtils.getString(entry, this.serviceDescriptionAttribute));
                s.setEnabled(LdapUtils.getBoolean(entry, this.serviceEnabledAttribute));
                s.setTheme(LdapUtils.getString(entry, this.serviceThemeAttribute));
                s.setEvaluationOrder(LdapUtils.getLong(entry, this.evaluationOrderAttribute).intValue());
                s.setUsernameAttribute(LdapUtils.getString(entry, this.usernameAttribute));
                s.setAnonymousAccess(LdapUtils.getBoolean(entry, this.serviceAnonymousAccessAttribute));
                s.setSsoEnabled(LdapUtils.getBoolean(entry, this.serviceSsoEnabledAttribute));

                s.setRequiredHandlers(new HashSet<String>(getMultiValuedAttributeValues(entry, this.requiredHandlersAttribute)));
                
<<<<<<< HEAD
                final byte[] data = LdapUtils.getBinary(entry, this.serviceProxyPolicyAttribute);
                if (data != null && data.length > 0) {
                    final RegisteredServiceProxyPolicy policy = (RegisteredServiceProxyPolicy) SerializationUtils.deserialize(data);
                    s.setProxyPolicy(policy);
=======
                final byte[] data = LdapUtils.getBinary(entry, this.attributeReleasePolicyAttribute);
                if (data != null && data.length > 0) {
                    final AttributeReleasePolicy policy = (AttributeReleasePolicy) SerializationUtils.deserialize(data);
                    s.setAttributeReleasePolicy(policy);
>>>>>>> bcf247de
                }
            }
            return s;
        }
        return null;
    }

    public String getObjectClass() {
        return this.objectClass;
    }

    public void setObjectClass(final String objectClass) {
        this.objectClass = objectClass;
    }

    public String getIdAttribute() {
        return this.idAttribute;
    }

    public void setIdAttribute(final String idAttribute) {
        this.idAttribute = idAttribute;
    }

    public void setServiceIdAttribute(final String serviceIdAttribute) {
        this.serviceIdAttribute = serviceIdAttribute;
    }

    public void setServiceDescriptionAttribute(final String serviceDescriptionAttribute) {
        this.serviceDescriptionAttribute = serviceDescriptionAttribute;
    }

    public void setServiceNameAttribute(final String serviceNameAttribute) {
        this.serviceNameAttribute = serviceNameAttribute;
    }

    public void setServiceEnabledAttribute(final String serviceEnabledAttribute) {
        this.serviceEnabledAttribute = serviceEnabledAttribute;
    }

    public void setServiceSsoEnabledAttribute(final String serviceSsoEnabledAttribute) {
        this.serviceSsoEnabledAttribute = serviceSsoEnabledAttribute;
    }

    public void setServiceAnonymousAccessAttribute(final String serviceAnonymousAccessAttribute) {
        this.serviceAnonymousAccessAttribute = serviceAnonymousAccessAttribute;
    }

    public void setServiceProxyPolicyAttribute(final String proxyPolicyAttribute) {
        this.serviceProxyPolicyAttribute = proxyPolicyAttribute;
    }

    public void setServiceThemeAttribute(final String serviceThemeAttribute) {
        this.serviceThemeAttribute = serviceThemeAttribute;
    }

    public void setRequiredHandlersAttribute(final String handlers) {
        this.requiredHandlersAttribute = handlers;
    }

    public void setUsernameAttribute(final String usernameAttribute) {
        this.usernameAttribute = usernameAttribute;
    }

    public void setEvaluationOrderAttribute(final String evaluationOrderAttribute) {
        this.evaluationOrderAttribute = evaluationOrderAttribute;
    }

    public void setAttributeReleasePolicyAttribute(final String attributeReleasePolicyAttribute) {
        this.attributeReleasePolicyAttribute = attributeReleasePolicyAttribute;
    }
    
    @Override
    public String getDnForRegisteredService(final String parentDn, final RegisteredService svc) {
        return String.format("%s=%s,%s", this.idAttribute, svc.getId(), parentDn);
    }

    /**
     * Checks if is valid regex pattern.
     *
     * @param pattern the pattern
     * @return true, if  valid regex pattern
     */
    private boolean isValidRegexPattern(final String pattern) {
        try {
            Pattern.compile(pattern);
        } catch (final PatternSyntaxException e) {
            LOGGER.debug("Failed to identify [{}] as a regular expression", pattern);
            return false;
        }
        return true;
    }

    /**
     * Gets the attribute values if more than one, otherwise an empty list.
     *
     * @param entry the entry
     * @param attrName the attr name
     * @return the collection of attribute values
     */
    private Collection<String> getMultiValuedAttributeValues(@NotNull final LdapEntry entry, @NotNull final String attrName) {
        final LdapAttribute attrs = entry.getAttribute(attrName);
        if (attrs != null) {
            return attrs.getStringValues();
        }
        return Collections.emptyList();
    }

    /**
     * Gets the registered service by id that would either match an ant or regex pattern.
     *
     * @param id the id
     * @return the registered service
     */
    private AbstractRegisteredService getRegisteredService(@NotNull final String id) {
        if (isValidRegexPattern(id)) {
            return new RegexRegisteredService();
        }

        if (new AntPathMatcher().isPattern(id)) {
            return new RegisteredServiceImpl();
        }
        return null;
    }
}
<|MERGE_RESOLUTION|>--- conflicted
+++ resolved
@@ -19,10 +19,7 @@
 package org.jasig.cas.adaptors.ldap.services;
 
 import org.apache.commons.lang.SerializationUtils;
-<<<<<<< HEAD
-
-=======
->>>>>>> bcf247de
+
 import org.jasig.cas.services.AbstractRegisteredService;
 import org.jasig.cas.services.AttributeReleasePolicy;
 import org.jasig.cas.services.RegexRegisteredService;
@@ -119,24 +116,14 @@
         attrs.add(new LdapAttribute(this.evaluationOrderAttribute, String.valueOf(svc.getEvaluationOrder())));
         attrs.add(new LdapAttribute(this.serviceThemeAttribute, svc.getTheme()));
         attrs.add(new LdapAttribute(this.usernameAttribute, svc.getUsernameAttribute()));
-<<<<<<< HEAD
-
-        
-        if (svc.getProxyPolicy() != null) {
-            final byte[] data = SerializationUtils.serialize(svc.getProxyPolicy());
-            final LdapAttribute attr = new LdapAttribute(this.serviceProxyPolicyAttribute, data);
-            attrs.add(attr);
-        }
-        
-        if (svc.getAllowedAttributes().size() > 0) {
-            attrs.add(new LdapAttribute(this.serviceAllowedAttributesAttribute, svc.getAllowedAttributes().toArray(new String[] {})));
-=======
         
         if (svc.getAttributeReleasePolicy() != null) {
             final byte[] data = SerializationUtils.serialize(svc.getAttributeReleasePolicy());
             final LdapAttribute attr = new LdapAttribute(this.attributeReleasePolicyAttribute, data);
             attrs.add(attr);
->>>>>>> bcf247de
+            attrs.add(attr);
+        }
+        
         }
 
         if (svc.getRequiredHandlers().size() > 0) {
@@ -171,17 +158,10 @@
 
                 s.setRequiredHandlers(new HashSet<String>(getMultiValuedAttributeValues(entry, this.requiredHandlersAttribute)));
                 
-<<<<<<< HEAD
-                final byte[] data = LdapUtils.getBinary(entry, this.serviceProxyPolicyAttribute);
-                if (data != null && data.length > 0) {
-                    final RegisteredServiceProxyPolicy policy = (RegisteredServiceProxyPolicy) SerializationUtils.deserialize(data);
-                    s.setProxyPolicy(policy);
-=======
                 final byte[] data = LdapUtils.getBinary(entry, this.attributeReleasePolicyAttribute);
                 if (data != null && data.length > 0) {
                     final AttributeReleasePolicy policy = (AttributeReleasePolicy) SerializationUtils.deserialize(data);
                     s.setAttributeReleasePolicy(policy);
->>>>>>> bcf247de
                 }
             }
             return s;
@@ -305,4 +285,4 @@
         }
         return null;
     }
-}
+}