--- conflicted
+++ resolved
@@ -63,13 +63,8 @@
         try {
             this.remoteCentralAuthenticationService.createTicketGrantingTicket(
                     TestUtils.getCredentialsWithDifferentUsernameAndPassword());
-<<<<<<< HEAD
-            fail("TicketException expected.");
-        } catch (final TicketException e) {
-=======
             fail("AuthenticationException expected.");
         } catch (AuthenticationException e) {
->>>>>>> 06055003
             return;
         }
     }
