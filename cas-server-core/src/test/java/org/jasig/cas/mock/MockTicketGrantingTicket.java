--- conflicted
+++ resolved
@@ -60,13 +60,9 @@
 
     private boolean expired;
 
-<<<<<<< HEAD
-    private Map<String, Service> services = new HashMap<>();
-=======
     private Service proxiedBy;
 
     private final Map<String, Service> services = new HashMap<>();
->>>>>>> c8949fdc
 
     public MockTicketGrantingTicket(final String principal) {
         id = ID_GENERATOR.getNewTicketId("TGT");
