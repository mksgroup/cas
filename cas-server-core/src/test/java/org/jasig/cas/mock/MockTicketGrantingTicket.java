/*
 * Licensed to Apereo under one or more contributor license
 * agreements. See the NOTICE file distributed with this work
 * for additional information regarding copyright ownership.
 * Apereo licenses this file to you under the Apache License,
 * Version 2.0 (the "License"); you may not use this file
 * except in compliance with the License.  You may obtain a
 * copy of the License at the following location:
 *
 *   http://www.apache.org/licenses/LICENSE-2.0
 *
 * Unless required by applicable law or agreed to in writing,
 * software distributed under the License is distributed on an
 * "AS IS" BASIS, WITHOUT WARRANTIES OR CONDITIONS OF ANY
 * KIND, either express or implied.  See the License for the
 * specific language governing permissions and limitations
 * under the License.
 */
package org.jasig.cas.mock;

<<<<<<< HEAD
import org.jasig.cas.authentication.Authentication;
import org.jasig.cas.authentication.AuthenticationBuilder;
import org.jasig.cas.authentication.principal.DefaultPrincipalFactory;
=======
import org.jasig.cas.TestUtils;
import org.jasig.cas.authentication.Authentication;
import org.jasig.cas.authentication.AuthenticationBuilder;
import org.jasig.cas.authentication.BasicCredentialMetaData;
import org.jasig.cas.authentication.CredentialMetaData;
import org.jasig.cas.authentication.HandlerResult;
import org.jasig.cas.authentication.handler.support.SimpleTestUsernamePasswordAuthenticationHandler;
>>>>>>> d604bb56
import org.jasig.cas.authentication.principal.Service;
import org.jasig.cas.ticket.ExpirationPolicy;
import org.jasig.cas.ticket.ServiceTicket;
import org.jasig.cas.ticket.TicketGrantingTicket;
import org.jasig.cas.util.DefaultUniqueTicketIdGenerator;
import org.jasig.cas.util.UniqueTicketIdGenerator;

import java.util.Collections;
import java.util.Date;
import java.util.List;
import java.util.Map;

/**
 * Mock ticket-granting ticket.
 *
 * @author Marvin S. Addison
 */
public class MockTicketGrantingTicket implements TicketGrantingTicket {

    private static final long serialVersionUID = 6546995681334670659L;

    public static final UniqueTicketIdGenerator ID_GENERATOR = new DefaultUniqueTicketIdGenerator();

    private final String id;

    private final Authentication authentication;

    private final Date created;

    private int usageCount;

    private boolean expired;


    public MockTicketGrantingTicket(final String principal) {
        id = ID_GENERATOR.getNewTicketId("TGT");
<<<<<<< HEAD
        authentication = new AuthenticationBuilder(new DefaultPrincipalFactory().createPrincipal(principal)).build();
=======
        final CredentialMetaData metaData = new BasicCredentialMetaData(
                TestUtils.getCredentialsWithSameUsernameAndPassword());
        authentication = new AuthenticationBuilder(new SimplePrincipal(principal))
                            .addCredential(metaData)
                            .addSuccess(SimpleTestUsernamePasswordAuthenticationHandler.class.getName(),
                            new HandlerResult(new SimpleTestUsernamePasswordAuthenticationHandler(), metaData))
                            .build();

>>>>>>> d604bb56
        created = new Date();
    }

    public Authentication getAuthentication() {
        return authentication;
    }

    public ServiceTicket grantServiceTicket(final Service service) {
        return grantServiceTicket(ID_GENERATOR.getNewTicketId("ST"), service, null, true);
    }

    public ServiceTicket grantServiceTicket(
            final String id,
            final Service service,
            final ExpirationPolicy expirationPolicy,
            final boolean credentialsProvided) {
        usageCount++;
        return new MockServiceTicket(id, service, this);
    }

    public boolean isRoot() {
        return true;
    }

    public TicketGrantingTicket getRoot() {
        return this;
    }

    public List<Authentication> getSupplementalAuthentications() {
        return Collections.emptyList();
    }

    public List<Authentication> getChainedAuthentications() {
        return Collections.emptyList();
    }

    public String getId() {
        return id;
    }

    public boolean isExpired() {
        return expired;
    }

    public TicketGrantingTicket getGrantingTicket() {
        return this;
    }

    public long getCreationTime() {
        return created.getTime();
    }

    public int getCountOfUses() {
        return usageCount;
    }

    @Override
    public Map<String, Service> getServices() {
        return Collections.emptyMap();
    }

    @Override
    public void removeAllServices() {
    }

    @Override
    public void markTicketExpired() {
        expired = true;
    }
}<|MERGE_RESOLUTION|>--- conflicted
+++ resolved
@@ -18,19 +18,14 @@
  */
 package org.jasig.cas.mock;
 
-<<<<<<< HEAD
-import org.jasig.cas.authentication.Authentication;
-import org.jasig.cas.authentication.AuthenticationBuilder;
-import org.jasig.cas.authentication.principal.DefaultPrincipalFactory;
-=======
 import org.jasig.cas.TestUtils;
 import org.jasig.cas.authentication.Authentication;
 import org.jasig.cas.authentication.AuthenticationBuilder;
 import org.jasig.cas.authentication.BasicCredentialMetaData;
+import org.jasig.cas.authentication.principal.DefaultPrincipalFactory;
 import org.jasig.cas.authentication.CredentialMetaData;
 import org.jasig.cas.authentication.HandlerResult;
 import org.jasig.cas.authentication.handler.support.SimpleTestUsernamePasswordAuthenticationHandler;
->>>>>>> d604bb56
 import org.jasig.cas.authentication.principal.Service;
 import org.jasig.cas.ticket.ExpirationPolicy;
 import org.jasig.cas.ticket.ServiceTicket;
@@ -67,9 +62,6 @@
 
     public MockTicketGrantingTicket(final String principal) {
         id = ID_GENERATOR.getNewTicketId("TGT");
-<<<<<<< HEAD
-        authentication = new AuthenticationBuilder(new DefaultPrincipalFactory().createPrincipal(principal)).build();
-=======
         final CredentialMetaData metaData = new BasicCredentialMetaData(
                 TestUtils.getCredentialsWithSameUsernameAndPassword());
         authentication = new AuthenticationBuilder(new SimplePrincipal(principal))
@@ -78,7 +70,6 @@
                             new HandlerResult(new SimpleTestUsernamePasswordAuthenticationHandler(), metaData))
                             .build();
 
->>>>>>> d604bb56
         created = new Date();
     }
 
