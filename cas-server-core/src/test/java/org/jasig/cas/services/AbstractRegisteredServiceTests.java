--- conflicted
+++ resolved
@@ -83,11 +83,7 @@
         assertEquals(NAME, this.r.getName());
         assertEquals(SERVICEID, this.r.getServiceId());
         assertEquals(SSO_ENABLED, this.r.getAccessStrategy()
-<<<<<<< HEAD
-                .isServiceAuthorizedForSso());
-=======
                 .isServiceAccessAllowedForSso());
->>>>>>> 1ea59d33
         assertEquals(THEME, this.r.getTheme());
 
         assertFalse(this.r.equals(null));
