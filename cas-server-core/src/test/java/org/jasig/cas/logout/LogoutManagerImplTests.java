--- conflicted
+++ resolved
@@ -31,20 +31,13 @@
 import org.junit.runner.RunWith;
 import org.junit.runners.JUnit4;
 
-<<<<<<< HEAD
-=======
-import java.net.URL;
->>>>>>> 3d5a4074
 import java.util.Collection;
 import java.util.HashMap;
 import java.util.Map;
 
-<<<<<<< HEAD
 import static org.junit.Assert.*;
-=======
-import static org.junit.Assert.assertEquals;
->>>>>>> 3d5a4074
 import static org.mockito.Mockito.*;
+
 
 /**
  * @author Jerome Leleu
