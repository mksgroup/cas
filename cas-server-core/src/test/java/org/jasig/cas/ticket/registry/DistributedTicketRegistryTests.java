--- conflicted
+++ resolved
@@ -1,162 +1,154 @@
-/*
- * Licensed to Apereo under one or more contributor license
- * agreements. See the NOTICE file distributed with this work
- * for additional information regarding copyright ownership.
- * Apereo licenses this file to you under the Apache License,
- * Version 2.0 (the "License"); you may not use this file
- * except in compliance with the License.  You may obtain a
- * copy of the License at the following location:
- *
- *   http://www.apache.org/licenses/LICENSE-2.0
- *
- * Unless required by applicable law or agreed to in writing,
- * software distributed under the License is distributed on an
- * "AS IS" BASIS, WITHOUT WARRANTIES OR CONDITIONS OF ANY
- * KIND, either express or implied.  See the License for the
- * specific language governing permissions and limitations
- * under the License.
- */
-package org.jasig.cas.ticket.registry;
-
-import org.jasig.cas.TestUtils;
-import org.jasig.cas.ticket.ServiceTicket;
-import org.jasig.cas.ticket.Ticket;
-import org.jasig.cas.ticket.TicketGrantingTicket;
-import org.jasig.cas.ticket.TicketGrantingTicketImpl;
-import org.jasig.cas.ticket.support.NeverExpiresExpirationPolicy;
-import org.junit.Before;
-import org.junit.Test;
-
-import java.util.Collection;
-import java.util.HashMap;
-import java.util.Map;
-
-import static org.junit.Assert.*;
-
-/**
- *
- * @author Scott Battaglia
- * @since 3.1
- *
- */
-public final class DistributedTicketRegistryTests {
-
-    private TestDistributedTicketRegistry ticketRegistry;
-
-    private boolean wasTicketUpdated;
-
-    public void setWasTicketUpdated(final boolean wasTicketUpdated) {
-        this.wasTicketUpdated = wasTicketUpdated;
-    }
-
-    @Before
-    public void setUp() throws Exception {
-        this.ticketRegistry = new TestDistributedTicketRegistry(this);
-        this.wasTicketUpdated = false;
-    }
-
-    @Test
-    public void verifyProxiedInstancesEqual() {
-        final TicketGrantingTicket t = new TicketGrantingTicketImpl("test", TestUtils.getAuthentication(),
-                new NeverExpiresExpirationPolicy());
-        this.ticketRegistry.addTicket(t);
-
-        final TicketGrantingTicket returned = (TicketGrantingTicket) this.ticketRegistry.getTicket("test");
-        assertEquals(t, returned);
-        assertEquals(returned, t);
-
-        assertEquals(t.getCreationTime(), returned.getCreationTime());
-        assertEquals(t.getAuthentication(), returned.getAuthentication());
-        assertEquals(t.getCountOfUses(), returned.getCountOfUses());
-        assertEquals(t.getGrantingTicket(), returned.getGrantingTicket());
-        assertEquals(t.getId(), returned.getId());
-        assertEquals(t.getChainedAuthentications(), returned.getChainedAuthentications());
-        assertEquals(t.isExpired(), returned.isExpired());
-        assertEquals(t.isRoot(), returned.isRoot());
-
-        final ServiceTicket s = t.grantServiceTicket("stest", TestUtils.getService(),
-<<<<<<< HEAD
-                new NeverExpiresExpirationPolicy(), false, TestUtils.getDefaultRegisteredService());
-=======
-                new NeverExpiresExpirationPolicy(), false, true);
->>>>>>> f4b35224
-        this.ticketRegistry.addTicket(s);
-
-        final ServiceTicket sreturned = (ServiceTicket) this.ticketRegistry.getTicket("stest");
-        assertEquals(s, sreturned);
-        assertEquals(sreturned, s);
-
-        assertEquals(s.getCreationTime(), sreturned.getCreationTime());
-        assertEquals(s.getCountOfUses(), sreturned.getCountOfUses());
-        assertEquals(s.getGrantingTicket(), sreturned.getGrantingTicket());
-        assertEquals(s.getId(), sreturned.getId());
-        assertEquals(s.isExpired(), sreturned.isExpired());
-        assertEquals(s.getService(), sreturned.getService());
-        assertEquals(s.isFromNewLogin(), sreturned.isFromNewLogin());
-    }
-
-    @Test
-    public void verifyUpdateOfRegistry() {
-        final TicketGrantingTicket t = new TicketGrantingTicketImpl("test", TestUtils.getAuthentication(),
-                new NeverExpiresExpirationPolicy());
-        this.ticketRegistry.addTicket(t);
-        final TicketGrantingTicket returned = (TicketGrantingTicket) this.ticketRegistry.getTicket("test");
-
-        final ServiceTicket s = returned.grantServiceTicket("test2", TestUtils.getService(),
-<<<<<<< HEAD
-                new NeverExpiresExpirationPolicy(), true, TestUtils.getDefaultRegisteredService());
-=======
-                new NeverExpiresExpirationPolicy(), true, true);
->>>>>>> f4b35224
-
-        this.ticketRegistry.addTicket(s);
-        final ServiceTicket s2 = (ServiceTicket) this.ticketRegistry.getTicket("test2");
-        assertNotNull(s2.grantTicketGrantingTicket("ff", TestUtils.getAuthentication(),
-                new NeverExpiresExpirationPolicy()));
-
-        assertTrue(s2.isValidFor(TestUtils.getService()));
-        assertTrue(this.wasTicketUpdated);
-
-        returned.markTicketExpired();
-        assertTrue(t.isExpired());
-    }
-
-    @Test
-    public void verifyTicketDoesntExist() {
-        assertNull(this.ticketRegistry.getTicket("fdfas"));
-    }
-
-    private static class TestDistributedTicketRegistry extends AbstractDistributedTicketRegistry {
-        private final DistributedTicketRegistryTests parent;
-        private final Map<String, Ticket> tickets = new HashMap<>();
-
-        TestDistributedTicketRegistry(final DistributedTicketRegistryTests parent) {
-            this.parent = parent;
-        }
-
-        protected void updateTicket(final Ticket ticket) {
-            this.parent.setWasTicketUpdated(true);
-        }
-
-        public void addTicket(final Ticket ticket) {
-            this.tickets.put(ticket.getId(), ticket);
-        }
-
-        public boolean deleteTicket(final String ticketId) {
-            return this.tickets.remove(ticketId) != null;
-        }
-
-        public Ticket getTicket(final String ticketId) {
-            return getProxiedTicketInstance(this.tickets.get(ticketId));
-        }
-
-        public Collection<Ticket> getTickets() {
-            return this.tickets.values();
-        }
-
-        @Override
-        protected boolean needsCallback() {
-            return true;
-        }
-    }
-}
+/*
+ * Licensed to Apereo under one or more contributor license
+ * agreements. See the NOTICE file distributed with this work
+ * for additional information regarding copyright ownership.
+ * Apereo licenses this file to you under the Apache License,
+ * Version 2.0 (the "License"); you may not use this file
+ * except in compliance with the License.  You may obtain a
+ * copy of the License at the following location:
+ *
+ *   http://www.apache.org/licenses/LICENSE-2.0
+ *
+ * Unless required by applicable law or agreed to in writing,
+ * software distributed under the License is distributed on an
+ * "AS IS" BASIS, WITHOUT WARRANTIES OR CONDITIONS OF ANY
+ * KIND, either express or implied.  See the License for the
+ * specific language governing permissions and limitations
+ * under the License.
+ */
+package org.jasig.cas.ticket.registry;
+
+import org.jasig.cas.TestUtils;
+import org.jasig.cas.ticket.ServiceTicket;
+import org.jasig.cas.ticket.Ticket;
+import org.jasig.cas.ticket.TicketGrantingTicket;
+import org.jasig.cas.ticket.TicketGrantingTicketImpl;
+import org.jasig.cas.ticket.support.NeverExpiresExpirationPolicy;
+import org.junit.Before;
+import org.junit.Test;
+
+import java.util.Collection;
+import java.util.HashMap;
+import java.util.Map;
+
+import static org.junit.Assert.*;
+
+/**
+ *
+ * @author Scott Battaglia
+ * @since 3.1
+ *
+ */
+public final class DistributedTicketRegistryTests {
+
+    private TestDistributedTicketRegistry ticketRegistry;
+
+    private boolean wasTicketUpdated;
+
+    public void setWasTicketUpdated(final boolean wasTicketUpdated) {
+        this.wasTicketUpdated = wasTicketUpdated;
+    }
+
+    @Before
+    public void setUp() throws Exception {
+        this.ticketRegistry = new TestDistributedTicketRegistry(this);
+        this.wasTicketUpdated = false;
+    }
+
+    @Test
+    public void verifyProxiedInstancesEqual() {
+        final TicketGrantingTicket t = new TicketGrantingTicketImpl("test", TestUtils.getAuthentication(),
+                new NeverExpiresExpirationPolicy());
+        this.ticketRegistry.addTicket(t);
+
+        final TicketGrantingTicket returned = (TicketGrantingTicket) this.ticketRegistry.getTicket("test");
+        assertEquals(t, returned);
+        assertEquals(returned, t);
+
+        assertEquals(t.getCreationTime(), returned.getCreationTime());
+        assertEquals(t.getAuthentication(), returned.getAuthentication());
+        assertEquals(t.getCountOfUses(), returned.getCountOfUses());
+        assertEquals(t.getGrantingTicket(), returned.getGrantingTicket());
+        assertEquals(t.getId(), returned.getId());
+        assertEquals(t.getChainedAuthentications(), returned.getChainedAuthentications());
+        assertEquals(t.isExpired(), returned.isExpired());
+        assertEquals(t.isRoot(), returned.isRoot());
+
+        final ServiceTicket s = t.grantServiceTicket("stest", TestUtils.getService(),
+                new NeverExpiresExpirationPolicy(), false, true);
+        this.ticketRegistry.addTicket(s);
+
+        final ServiceTicket sreturned = (ServiceTicket) this.ticketRegistry.getTicket("stest");
+        assertEquals(s, sreturned);
+        assertEquals(sreturned, s);
+
+        assertEquals(s.getCreationTime(), sreturned.getCreationTime());
+        assertEquals(s.getCountOfUses(), sreturned.getCountOfUses());
+        assertEquals(s.getGrantingTicket(), sreturned.getGrantingTicket());
+        assertEquals(s.getId(), sreturned.getId());
+        assertEquals(s.isExpired(), sreturned.isExpired());
+        assertEquals(s.getService(), sreturned.getService());
+        assertEquals(s.isFromNewLogin(), sreturned.isFromNewLogin());
+    }
+
+    @Test
+    public void verifyUpdateOfRegistry() {
+        final TicketGrantingTicket t = new TicketGrantingTicketImpl("test", TestUtils.getAuthentication(),
+                new NeverExpiresExpirationPolicy());
+        this.ticketRegistry.addTicket(t);
+        final TicketGrantingTicket returned = (TicketGrantingTicket) this.ticketRegistry.getTicket("test");
+
+        final ServiceTicket s = returned.grantServiceTicket("test2", TestUtils.getService(),
+                new NeverExpiresExpirationPolicy(), true, true);
+
+        this.ticketRegistry.addTicket(s);
+        final ServiceTicket s2 = (ServiceTicket) this.ticketRegistry.getTicket("test2");
+        assertNotNull(s2.grantTicketGrantingTicket("ff", TestUtils.getAuthentication(),
+                new NeverExpiresExpirationPolicy()));
+
+        assertTrue(s2.isValidFor(TestUtils.getService()));
+        assertTrue(this.wasTicketUpdated);
+
+        returned.markTicketExpired();
+        assertTrue(t.isExpired());
+    }
+
+    @Test
+    public void verifyTicketDoesntExist() {
+        assertNull(this.ticketRegistry.getTicket("fdfas"));
+    }
+
+    private static class TestDistributedTicketRegistry extends AbstractDistributedTicketRegistry {
+        private final DistributedTicketRegistryTests parent;
+        private final Map<String, Ticket> tickets = new HashMap<>();
+
+        TestDistributedTicketRegistry(final DistributedTicketRegistryTests parent) {
+            this.parent = parent;
+        }
+
+        protected void updateTicket(final Ticket ticket) {
+            this.parent.setWasTicketUpdated(true);
+        }
+
+        public void addTicket(final Ticket ticket) {
+            this.tickets.put(ticket.getId(), ticket);
+        }
+
+        public boolean deleteTicket(final String ticketId) {
+            return this.tickets.remove(ticketId) != null;
+        }
+
+        public Ticket getTicket(final String ticketId) {
+            return getProxiedTicketInstance(this.tickets.get(ticketId));
+        }
+
+        public Collection<Ticket> getTickets() {
+            return this.tickets.values();
+        }
+
+        @Override
+        protected boolean needsCallback() {
+            return true;
+        }
+    }
+}