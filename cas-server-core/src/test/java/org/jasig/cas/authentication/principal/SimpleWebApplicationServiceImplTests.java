--- conflicted
+++ resolved
@@ -1,103 +1,99 @@
-/*
- * Licensed to Apereo under one or more contributor license
- * agreements. See the NOTICE file distributed with this work
- * for additional information regarding copyright ownership.
- * Apereo licenses this file to you under the Apache License,
- * Version 2.0 (the "License"); you may not use this file
- * except in compliance with the License.  You may obtain a
- * copy of the License at the following location:
- *
- *   http://www.apache.org/licenses/LICENSE-2.0
- *
- * Unless required by applicable law or agreed to in writing,
- * software distributed under the License is distributed on an
- * "AS IS" BASIS, WITHOUT WARRANTIES OR CONDITIONS OF ANY
- * KIND, either express or implied.  See the License for the
- * specific language governing permissions and limitations
- * under the License.
- */
-package org.jasig.cas.authentication.principal;
-
-import static org.junit.Assert.*;
-
-<<<<<<< HEAD
-import org.jasig.cas.authentication.principal.DefaultResponse.ResponseType;
-=======
->>>>>>> 0f324a36
-import org.junit.Test;
-import org.springframework.mock.web.MockHttpServletRequest;
-
-/**
- *
- * @author Scott Battaglia
- * @author Arnaud Lesueur
- * @since 3.1
- *
- */
-public class SimpleWebApplicationServiceImplTests {
-
-    @Test
-    public void verifyResponse() {
-        final MockHttpServletRequest request = new MockHttpServletRequest();
-        request.setParameter("service", "service");
-        final SimpleWebApplicationServiceImpl impl = SimpleWebApplicationServiceImpl.createServiceFrom(request);
-
-        final DefaultResponse response = impl.getResponse("ticketId");
-        assertNotNull(response);
-        assertEquals(Response.ResponseType.REDIRECT, response.getResponseType());
-    }
-
-    @Test
-    public void verifyCreateSimpleWebApplicationServiceImplFromServiceAttribute() {
-        final MockHttpServletRequest request = new MockHttpServletRequest();
-        request.setAttribute("service", "service");
-        final SimpleWebApplicationServiceImpl impl = SimpleWebApplicationServiceImpl.createServiceFrom(request);
-        assertNotNull(impl);
-    }
-
-    @Test
-    public void verifyResponseForJsession() {
-        final MockHttpServletRequest request = new MockHttpServletRequest();
-        request.setParameter("service", "http://www.cnn.com/;jsession=test");
-        final WebApplicationService impl = SimpleWebApplicationServiceImpl.createServiceFrom(request);
-
-        assertEquals("http://www.cnn.com/", impl.getId());
-    }
-
-    @Test
-    public void verifyResponseWithNoTicket() {
-        final MockHttpServletRequest request = new MockHttpServletRequest();
-        request.setParameter("service", "service");
-        final WebApplicationService impl = SimpleWebApplicationServiceImpl.createServiceFrom(request);
-
-        final DefaultResponse response = impl.getResponse(null);
-        assertNotNull(response);
-        assertEquals(Response.ResponseType.REDIRECT, response.getResponseType());
-        assertFalse(response.getUrl().contains("ticket="));
-    }
-
-    @Test
-    public void verifyResponseWithNoTicketAndNoParameterInServiceURL() {
-        final MockHttpServletRequest request = new MockHttpServletRequest();
-        request.setParameter("service", "http://foo.com/");
-        final WebApplicationService impl = SimpleWebApplicationServiceImpl.createServiceFrom(request);
-
-        final DefaultResponse response = impl.getResponse(null);
-        assertNotNull(response);
-        assertEquals(Response.ResponseType.REDIRECT, response.getResponseType());
-        assertFalse(response.getUrl().contains("ticket="));
-        assertEquals("http://foo.com/", response.getUrl());
-    }
-
-    @Test
-    public void verifyResponseWithNoTicketAndOneParameterInServiceURL() {
-        final MockHttpServletRequest request = new MockHttpServletRequest();
-        request.setParameter("service", "http://foo.com/?param=test");
-        final WebApplicationService impl = SimpleWebApplicationServiceImpl.createServiceFrom(request);
-
-        final DefaultResponse response = impl.getResponse(null);
-        assertNotNull(response);
-        assertEquals(Response.ResponseType.REDIRECT, response.getResponseType());
-        assertEquals("http://foo.com/?param=test", response.getUrl());
-    }
-}
+/*
+ * Licensed to Apereo under one or more contributor license
+ * agreements. See the NOTICE file distributed with this work
+ * for additional information regarding copyright ownership.
+ * Apereo licenses this file to you under the Apache License,
+ * Version 2.0 (the "License"); you may not use this file
+ * except in compliance with the License.  You may obtain a
+ * copy of the License at the following location:
+ *
+ *   http://www.apache.org/licenses/LICENSE-2.0
+ *
+ * Unless required by applicable law or agreed to in writing,
+ * software distributed under the License is distributed on an
+ * "AS IS" BASIS, WITHOUT WARRANTIES OR CONDITIONS OF ANY
+ * KIND, either express or implied.  See the License for the
+ * specific language governing permissions and limitations
+ * under the License.
+ */
+package org.jasig.cas.authentication.principal;
+
+import static org.junit.Assert.*;
+
+import org.junit.Test;
+import org.springframework.mock.web.MockHttpServletRequest;
+
+/**
+ *
+ * @author Scott Battaglia
+ * @author Arnaud Lesueur
+ * @since 3.1
+ *
+ */
+public class SimpleWebApplicationServiceImplTests {
+
+    @Test
+    public void verifyResponse() {
+        final MockHttpServletRequest request = new MockHttpServletRequest();
+        request.setParameter("service", "service");
+        final SimpleWebApplicationServiceImpl impl = SimpleWebApplicationServiceImpl.createServiceFrom(request);
+
+        final Response response = impl.getResponse("ticketId");
+        assertNotNull(response);
+        assertEquals(Response.ResponseType.REDIRECT, response.getResponseType());
+    }
+
+    @Test
+    public void verifyCreateSimpleWebApplicationServiceImplFromServiceAttribute() {
+        final MockHttpServletRequest request = new MockHttpServletRequest();
+        request.setAttribute("service", "service");
+        final SimpleWebApplicationServiceImpl impl = SimpleWebApplicationServiceImpl.createServiceFrom(request);
+        assertNotNull(impl);
+    }
+
+    @Test
+    public void verifyResponseForJsession() {
+        final MockHttpServletRequest request = new MockHttpServletRequest();
+        request.setParameter("service", "http://www.cnn.com/;jsession=test");
+        final WebApplicationService impl = SimpleWebApplicationServiceImpl.createServiceFrom(request);
+
+        assertEquals("http://www.cnn.com/", impl.getId());
+    }
+
+    @Test
+    public void verifyResponseWithNoTicket() {
+        final MockHttpServletRequest request = new MockHttpServletRequest();
+        request.setParameter("service", "service");
+        final WebApplicationService impl = SimpleWebApplicationServiceImpl.createServiceFrom(request);
+
+        final Response response = impl.getResponse(null);
+        assertNotNull(response);
+        assertEquals(Response.ResponseType.REDIRECT, response.getResponseType());
+        assertFalse(response.getUrl().contains("ticket="));
+    }
+
+    @Test
+    public void verifyResponseWithNoTicketAndNoParameterInServiceURL() {
+        final MockHttpServletRequest request = new MockHttpServletRequest();
+        request.setParameter("service", "http://foo.com/");
+        final WebApplicationService impl = SimpleWebApplicationServiceImpl.createServiceFrom(request);
+
+        final Response response = impl.getResponse(null);
+        assertNotNull(response);
+        assertEquals(Response.ResponseType.REDIRECT, response.getResponseType());
+        assertFalse(response.getUrl().contains("ticket="));
+        assertEquals("http://foo.com/", response.getUrl());
+    }
+
+    @Test
+    public void verifyResponseWithNoTicketAndOneParameterInServiceURL() {
+        final MockHttpServletRequest request = new MockHttpServletRequest();
+        request.setParameter("service", "http://foo.com/?param=test");
+        final WebApplicationService impl = SimpleWebApplicationServiceImpl.createServiceFrom(request);
+
+        final Response response = impl.getResponse(null);
+        assertNotNull(response);
+        assertEquals(Response.ResponseType.REDIRECT, response.getResponseType());
+        assertEquals("http://foo.com/?param=test", response.getUrl());
+    }
+}