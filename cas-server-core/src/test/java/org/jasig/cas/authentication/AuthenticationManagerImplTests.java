--- conflicted
+++ resolved
@@ -78,16 +78,10 @@
         HttpBasedServiceCredentialsAuthenticationHandler authenticationHandler = new
                 HttpBasedServiceCredentialsAuthenticationHandler();
         authenticationHandler.setHttpClient(new HttpClient());
-<<<<<<< HEAD
         manager.setAuthenticationHandlers(handlerList(authenticationHandler));
-        manager.setCredentialsToPrincipalResolvers(Arrays.asList((CredentialsToPrincipalResolver) new UsernamePasswordCredentialsToPrincipalResolver()));
-        manager.authenticate(TestUtils.getHttpBasedServiceCredentials());
-=======
-        manager.setAuthenticationHandlers(Arrays.asList((AuthenticationHandler) authenticationHandler));
         manager.setCredentialsToPrincipalResolvers(Arrays.asList((CredentialsToPrincipalResolver)
                 new UsernamePasswordCredentialsToPrincipalResolver()));
             manager.authenticate(TestUtils.getHttpBasedServiceCredentials());
->>>>>>> e8f6c10a
     }
 
     @Test(expected = AuthenticationException.class)
@@ -98,14 +92,9 @@
         authenticationHandler.setHttpClient(new HttpClient());
         manager.setAuthenticationHandlers(handlerList(authenticationHandler));
         manager
-<<<<<<< HEAD
-            .setCredentialsToPrincipalResolvers(Arrays.asList((CredentialsToPrincipalResolver) new TestCredentialsToPrincipalResolver()));
-        manager.authenticate(TestUtils.getHttpBasedServiceCredentials());
-=======
             .setCredentialsToPrincipalResolvers(Arrays.asList((CredentialsToPrincipalResolver)
                     new TestCredentialsToPrincipalResolver()));
             manager.authenticate(TestUtils.getHttpBasedServiceCredentials());
->>>>>>> e8f6c10a
     }
 
     protected class TestCredentialsToPrincipalResolver implements CredentialsToPrincipalResolver {
