--- conflicted
+++ resolved
@@ -143,12 +143,9 @@
         final String logoutRequest = this.logoutMessageBuilder.create(request);
         request.getService().setLoggedOutAlready(true);
 
-<<<<<<< HEAD
+        LOGGER.debug("Sending logout request for: [{}]", request.getService().getId());
         return this.httpClient.sendMessageToEndPoint(service.getOriginalUrl(), logoutRequest, this.issueAsynchronousCallbacks);
-=======
-        LOGGER.debug("Sending logout request for: [{}]", request.getService().getId());
-        return this.httpClient.sendMessageToEndPoint(request.getService().getOriginalUrl(), logoutRequest, true);
->>>>>>> 888fbddb
+        
     }
 
     /**
