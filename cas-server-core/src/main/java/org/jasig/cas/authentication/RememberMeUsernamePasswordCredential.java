/*
 * Licensed to Jasig under one or more contributor license
 * agreements. See the NOTICE file distributed with this work
 * for additional information regarding copyright ownership.
 * Jasig licenses this file to you under the Apache License,
 * Version 2.0 (the "License"); you may not use this file
 * except in compliance with the License.  You may obtain a
 * copy of the License at the following location:
 *
 *   http://www.apache.org/licenses/LICENSE-2.0
 *
 * Unless required by applicable law or agreed to in writing,
 * software distributed under the License is distributed on an
 * "AS IS" BASIS, WITHOUT WARRANTIES OR CONDITIONS OF ANY
 * KIND, either express or implied.  See the License for the
 * specific language governing permissions and limitations
 * under the License.
 */
package org.jasig.cas.authentication;

<<<<<<< HEAD
=======

>>>>>>> 18148cd4
/**
 * Handles both remember me services and username and password.
 *
 * @author Scott Battaglia
 * @since 3.2.1
 *
 */
public class RememberMeUsernamePasswordCredential extends UsernamePasswordCredential implements RememberMeCredential {

    /** Unique Id for serialization. */
    private static final long serialVersionUID = -6710007659431302397L;

    private boolean rememberMe;

    public final boolean isRememberMe() {
        return this.rememberMe;
    }

    @Override
    public int hashCode() {
        final int prime = 31;
        int result = super.hashCode();
        result = prime * result + (this.rememberMe ? 1231 : 1237);
        return result;
    }

    @Override
    public boolean equals(final Object obj) {
        if (this == obj) {
            return true;
        }
        if (!super.equals(obj)) {
            return false;
        }
        if (getClass() != obj.getClass()) {
            return false;
        }
        final RememberMeUsernamePasswordCredential other = (RememberMeUsernamePasswordCredential) obj;
        if (this.rememberMe != other.rememberMe) {
            return false;
        }
        return true;
    }

    public final void setRememberMe(final boolean rememberMe) {
        this.rememberMe = rememberMe;
    }
}<|MERGE_RESOLUTION|>--- conflicted
+++ resolved
@@ -18,10 +18,6 @@
  */
 package org.jasig.cas.authentication;
 
-<<<<<<< HEAD
-=======
-
->>>>>>> 18148cd4
 /**
  * Handles both remember me services and username and password.
  *
