/*
 * Licensed to Jasig under one or more contributor license
 * agreements. See the NOTICE file distributed with this work
 * for additional information regarding copyright ownership.
 * Jasig licenses this file to you under the Apache License,
 * Version 2.0 (the "License"); you may not use this file
 * except in compliance with the License.  You may obtain a
 * copy of the License at the following location:
 *
 *   http://www.apache.org/licenses/LICENSE-2.0
 *
 * Unless required by applicable law or agreed to in writing,
 * software distributed under the License is distributed on an
 * "AS IS" BASIS, WITHOUT WARRANTIES OR CONDITIONS OF ANY
 * KIND, either express or implied.  See the License for the
 * specific language governing permissions and limitations
 * under the License.
 */

package org.jasig.cas.services;

import org.apache.commons.lang3.builder.CompareToBuilder;
import org.apache.commons.lang3.builder.EqualsBuilder;
import org.apache.commons.lang3.builder.HashCodeBuilder;
import org.apache.commons.lang3.builder.ToStringBuilder;
import org.apache.commons.lang3.builder.ToStringStyle;

import javax.persistence.Column;
import javax.persistence.DiscriminatorColumn;
import javax.persistence.DiscriminatorType;
import javax.persistence.Entity;
import javax.persistence.GeneratedValue;
import javax.persistence.GenerationType;
import javax.persistence.Id;
import javax.persistence.Inheritance;
import javax.persistence.Lob;
import javax.persistence.Table;
import javax.persistence.Transient;
import java.util.HashSet;
import java.util.Set;

/**
 * Base class for mutable, persistable registered services.
 *
 * @author Marvin S. Addison
 * @author Scott Battaglia
 * @author Misagh Moayyed
 */
@Entity
@Inheritance
@DiscriminatorColumn(name = "expression_type", length = 15, discriminatorType = DiscriminatorType.STRING,
                     columnDefinition = "VARCHAR(15) DEFAULT 'ant'")
@Table(name = "RegisteredServiceImpl")
public abstract class AbstractRegisteredService implements RegisteredService, Comparable<RegisteredService> {

    private static final long serialVersionUID = 7645279151115635245L;

    @Id
    @GeneratedValue(strategy = GenerationType.AUTO)
    private long id = RegisteredService.INITIAL_IDENTIFIER_VALUE;

    @Column(length = 255, updatable = true, insertable = true, nullable = false)
    private String description;

    /**
     * The unique identifier for this service.
     */
    @Column(length = 255, updatable = true, insertable = true, nullable = false)
    protected String serviceId;

    @Column(length = 255, updatable = true, insertable = true, nullable = false)
    private String name;

    @Column(length = 255, updatable = true, insertable = true, nullable = true)
    private String theme;

    /**
     * Proxy policy for the service.
     * By default, the policy is {@link RefuseRegisteredServiceProxyPolicy}.
     */
    @Lob
    @Column(name = "proxy_policy", nullable = false)
    private RegisteredServiceProxyPolicy proxyPolicy = new RefuseRegisteredServiceProxyPolicy();

    private boolean enabled = true;

    private boolean ssoEnabled = true;

    @Column(name = "evaluation_order", nullable = false)
    private int evaluationOrder;

    /**
     * Resolve the username for this service.
     * By default the resolver is {@link DefaultRegisteredServiceUsernameProvider}.
     */
    @Lob
    @Column(name = "username_attr", nullable = true)
    private RegisteredServiceUsernameAttributeProvider usernameAttributeProvider =
        new DefaultRegisteredServiceUsernameProvider();

    /**
     * The logout type of the service. 
     * The default logout type is the back channel one.
     */
    @Transient
    private LogoutType logoutType = LogoutType.BACK_CHANNEL;

    @Lob
    @Column(name = "required_handlers")
    private HashSet<String> requiredHandlers = new HashSet<String>();

    /** The attribute filtering policy. */
    @Lob
    @Column(name = "attribute_release")
    private AttributeReleasePolicy attributeReleasePolicy = new ReturnAllowedAttributeReleasePolicy();
    
    public long getId() {
        return this.id;
    }

    public String getDescription() {
        return this.description;
    }

    public String getServiceId() {
        return this.serviceId;
    }

    public String getName() {
        return this.name;
    }

    public String getTheme() {
        return this.theme;
    }

    public RegisteredServiceProxyPolicy getProxyPolicy() {
        return this.proxyPolicy;
    }

    public boolean isEnabled() {
        return this.enabled;
    }

    public boolean isSsoEnabled() {
        return this.ssoEnabled;
    }

    @Override
    public boolean equals(final Object o) {
        if (o == null) {
            return false;
        }

        if (this == o) {
            return true;
        }

        if (!(o instanceof AbstractRegisteredService)) {
            return false;
        }

        final AbstractRegisteredService that = (AbstractRegisteredService) o;

<<<<<<< HEAD
        return new EqualsBuilder().append(this.proxyPolicy, that.proxyPolicy)
                .append(this.anonymousAccess, that.anonymousAccess)
=======
        return new EqualsBuilder()
                .append(this.proxyPolicy, that.proxyPolicy)
>>>>>>> bdc8019e
                .append(this.enabled, that.enabled)
                .append(this.evaluationOrder, that.evaluationOrder)
                .append(this.ssoEnabled, that.ssoEnabled)
                .append(this.description, that.description)
                .append(this.name, that.name)
                .append(this.serviceId, that.serviceId)
                .append(this.theme, that.theme)
<<<<<<< HEAD
                .append(this.usernameAttribute, that.usernameAttribute)
=======
                .append(this.usernameAttributeProvider, that.usernameAttributeProvider)
>>>>>>> bdc8019e
                .append(this.logoutType, that.logoutType)
                .append(this.attributeReleasePolicy, that.attributeReleasePolicy)
                .isEquals();
    }

    @Override
    public int hashCode() {
        return new HashCodeBuilder(7, 31)
                .append(this.description)
                .append(this.serviceId)
                .append(this.name)
                .append(this.theme)
                .append(this.enabled)
                .append(this.ssoEnabled)
                .append(this.evaluationOrder)
                .append(this.usernameAttributeProvider)
                .append(this.logoutType)
                .append(this.attributeReleasePolicy).toHashCode();
    }

    public void setProxyPolicy(final RegisteredServiceProxyPolicy policy) {
        this.proxyPolicy = policy;
    }

    public void setDescription(final String description) {
        this.description = description;
    }

    public void setEnabled(final boolean enabled) {
        this.enabled = enabled;
    }

    /**
     * Sets the service identifier. Extensions are to define the format.
     *
     * @param id the new service id
     */
    public abstract void setServiceId(final String id);

    public void setId(final long id) {
        this.id = id;
    }

    public void setName(final String name) {
        this.name = name;
    }

    public void setSsoEnabled(final boolean ssoEnabled) {
        this.ssoEnabled = ssoEnabled;
    }

    public void setTheme(final String theme) {
        this.theme = theme;
    }

    public void setEvaluationOrder(final int evaluationOrder) {
        this.evaluationOrder = evaluationOrder;
    }

    public int getEvaluationOrder() {
        return this.evaluationOrder;
    }

    public RegisteredServiceUsernameAttributeProvider getUsernameAttributeProvider() {
        return this.usernameAttributeProvider;
    }

    /**
     * Sets the user attribute provider instance
     * when providing usernames to this registered service.
     *
     * @param usernameProvider the new username attribute
     */
    public void setUsernameAttributeProvider(final RegisteredServiceUsernameAttributeProvider usernameProvider) {
        this.usernameAttributeProvider = usernameProvider;
    }

    /**
     * Returns the logout type of the service.
     *
     * @return the logout type of the service.
     */
    public final LogoutType getLogoutType() {
        return logoutType;
    }

    /**
     * Set the logout type of the service.
     *
     * @param logoutType the logout type of the service.
     */
    public final void setLogoutType(final LogoutType logoutType) {
        this.logoutType = logoutType;
    }

    @Override
    public RegisteredService clone() throws CloneNotSupportedException {
        final AbstractRegisteredService clone = newInstance();
        clone.copyFrom(this);
        return clone;
    }

    /**
     * Copies the properties of the source service into this instance.
     *
     * @param source Source service from which to copy properties.
     */
    public void copyFrom(final RegisteredService source) {
        this.setId(source.getId());
        this.setProxyPolicy(source.getProxyPolicy());
        this.setDescription(source.getDescription());
        this.setEnabled(source.isEnabled());
        this.setName(source.getName());
        this.setServiceId(source.getServiceId());
        this.setSsoEnabled(source.isSsoEnabled());
        this.setTheme(source.getTheme());
        this.setEvaluationOrder(source.getEvaluationOrder());
        this.setUsernameAttributeProvider(source.getUsernameAttributeProvider());
        this.setLogoutType(source.getLogoutType());
        this.setAttributeReleasePolicy(source.getAttributeReleasePolicy());
    }

    /**
     * {@inheritDoc}
     * Compares this instance with the <code>other</code> registered service based on
     * evaluation order, name. The name comparison is case insensitive.
     *
     * @see #getEvaluationOrder()
     */
    @Override
    public int compareTo(final RegisteredService other) {
        return new CompareToBuilder()
                  .append(this.getEvaluationOrder(), other.getEvaluationOrder())
                  .append(this.getName().toLowerCase(), other.getName().toLowerCase())
                  .append(this.getServiceId(), other.getServiceId())
                  .toComparison();
    }

    @Override
    public String toString() {
        final ToStringBuilder toStringBuilder = new ToStringBuilder(null, ToStringStyle.SHORT_PREFIX_STYLE);
        toStringBuilder.append("id", this.id);
        toStringBuilder.append("name", this.name);
        toStringBuilder.append("description", this.description);
        toStringBuilder.append("serviceId", this.serviceId);
        toStringBuilder.append("usernameAttributeProvider", this.usernameAttributeProvider);
        toStringBuilder.append("enabled", this.enabled);
        toStringBuilder.append("ssoEnabled", this.ssoEnabled);
        toStringBuilder.append("theme", this.theme);
<<<<<<< HEAD
        toStringBuilder.append("proxyPolicy", this.proxyPolicy);
        toStringBuilder.append("attributeReleasePolicy", this.attributeReleasePolicy);
=======
        toStringBuilder.append("evaluationOrder", this.evaluationOrder);
>>>>>>> bdc8019e
        toStringBuilder.append("logoutType", this.logoutType);

        return toStringBuilder.toString();
    }

    /**
     * Create a new service instance.
     *
     * @return the registered service
     */
    protected abstract AbstractRegisteredService newInstance();

    @Override
    public Set<String> getRequiredHandlers() {
        if (this.requiredHandlers == null) {
            this.requiredHandlers = new HashSet<String>();
        }
        return this.requiredHandlers;
    }

    /**
     * Sets the required handlers for this service.
     *
     * @param handlers the new required handlers
     */
    public void setRequiredHandlers(final Set<String> handlers) {
        getRequiredHandlers().clear();
        if (handlers == null) {
            return;
        }
        for (final String handler : handlers) {
            getRequiredHandlers().add(handler);
        }
    }
    
    /**
     * Sets the attribute filtering policy.
     *
     * @param policy the new attribute filtering policy
     */
    public final void setAttributeReleasePolicy(final AttributeReleasePolicy policy) {
        this.attributeReleasePolicy = policy;
    }

    @Override
    public final AttributeReleasePolicy getAttributeReleasePolicy() {
        return this.attributeReleasePolicy;
    }
}<|MERGE_RESOLUTION|>--- conflicted
+++ resolved
@@ -162,13 +162,8 @@
 
         final AbstractRegisteredService that = (AbstractRegisteredService) o;
 
-<<<<<<< HEAD
-        return new EqualsBuilder().append(this.proxyPolicy, that.proxyPolicy)
-                .append(this.anonymousAccess, that.anonymousAccess)
-=======
         return new EqualsBuilder()
                 .append(this.proxyPolicy, that.proxyPolicy)
->>>>>>> bdc8019e
                 .append(this.enabled, that.enabled)
                 .append(this.evaluationOrder, that.evaluationOrder)
                 .append(this.ssoEnabled, that.ssoEnabled)
@@ -176,11 +171,7 @@
                 .append(this.name, that.name)
                 .append(this.serviceId, that.serviceId)
                 .append(this.theme, that.theme)
-<<<<<<< HEAD
-                .append(this.usernameAttribute, that.usernameAttribute)
-=======
                 .append(this.usernameAttributeProvider, that.usernameAttributeProvider)
->>>>>>> bdc8019e
                 .append(this.logoutType, that.logoutType)
                 .append(this.attributeReleasePolicy, that.attributeReleasePolicy)
                 .isEquals();
@@ -330,12 +321,8 @@
         toStringBuilder.append("enabled", this.enabled);
         toStringBuilder.append("ssoEnabled", this.ssoEnabled);
         toStringBuilder.append("theme", this.theme);
-<<<<<<< HEAD
-        toStringBuilder.append("proxyPolicy", this.proxyPolicy);
-        toStringBuilder.append("attributeReleasePolicy", this.attributeReleasePolicy);
-=======
         toStringBuilder.append("evaluationOrder", this.evaluationOrder);
->>>>>>> bdc8019e
+        toStringBuilder.append("logoutType", this.logoutType);
         toStringBuilder.append("logoutType", this.logoutType);
 
         return toStringBuilder.toString();
