/*
 * Licensed to Apereo under one or more contributor license
 * agreements. See the NOTICE file distributed with this work
 * for additional information regarding copyright ownership.
 * Apereo licenses this file to you under the Apache License,
 * Version 2.0 (the "License"); you may not use this file
 * except in compliance with the License.  You may obtain a
 * copy of the License at the following location:
 *
 *   http://www.apache.org/licenses/LICENSE-2.0
 *
 * Unless required by applicable law or agreed to in writing,
 * software distributed under the License is distributed on an
 * "AS IS" BASIS, WITHOUT WARRANTIES OR CONDITIONS OF ANY
 * KIND, either express or implied.  See the License for the
 * specific language governing permissions and limitations
 * under the License.
 */
package org.jasig.cas.services;

import java.util.HashMap;
import java.util.Map;
import java.util.TreeMap;

/**
 * Return a collection of allowed attributes for the principal, but additionally,
 * offers the ability to rename attributes on a per-service level.
 * @author Misagh Moayyed
 * @since 4.1.0
 */
public class ReturnMappedAttributeReleasePolicy extends AbstractAttributeReleasePolicy {

    private static final long serialVersionUID = -6249488544306639050L;
    
    private Map<String, String> allowedAttributes = new TreeMap<String, String>();
    
    /**
     * Sets the allowed attributes.
     *
     * @param allowed the allowed attributes.
     */
    public void setAllowedAttributes(final Map<String, String> allowed) {
        this.allowedAttributes = allowed;
    }
    
    /**
     * Gets the allowed attributes.
     *
     * @return the allowed attributes
     */
    protected Map<String, String> getAllowedAttributes() {
        return new TreeMap<String, String>(this.allowedAttributes);
    }
    
    @Override
<<<<<<< HEAD
    protected Map<String, Object> getAttributesInternal(final Map<String, Object> resolvedAttributes) {
        final Map<String, Object> attributesToRelease = new HashMap<String, Object>(resolvedAttributes.size());

        for (final String attribute : this.allowedAttributes.keySet()) {
            final Object value = resolvedAttributes.get(attribute);
=======
    protected Map<String, Object> getAttributesInternal(final Principal p) {
        final Map<String, Object> attributesToRelease = new HashMap<String, Object>(p.getAttributes().size());
        final Map<String, Object> resolvedAttributes = p.getAttributes();
        
        for (final Map.Entry<String, String> entry : this.allowedAttributes.entrySet()) {
            final String key = entry.getKey();
            final Object value = resolvedAttributes.get(key);
>>>>>>> 131f2d31

            if (value != null) {
                final String mappedAttributeName = entry.getValue();
                logger.debug("Found attribute [{}] in the list of allowed attributes, mapped to the name [{}]",
                        key, mappedAttributeName);
                attributesToRelease.put(mappedAttributeName, value);
            }
        }
        return attributesToRelease;
    }
}<|MERGE_RESOLUTION|>--- conflicted
+++ resolved
@@ -53,21 +53,12 @@
     }
     
     @Override
-<<<<<<< HEAD
     protected Map<String, Object> getAttributesInternal(final Map<String, Object> resolvedAttributes) {
         final Map<String, Object> attributesToRelease = new HashMap<String, Object>(resolvedAttributes.size());
 
-        for (final String attribute : this.allowedAttributes.keySet()) {
-            final Object value = resolvedAttributes.get(attribute);
-=======
-    protected Map<String, Object> getAttributesInternal(final Principal p) {
-        final Map<String, Object> attributesToRelease = new HashMap<String, Object>(p.getAttributes().size());
-        final Map<String, Object> resolvedAttributes = p.getAttributes();
-        
         for (final Map.Entry<String, String> entry : this.allowedAttributes.entrySet()) {
             final String key = entry.getKey();
             final Object value = resolvedAttributes.get(key);
->>>>>>> 131f2d31
 
             if (value != null) {
                 final String mappedAttributeName = entry.getValue();
