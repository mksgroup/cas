/*
 * Licensed to Apereo under one or more contributor license
 * agreements. See the NOTICE file distributed with this work
 * for additional information regarding copyright ownership.
 * Apereo licenses this file to you under the Apache License,
 * Version 2.0 (the "License"); you may not use this file
 * except in compliance with the License.  You may obtain a
 * copy of the License at the following location:
 *
 *   http://www.apache.org/licenses/LICENSE-2.0
 *
 * Unless required by applicable law or agreed to in writing,
 * software distributed under the License is distributed on an
 * "AS IS" BASIS, WITHOUT WARRANTIES OR CONDITIONS OF ANY
 * KIND, either express or implied.  See the License for the
 * specific language governing permissions and limitations
 * under the License.
 */
package org.jasig.cas.util;

import org.springframework.context.ApplicationContext;
import org.springframework.context.ApplicationContextAware;

/**
 * @author Misagh Moayyed
 * An implementation of {@link ApplicationContextAware} that statically
 * holds the application context
 * @since 3.0.0.
 */
public final class ApplicationContextProvider implements ApplicationContextAware {
<<<<<<< HEAD
    private static ApplicationContext CONTEXT = null;
=======
    private static ApplicationContext CONTEXT;
>>>>>>> 0f6fde7b

    public static ApplicationContext getApplicationContext() {
        return CONTEXT;
    }

    public void setApplicationContext(final ApplicationContext ctx) {
        CONTEXT = ctx;
    }
}
<|MERGE_RESOLUTION|>--- conflicted
+++ resolved
@@ -1,44 +1,40 @@
-/*
- * Licensed to Apereo under one or more contributor license
- * agreements. See the NOTICE file distributed with this work
- * for additional information regarding copyright ownership.
- * Apereo licenses this file to you under the Apache License,
- * Version 2.0 (the "License"); you may not use this file
- * except in compliance with the License.  You may obtain a
- * copy of the License at the following location:
- *
- *   http://www.apache.org/licenses/LICENSE-2.0
- *
- * Unless required by applicable law or agreed to in writing,
- * software distributed under the License is distributed on an
- * "AS IS" BASIS, WITHOUT WARRANTIES OR CONDITIONS OF ANY
- * KIND, either express or implied.  See the License for the
- * specific language governing permissions and limitations
- * under the License.
- */
-package org.jasig.cas.util;
-
-import org.springframework.context.ApplicationContext;
-import org.springframework.context.ApplicationContextAware;
-
-/**
- * @author Misagh Moayyed
- * An implementation of {@link ApplicationContextAware} that statically
- * holds the application context
- * @since 3.0.0.
- */
-public final class ApplicationContextProvider implements ApplicationContextAware {
-<<<<<<< HEAD
-    private static ApplicationContext CONTEXT = null;
-=======
-    private static ApplicationContext CONTEXT;
->>>>>>> 0f6fde7b
-
-    public static ApplicationContext getApplicationContext() {
-        return CONTEXT;
-    }
-
-    public void setApplicationContext(final ApplicationContext ctx) {
-        CONTEXT = ctx;
-    }
-}
+/*
+ * Licensed to Apereo under one or more contributor license
+ * agreements. See the NOTICE file distributed with this work
+ * for additional information regarding copyright ownership.
+ * Apereo licenses this file to you under the Apache License,
+ * Version 2.0 (the "License"); you may not use this file
+ * except in compliance with the License.  You may obtain a
+ * copy of the License at the following location:
+ *
+ *   http://www.apache.org/licenses/LICENSE-2.0
+ *
+ * Unless required by applicable law or agreed to in writing,
+ * software distributed under the License is distributed on an
+ * "AS IS" BASIS, WITHOUT WARRANTIES OR CONDITIONS OF ANY
+ * KIND, either express or implied.  See the License for the
+ * specific language governing permissions and limitations
+ * under the License.
+ */
+package org.jasig.cas.util;
+
+import org.springframework.context.ApplicationContext;
+import org.springframework.context.ApplicationContextAware;
+
+/**
+ * @author Misagh Moayyed
+ * An implementation of {@link ApplicationContextAware} that statically
+ * holds the application context
+ * @since 3.0.0.
+ */
+public final class ApplicationContextProvider implements ApplicationContextAware {
+    private static ApplicationContext CONTEXT;
+
+    public static ApplicationContext getApplicationContext() {
+        return CONTEXT;
+    }
+
+    public void setApplicationContext(final ApplicationContext ctx) {
+        CONTEXT = ctx;
+    }
+}