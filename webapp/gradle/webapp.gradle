--- conflicted
+++ resolved
@@ -113,24 +113,6 @@
     jvmArgs = list
 }
 
-<<<<<<< HEAD
-=======
-war {
-    def currentTime = java.time.ZonedDateTime.now()
-
-    manifest {
-        attributes("Implementation-Title": project.name,
-                "Implementation-Vendor": project.group,
-                "Created-By": project.group,
-                "Implementation-Date": currentTime,
-                "Specification-Version": rootProject.currentRevision,
-                "Implementation-Version": project.version)
-    }
-    from "${project.buildDir}/generated-src/main/resources", { into "WEB-INF/classes" }
-    enabled = !rootProject.publishingRelease
-}
-
->>>>>>> b69cadea
 dependencies {
     implementation project(":core:cas-server-core")
     implementation project(":core:cas-server-core-monitor")
