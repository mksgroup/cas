<!DOCTYPE html>
<html xmlns:layout="http://www.ultraq.net.nz/thymeleaf/layout" layout:decorate="~{layout}">

<head>
    <meta http-equiv="X-UA-Compatible" content="IE=edge" />
    <meta name="viewport" content="width=device-width, initial-scale=1, shrink-to-fit=no" />

    <title th:text="#{cas.login.pagetitle}">CAS Login View</title>
    <link href="../../static/css/cas.css" rel="stylesheet" th:remove="tag" />

</head>

<body class="login mdc-typography">
    <div layout:fragment="content" class="d-flex justify-content-center">

        <div class="d-flex justify-content-center flex-md-row flex-column mdc-card mdc-card-content w-lg-25">
            <section id="loginForm"
                class="login-section login-form"
                th:if="${@casThymeleafLoginFormDirector.isLoginFormViewable(#vars)}">
                <div th:replace="fragments/loginform :: loginform">
                    <a href="fragments/loginform.html">Login Form goes here</a>
                </div>
            </section>
            <section id="providers" class="login-section login-providers"
                     th:if="${delegatedAuthenticationProviderConfigurations} OR ${wsfedUrls}">
                <div th:replace="fragments/loginProviders :: loginProviders">
                    <a href="fragments/loginProviders.html">loginProviders</a>
                </div>
            </section>
            
            <section id="acceptto" class="login-section login-qr d-xs-none d-md-block" th:if="${accepttoApplicationId}">
                <div th:replace="fragments/accepttoQRCode :: accepttoQRCode">
                    <a href="fragments/accepttoQRCode.html">accepttoQRCode</a>
                </div>
            </section>

<<<<<<< HEAD
            <section id="qrlogin" class="login-section login-qr d-xs-none d-md-block" th:if="${qrAuthenticationEnabled}">
                <div th:replace="fragments/qrAuthentication :: qrAuthentication">
                    <a href="fragments/qrAuthentication.html">qrAuthentication</a>
                </div>
            </section>
=======
>>>>>>> cdb2f926
        </div>
    </div>
</body>

</html><|MERGE_RESOLUTION|>--- conflicted
+++ resolved
@@ -34,14 +34,12 @@
                 </div>
             </section>
 
-<<<<<<< HEAD
             <section id="qrlogin" class="login-section login-qr d-xs-none d-md-block" th:if="${qrAuthenticationEnabled}">
                 <div th:replace="fragments/qrAuthentication :: qrAuthentication">
                     <a href="fragments/qrAuthentication.html">qrAuthentication</a>
                 </div>
             </section>
-=======
->>>>>>> cdb2f926
+
         </div>
     </div>
 </body>
