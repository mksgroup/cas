--- conflicted
+++ resolved
@@ -115,13 +115,8 @@
 
     @Override
     public RegisteredService findServiceById(final long id) {
-<<<<<<< HEAD
         final var doc = this.documentDbTemplate.findById(this.collectionName, String.valueOf(id),
-                CosmosDbDocument.class, PARTITION_KEY_FIELD_VALUE);
-=======
-        final CosmosDbDocument doc = this.documentDbTemplate.findById(this.collectionName, String.valueOf(id),
             CosmosDbDocument.class, PARTITION_KEY_FIELD_VALUE);
->>>>>>> d26d01e4
         if (doc != null) {
             return this.serializer.from(doc.getBody());
         }
@@ -141,19 +136,11 @@
     }
 
     private FeedResponse<Document> queryDocuments(final String query) {
-<<<<<<< HEAD
         final var sql = new SqlQuerySpec(query);
         final var feed = new FeedOptions();
-        feed.setEnableCrossPartitionQuery(true);
+        feed.setEnableCrossPartitionQuery(Boolean.TRUE);
         final var documentClient = this.documentDbFactory.getDocumentClient();
         final var collectionLink = CosmosDbObjectFactory.getCollectionLink(this.databaseName, this.collectionName);
-=======
-        final SqlQuerySpec sql = new SqlQuerySpec(query);
-        final FeedOptions feed = new FeedOptions();
-        feed.setEnableCrossPartitionQuery(Boolean.TRUE);
-        final DocumentClient documentClient = this.documentDbFactory.getDocumentClient();
-        final String collectionLink = CosmosDbObjectFactory.getCollectionLink(this.databaseName, this.collectionName);
->>>>>>> d26d01e4
         return documentClient.queryDocuments(collectionLink, sql, feed, PARTITION_KEY_FIELD_VALUE);
     }
 
