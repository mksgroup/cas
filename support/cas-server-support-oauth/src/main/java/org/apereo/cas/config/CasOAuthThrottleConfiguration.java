--- conflicted
+++ resolved
@@ -88,13 +88,4 @@
         plan.registerAuthenticationThrottleInterceptor(oauthHandlerInterceptorAdapter());
     }
 
-<<<<<<< HEAD
-    @Override
-    public void addInterceptors(final InterceptorRegistry registry) {
-        final var plan = authenticationThrottlingExecutionPlan.getIfAvailable();
-        plan.getAuthenticationThrottleInterceptors().forEach(handler ->
-            registry.addInterceptor(handler).addPathPatterns(BASE_OAUTH20_URL.concat("/").concat("*")));
-    }
-=======
->>>>>>> 1387b4ea
 }