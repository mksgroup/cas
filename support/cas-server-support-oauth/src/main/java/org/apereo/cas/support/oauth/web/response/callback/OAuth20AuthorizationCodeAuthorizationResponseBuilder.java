package org.apereo.cas.support.oauth.web.response.callback;

import lombok.RequiredArgsConstructor;
import lombok.extern.slf4j.Slf4j;
import org.apache.commons.lang3.StringUtils;
import org.apereo.cas.authentication.Authentication;
import org.apereo.cas.support.oauth.OAuth20Constants;
import org.apereo.cas.support.oauth.OAuth20ResponseTypes;
import org.apereo.cas.support.oauth.web.response.accesstoken.ext.AccessTokenRequestDataHolder;
import org.apereo.cas.ticket.code.OAuthCodeFactory;
import org.apereo.cas.ticket.registry.TicketRegistry;
import org.pac4j.core.context.J2EContext;
import org.pac4j.core.util.CommonHelper;
import org.springframework.web.servlet.View;
import org.springframework.web.servlet.view.RedirectView;

/**
 * This is {@link OAuth20AuthorizationCodeAuthorizationResponseBuilder}.
 *
 * @author Misagh Moayyed
 * @since 5.2.0
 */
@Slf4j
@RequiredArgsConstructor
public class OAuth20AuthorizationCodeAuthorizationResponseBuilder implements OAuth20AuthorizationResponseBuilder {
    /**
     * The Ticket registry.
     */
    protected final TicketRegistry ticketRegistry;

    private final OAuthCodeFactory oAuthCodeFactory;

    @Override
    public View build(final J2EContext context, final String clientId, final AccessTokenRequestDataHolder holder) {
<<<<<<< HEAD
        final var code = oAuthCodeFactory.create(holder.getService(), holder.getAuthentication(),
            holder.getTicketGrantingTicket(), holder.getScopes());
        LOGGER.debug("Generated OAuth code: [{}]", code);
        this.ticketRegistry.addTicket(code);

        final var state = holder.getAuthentication().getAttributes().get(OAuth20Constants.STATE).toString();
        final var nonce = holder.getAuthentication().getAttributes().get(OAuth20Constants.NONCE).toString();
=======
        final Authentication authentication = holder.getAuthentication();
        final OAuthCode code = oAuthCodeFactory.create(holder.getService(), authentication, holder.getTicketGrantingTicket(), holder.getScopes());
        LOGGER.debug("Generated OAuth code: [{}]", code);
        this.ticketRegistry.addTicket(code);

        final String state = authentication.getAttributes().get(OAuth20Constants.STATE).toString();
        final String nonce = authentication.getAttributes().get(OAuth20Constants.NONCE).toString();
>>>>>>> 67bf0f4e

        final var redirectUri = context.getRequestParameter(OAuth20Constants.REDIRECT_URI);
        LOGGER.debug("Authorize request verification successful for client [{}] with redirect uri [{}]", clientId, redirectUri);

        var callbackUrl = redirectUri;
        callbackUrl = CommonHelper.addParameter(callbackUrl, OAuth20Constants.CODE, code.getId());
        if (StringUtils.isNotBlank(state)) {
            callbackUrl = CommonHelper.addParameter(callbackUrl, OAuth20Constants.STATE, state);
        }
        if (StringUtils.isNotBlank(nonce)) {
            callbackUrl = CommonHelper.addParameter(callbackUrl, OAuth20Constants.NONCE, nonce);
        }
        LOGGER.debug("Redirecting to URL [{}]", callbackUrl);
        return new RedirectView(callbackUrl);
    }

    @Override
    public boolean supports(final J2EContext context) {
        final var responseType = context.getRequestParameter(OAuth20Constants.RESPONSE_TYPE);
        return StringUtils.equalsIgnoreCase(responseType, OAuth20ResponseTypes.CODE.getType());
    }
}<|MERGE_RESOLUTION|>--- conflicted
+++ resolved
@@ -32,23 +32,13 @@
 
     @Override
     public View build(final J2EContext context, final String clientId, final AccessTokenRequestDataHolder holder) {
-<<<<<<< HEAD
-        final var code = oAuthCodeFactory.create(holder.getService(), holder.getAuthentication(),
-            holder.getTicketGrantingTicket(), holder.getScopes());
+        final var authentication = holder.getAuthentication();
+        final var code = oAuthCodeFactory.create(holder.getService(), authentication, holder.getTicketGrantingTicket(), holder.getScopes());
         LOGGER.debug("Generated OAuth code: [{}]", code);
         this.ticketRegistry.addTicket(code);
 
-        final var state = holder.getAuthentication().getAttributes().get(OAuth20Constants.STATE).toString();
-        final var nonce = holder.getAuthentication().getAttributes().get(OAuth20Constants.NONCE).toString();
-=======
-        final Authentication authentication = holder.getAuthentication();
-        final OAuthCode code = oAuthCodeFactory.create(holder.getService(), authentication, holder.getTicketGrantingTicket(), holder.getScopes());
-        LOGGER.debug("Generated OAuth code: [{}]", code);
-        this.ticketRegistry.addTicket(code);
-
-        final String state = authentication.getAttributes().get(OAuth20Constants.STATE).toString();
-        final String nonce = authentication.getAttributes().get(OAuth20Constants.NONCE).toString();
->>>>>>> 67bf0f4e
+        final var state = authentication.getAttributes().get(OAuth20Constants.STATE).toString();
+        final var nonce = authentication.getAttributes().get(OAuth20Constants.NONCE).toString();
 
         final var redirectUri = context.getRequestParameter(OAuth20Constants.REDIRECT_URI);
         LOGGER.debug("Authorize request verification successful for client [{}] with redirect uri [{}]", clientId, redirectUri);
