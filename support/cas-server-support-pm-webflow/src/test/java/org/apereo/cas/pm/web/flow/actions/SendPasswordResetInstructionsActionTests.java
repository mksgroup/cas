package org.apereo.cas.pm.web.flow.actions;

import org.apereo.cas.util.junit.ConditionalIgnore;
import org.apereo.cas.util.junit.RunningContinuousIntegrationCondition;
import org.junit.Test;
import org.springframework.mock.web.MockHttpServletRequest;
import org.springframework.mock.web.MockHttpServletResponse;
import org.springframework.mock.web.MockServletContext;
import org.springframework.webflow.context.servlet.ServletExternalContext;
import org.springframework.webflow.test.MockRequestContext;

import static org.junit.Assert.*;

/**
 * This is {@link SendPasswordResetInstructionsActionTests}.
 *
 * @author Misagh Moayyed
 * @since 5.3.0
 */
@ConditionalIgnore(condition = RunningContinuousIntegrationCondition.class, port = 25000)
public class SendPasswordResetInstructionsActionTests extends BasePasswordManagementActionTests {

    @Test
    public void verifyAction() {
<<<<<<< HEAD
        final var context = new MockRequestContext();
        final var request = new MockHttpServletRequest();
        request.addParameter("username", "casuser");
        context.setExternalContext(new ServletExternalContext(new MockServletContext(), request, new MockHttpServletResponse()));
        assertEquals("success", sendPasswordResetInstructionsAction.execute(context).getId());
=======
        try {
            final MockRequestContext context = new MockRequestContext();
            final MockHttpServletRequest request = new MockHttpServletRequest();
            request.addParameter("username", "casuser");
            context.setExternalContext(new ServletExternalContext(new MockServletContext(), request, new MockHttpServletResponse()));
            assertEquals("success", sendPasswordResetInstructionsAction.execute(context).getId());
        } catch (final Exception e) {
            throw new AssertionError(e.getMessage(), e);
        }
>>>>>>> a93d8e40
    }
}<|MERGE_RESOLUTION|>--- conflicted
+++ resolved
@@ -22,13 +22,6 @@
 
     @Test
     public void verifyAction() {
-<<<<<<< HEAD
-        final var context = new MockRequestContext();
-        final var request = new MockHttpServletRequest();
-        request.addParameter("username", "casuser");
-        context.setExternalContext(new ServletExternalContext(new MockServletContext(), request, new MockHttpServletResponse()));
-        assertEquals("success", sendPasswordResetInstructionsAction.execute(context).getId());
-=======
         try {
             final MockRequestContext context = new MockRequestContext();
             final MockHttpServletRequest request = new MockHttpServletRequest();
@@ -38,6 +31,5 @@
         } catch (final Exception e) {
             throw new AssertionError(e.getMessage(), e);
         }
->>>>>>> a93d8e40
     }
 }