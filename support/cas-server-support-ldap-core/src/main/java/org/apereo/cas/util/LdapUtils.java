package org.apereo.cas.util;

import org.apereo.cas.configuration.model.support.ldap.AbstractLdapAuthenticationProperties;
import org.apereo.cas.configuration.model.support.ldap.AbstractLdapProperties;
import org.apereo.cas.configuration.support.Beans;

import lombok.experimental.UtilityClass;
import lombok.extern.slf4j.Slf4j;
import lombok.val;
import org.apache.commons.lang3.ArrayUtils;
import org.apache.commons.lang3.ClassUtils;
import org.apache.commons.lang3.StringUtils;
import org.apache.commons.lang3.math.NumberUtils;
import org.ldaptive.ActivePassiveConnectionStrategy;
import org.ldaptive.AddOperation;
import org.ldaptive.AddRequest;
import org.ldaptive.AttributeModification;
import org.ldaptive.AttributeModificationType;
import org.ldaptive.BindConnectionInitializer;
import org.ldaptive.BindRequest;
import org.ldaptive.CompareRequest;
import org.ldaptive.Connection;
import org.ldaptive.ConnectionConfig;
import org.ldaptive.ConnectionFactory;
import org.ldaptive.Credential;
import org.ldaptive.DefaultConnectionFactory;
import org.ldaptive.DefaultConnectionStrategy;
import org.ldaptive.DeleteOperation;
import org.ldaptive.DeleteRequest;
import org.ldaptive.DerefAliases;
import org.ldaptive.DnsSrvConnectionStrategy;
import org.ldaptive.LdapAttribute;
import org.ldaptive.LdapEntry;
import org.ldaptive.LdapException;
import org.ldaptive.ModifyOperation;
import org.ldaptive.ModifyRequest;
import org.ldaptive.RandomConnectionStrategy;
import org.ldaptive.Response;
import org.ldaptive.ResultCode;
import org.ldaptive.ReturnAttributes;
import org.ldaptive.RoundRobinConnectionStrategy;
import org.ldaptive.SearchExecutor;
import org.ldaptive.SearchFilter;
import org.ldaptive.SearchOperation;
import org.ldaptive.SearchRequest;
import org.ldaptive.SearchResult;
import org.ldaptive.SearchScope;
import org.ldaptive.ad.UnicodePwdAttribute;
import org.ldaptive.ad.extended.FastBindOperation;
import org.ldaptive.ad.handler.ObjectGuidHandler;
import org.ldaptive.ad.handler.ObjectSidHandler;
import org.ldaptive.ad.handler.PrimaryGroupIdHandler;
import org.ldaptive.ad.handler.RangeEntryHandler;
import org.ldaptive.auth.Authenticator;
import org.ldaptive.auth.EntryResolver;
import org.ldaptive.auth.FormatDnResolver;
import org.ldaptive.auth.PooledBindAuthenticationHandler;
import org.ldaptive.auth.PooledCompareAuthenticationHandler;
import org.ldaptive.auth.PooledSearchDnResolver;
import org.ldaptive.control.PasswordPolicyControl;
import org.ldaptive.control.util.PagedResultsClient;
import org.ldaptive.extended.PasswordModifyOperation;
import org.ldaptive.extended.PasswordModifyRequest;
import org.ldaptive.handler.CaseChangeEntryHandler;
import org.ldaptive.handler.DnAttributeEntryHandler;
import org.ldaptive.handler.MergeAttributeEntryHandler;
import org.ldaptive.handler.RecursiveEntryHandler;
import org.ldaptive.handler.SearchEntryHandler;
import org.ldaptive.pool.BindPassivator;
import org.ldaptive.pool.BlockingConnectionPool;
import org.ldaptive.pool.ClosePassivator;
import org.ldaptive.pool.CompareValidator;
import org.ldaptive.pool.ConnectionPool;
import org.ldaptive.pool.IdlePruneStrategy;
import org.ldaptive.pool.PoolConfig;
import org.ldaptive.pool.PooledConnectionFactory;
import org.ldaptive.pool.SearchValidator;
import org.ldaptive.provider.Provider;
import org.ldaptive.referral.DeleteReferralHandler;
import org.ldaptive.referral.ModifyReferralHandler;
import org.ldaptive.referral.SearchReferralHandler;
import org.ldaptive.sasl.CramMd5Config;
import org.ldaptive.sasl.DigestMd5Config;
import org.ldaptive.sasl.ExternalConfig;
import org.ldaptive.sasl.GssApiConfig;
import org.ldaptive.sasl.Mechanism;
import org.ldaptive.sasl.QualityOfProtection;
import org.ldaptive.sasl.SaslConfig;
import org.ldaptive.sasl.SecurityStrength;
import org.ldaptive.ssl.AllowAnyHostnameVerifier;
import org.ldaptive.ssl.DefaultHostnameVerifier;
import org.ldaptive.ssl.KeyStoreCredentialConfig;
import org.ldaptive.ssl.SslConfig;
import org.ldaptive.ssl.X509CredentialConfig;

import java.net.URI;
import java.net.URL;
import java.nio.charset.StandardCharsets;
import java.util.ArrayList;
import java.util.Arrays;
import java.util.HashSet;
import java.util.List;
import java.util.Map;
import java.util.Set;
import java.util.stream.Collectors;
import java.util.stream.IntStream;

/**
 * Utilities related to LDAP functions.
 *
 * @author Scott Battaglia
 * @author Misagh Moayyed
 * @since 3.0.0
 */
@Slf4j
@UtilityClass
public class LdapUtils {
    /**
     * Default parameter name in search filters for ldap.
     */
    public static final String LDAP_SEARCH_FILTER_DEFAULT_PARAM_NAME = "user";

    /**
     * The objectClass attribute.
     */
    public static final String OBJECT_CLASS_ATTRIBUTE = "objectClass";

    private static final String LDAP_PREFIX = "ldap";

    /**
     * Reads a Boolean value from the LdapEntry.
     *
     * @param ctx       the ldap entry
     * @param attribute the attribute name
     * @return {@code true} if the attribute's value matches (case-insensitive) {@code "true"}, otherwise false
     */
    public static Boolean getBoolean(final LdapEntry ctx, final String attribute) {
        return getBoolean(ctx, attribute, Boolean.FALSE);
    }

    /**
     * Reads a Boolean value from the LdapEntry.
     *
     * @param ctx       the ldap entry
     * @param attribute the attribute name
     * @param nullValue the value which should be returning in case of a null value
     * @return {@code true} if the attribute's value matches (case-insensitive) {@code "true"}, otherwise false
     */
    public static Boolean getBoolean(final LdapEntry ctx, final String attribute, final Boolean nullValue) {
        val v = getString(ctx, attribute, nullValue.toString());
        if (v != null) {
            return v.equalsIgnoreCase(Boolean.TRUE.toString());
        }
        return nullValue;
    }

    /**
     * Reads a Long value from the LdapEntry.
     *
     * @param ctx       the ldap entry
     * @param attribute the attribute name
     * @return the long value
     */
    public static Long getLong(final LdapEntry ctx, final String attribute) {
        return getLong(ctx, attribute, Long.MIN_VALUE);
    }

    /**
     * Reads a Long value from the LdapEntry.
     *
     * @param entry     the ldap entry
     * @param attribute the attribute name
     * @param nullValue the value which should be returning in case of a null value
     * @return the long value
     */
    public static Long getLong(final LdapEntry entry, final String attribute, final Long nullValue) {
        val v = getString(entry, attribute, nullValue.toString());
        if (NumberUtils.isCreatable(v)) {
            return Long.valueOf(v);
        }
        return nullValue;
    }

    /**
     * Reads a String value from the LdapEntry.
     *
     * @param entry     the ldap entry
     * @param attribute the attribute name
     * @return the string
     */
    public static String getString(final LdapEntry entry, final String attribute) {
        return getString(entry, attribute, null);
    }

    /**
     * Reads a String value from the LdapEntry.
     *
     * @param entry     the ldap entry
     * @param attribute the attribute name
     * @param nullValue the value which should be returning in case of a null value
     * @return the string
     */
    public static String getString(final LdapEntry entry, final String attribute, final String nullValue) {
        val attr = entry.getAttribute(attribute);
        if (attr == null) {
            return nullValue;
        }

        val v = attr.isBinary()
            ? new String(attr.getBinaryValue(), StandardCharsets.UTF_8)
            : attr.getStringValue();

        if (StringUtils.isNotBlank(v)) {
            return v;
        }
        return nullValue;
    }

    /**
     * Execute search operation.
     *
     * @param connectionFactory the connection factory
     * @param baseDn            the base dn
     * @param filter            the filter
     * @param pageSize          the page size
     * @param returnAttributes  the return attributes
     * @return the response
     * @throws LdapException the ldap exception
     */
    public static Response<SearchResult> executeSearchOperation(final ConnectionFactory connectionFactory,
                                                                final String baseDn,
                                                                final SearchFilter filter,
                                                                final int pageSize,
                                                                final String... returnAttributes) throws LdapException {
        return executeSearchOperation(connectionFactory, baseDn,
            filter, pageSize, null, returnAttributes);
    }

    /**
     * Execute search operation.
     *
     * @param connectionFactory the connection factory
     * @param baseDn            the base dn
     * @param filter            the filter
     * @param pageSize          the page size
     * @param binaryAttributes  the binary attributes
     * @param returnAttributes  the return attributes
     * @return the response
     * @throws LdapException the ldap exception
     */
    public static Response<SearchResult> executeSearchOperation(final ConnectionFactory connectionFactory,
                                                                final String baseDn,
                                                                final SearchFilter filter,
                                                                final int pageSize,
                                                                final String[] binaryAttributes,
                                                                final String[] returnAttributes) throws LdapException {
        try (val connection = createConnection(connectionFactory)) {
            val request = LdapUtils.newLdaptiveSearchRequest(baseDn, filter, binaryAttributes, returnAttributes);
            request.setReferralHandler(new SearchReferralHandler());
            if (pageSize <= 0) {
                val searchOperation = new SearchOperation(connection);
                return searchOperation.execute(request);
            }
            val client = new PagedResultsClient(connection, pageSize);
            return client.executeToCompletion(request);
        }
    }

    /**
     * Execute search operation response.
     *
     * @param connectionFactory the connection factory
     * @param baseDn            the base dn
     * @param filter            the filter
     * @param pageSize          the page size
     * @return the response
     * @throws LdapException the ldap exception
     */
    public static Response<SearchResult> executeSearchOperation(final ConnectionFactory connectionFactory,
                                                                final String baseDn,
                                                                final SearchFilter filter,
                                                                final int pageSize) throws LdapException {
        return executeSearchOperation(connectionFactory, baseDn, filter, pageSize,
            ReturnAttributes.ALL_USER.value(), ReturnAttributes.ALL_USER.value());
    }

    /**
     * Checks to see if response has a result.
     *
     * @param response the response
     * @return true, if successful
     */
    public static boolean containsResultEntry(final Response<SearchResult> response) {
        if (response != null) {
            val result = response.getResult();
            return result != null && result.getEntry() != null;
        }
        return false;
    }

    /**
     * Gets connection from the factory.
     * Opens the connection if needed.
     *
     * @param connectionFactory the connection factory
     * @return the connection
     * @throws LdapException the ldap exception
     */
    public static Connection createConnection(final ConnectionFactory connectionFactory) throws LdapException {
        val c = connectionFactory.getConnection();
        if (!c.isOpen()) {
            c.open();
        }
        return c;
    }

    /**
     * Execute a password modify operation.
     *
     * @param currentDn         the current dn
     * @param connectionFactory the connection factory
     * @param oldPassword       the old password
     * @param newPassword       the new password
     * @param type              the type
     * @return true /false
     */
    public static boolean executePasswordModifyOperation(final String currentDn,
                                                         final ConnectionFactory connectionFactory,
                                                         final String oldPassword,
                                                         final String newPassword,
                                                         final AbstractLdapProperties.LdapType type) {
        try (val modifyConnection = createConnection(connectionFactory)) {
            if (!modifyConnection.getConnectionConfig().getUseSSL()
                && !modifyConnection.getConnectionConfig().getUseStartTLS()) {
                LOGGER.warn("Executing password modification op under a non-secure LDAP connection; "
                    + "To modify password attributes, the connection to the LDAP server SHOULD be secured and/or encrypted.");
            }
            if (type == AbstractLdapProperties.LdapType.AD) {
                LOGGER.debug("Executing password modification op for active directory based on "
                    + "[https://support.microsoft.com/en-us/kb/269190]");
                val operation = new ModifyOperation(modifyConnection);
                val response = operation.execute(new ModifyRequest(currentDn, new AttributeModification(AttributeModificationType.REPLACE, new UnicodePwdAttribute(newPassword))));
                LOGGER.debug("Result code [{}], message: [{}]", response.getResult(), response.getMessage());
                return response.getResultCode() == ResultCode.SUCCESS;
            }

            LOGGER.debug("Executing password modification op for generic LDAP");
            val operation = new PasswordModifyOperation(modifyConnection);
            val response = operation.execute(new PasswordModifyRequest(currentDn,
                StringUtils.isNotBlank(oldPassword) ? new Credential(oldPassword) : null,
                new Credential(newPassword)));
            LOGGER.debug("Result code [{}], message: [{}]", response.getResult(), response.getMessage());
            return response.getResultCode() == ResultCode.SUCCESS;
        } catch (final LdapException e) {
            LOGGER.error(e.getMessage(), e);
        }
        return false;
    }

    /**
     * Execute modify operation boolean.
     *
     * @param currentDn         the current dn
     * @param connectionFactory the connection factory
     * @param attributes        the attributes
     * @return true/false
     */
    public static boolean executeModifyOperation(final String currentDn, final ConnectionFactory connectionFactory,
                                                 final Map<String, Set<String>> attributes) {
        try (val modifyConnection = createConnection(connectionFactory)) {
            val operation = new ModifyOperation(modifyConnection);
            val mods = attributes.entrySet()
                .stream()
                .map(entry -> {
                    val values = entry.getValue().toArray(ArrayUtils.EMPTY_STRING_ARRAY);
                    val attr = new LdapAttribute(entry.getKey(), values);
                    return new AttributeModification(AttributeModificationType.REPLACE, attr);
                })
                .toArray(value -> new AttributeModification[attributes.size()]);
            val request = new ModifyRequest(currentDn, mods);
            request.setReferralHandler(new ModifyReferralHandler());
            operation.execute(request);
            return true;
        } catch (final LdapException e) {
            LOGGER.error(e.getMessage(), e);
        }
        return false;
    }

    /**
     * Execute modify operation boolean.
     *
     * @param currentDn         the current dn
     * @param connectionFactory the connection factory
     * @param entry             the entry
     * @return true/false
     */
    public static boolean executeModifyOperation(final String currentDn, final ConnectionFactory connectionFactory, final LdapEntry entry) {
        final Map<String, Set<String>> attributes = entry.getAttributes().stream()
            .collect(Collectors.toMap(LdapAttribute::getName, ldapAttribute -> new HashSet<>(ldapAttribute.getStringValues())));

        return executeModifyOperation(currentDn, connectionFactory, attributes);
    }

    /**
     * Execute add operation boolean.
     *
     * @param connectionFactory the connection factory
     * @param entry             the entry
     * @return true/false
     */
    public static boolean executeAddOperation(final ConnectionFactory connectionFactory, final LdapEntry entry) {
        try (val connection = createConnection(connectionFactory)) {
            val operation = new AddOperation(connection);
            operation.execute(new AddRequest(entry.getDn(), entry.getAttributes()));
            return true;
        } catch (final LdapException e) {
            LOGGER.error(e.getMessage(), e);
        }
        return false;
    }

    /**
     * Execute delete operation boolean.
     *
     * @param connectionFactory the connection factory
     * @param entry             the entry
     * @return true/false
     */
    public static boolean executeDeleteOperation(final ConnectionFactory connectionFactory, final LdapEntry entry) {
        try (val connection = createConnection(connectionFactory)) {
            val delete = new DeleteOperation(connection);
            val request = new DeleteRequest(entry.getDn());
            request.setReferralHandler(new DeleteReferralHandler());
            val res = delete.execute(request);
            return res.getResultCode() == ResultCode.SUCCESS;
        } catch (final LdapException e) {
            LOGGER.error(e.getMessage(), e);
        }
        return false;
    }

    /**
     * Is ldap connection url?.
     *
     * @param r the resource
     * @return true/false
     */
    public static boolean isLdapConnectionUrl(final String r) {
        return r.toLowerCase().startsWith(LDAP_PREFIX);
    }

    /**
     * Is ldap connection url?.
     *
     * @param r the resource
     * @return true/false
     */
    public static boolean isLdapConnectionUrl(final URI r) {
        return r.getScheme().equalsIgnoreCase(LDAP_PREFIX);
    }

    /**
     * Is ldap connection url?.
     *
     * @param r the resource
     * @return true/false
     */
    public static boolean isLdapConnectionUrl(final URL r) {
        return r.getProtocol().equalsIgnoreCase(LDAP_PREFIX);
    }

    /**
     * Builds a new request.
     *
     * @param baseDn           the base dn
     * @param filter           the filter
     * @param binaryAttributes the binary attributes
     * @param returnAttributes the return attributes
     * @return the search request
     */
    public static SearchRequest newLdaptiveSearchRequest(final String baseDn,
                                                         final SearchFilter filter,
                                                         final String[] binaryAttributes,
                                                         final String[] returnAttributes) {
        val sr = new SearchRequest(baseDn, filter);
        sr.setBinaryAttributes(binaryAttributes);
        sr.setReturnAttributes(returnAttributes);
        sr.setSearchScope(SearchScope.SUBTREE);
        return sr;
    }

    /**
     * New ldaptive search request.
     * Returns all attributes.
     *
     * @param baseDn the base dn
     * @param filter the filter
     * @return the search request
     */
    public static SearchRequest newLdaptiveSearchRequest(final String baseDn,
                                                         final SearchFilter filter) {
        return newLdaptiveSearchRequest(baseDn, filter, ReturnAttributes.ALL_USER.value(), ReturnAttributes.ALL_USER.value());
    }

    /**
     * Constructs a new search filter using {@link SearchExecutor#getSearchFilter()} as a template and
     * the username as a parameter.
     *
     * @param filterQuery the query filter
     * @return Search filter with parameters applied.
     */
    public static SearchFilter newLdaptiveSearchFilter(final String filterQuery) {
        return newLdaptiveSearchFilter(filterQuery, new ArrayList<>(0));
    }

    /**
     * Constructs a new search filter using {@link SearchExecutor#getSearchFilter()} as a template and
     * the username as a parameter.
     *
     * @param filterQuery the query filter
     * @param params      the username
     * @return Search filter with parameters applied.
     */
    public static SearchFilter newLdaptiveSearchFilter(final String filterQuery, final List<String> params) {
        return newLdaptiveSearchFilter(filterQuery, LDAP_SEARCH_FILTER_DEFAULT_PARAM_NAME, params);
    }

    /**
     * Constructs a new search filter using {@link SearchExecutor#getSearchFilter()} as a template and
     * the username as a parameter.
     *
     * @param filterQuery the query filter
     * @param paramName   the param name
     * @param params      the username
     * @return Search filter with parameters applied.
     */
    public static SearchFilter newLdaptiveSearchFilter(final String filterQuery, final String paramName, final List<String> params) {
        val filter = new SearchFilter();
        filter.setFilter(filterQuery);
        if (params != null) {
            IntStream.range(0, params.size()).forEach(i -> {
                if (filter.getFilter().contains("{" + i + '}')) {
                    filter.setParameter(i, params.get(i));
                } else {
                    filter.setParameter(paramName, params.get(i));
                }
            });
        }
        LOGGER.debug("Constructed LDAP search filter [{}]", filter.format());
        return filter;
    }

    /**
     * New ldaptive search filter search filter.
     *
     * @param filterQuery the filter query
     * @param paramName   the param name
     * @param params      the params
     * @return the search filter
     */
    public static SearchFilter newLdaptiveSearchFilter(final String filterQuery, final List<String> paramName, final List<String> params) {
        val filter = new SearchFilter();
        filter.setFilter(filterQuery);
        if (params != null) {
            IntStream.range(0, params.size()).forEach(i -> {
                val value = params.get(i);
                if (filter.getFilter().contains("{" + i + '}')) {
                    filter.setParameter(i, value);
                }
                val name = paramName.get(i);
                if (filter.getFilter().contains('{' + name + '}')) {
                    filter.setParameter(name, value);
                }
            });
        }
        LOGGER.debug("Constructed LDAP search filter [{}]", filter.format());
        return filter;
    }

    /**
     * New search executor.
     *
     * @param baseDn      the base dn
     * @param filterQuery the filter query
     * @param params      the params
     * @return the search executor
     */
    public static SearchExecutor newLdaptiveSearchExecutor(final String baseDn, final String filterQuery, final List<String> params) {
        return newLdaptiveSearchExecutor(baseDn, filterQuery, params, ReturnAttributes.ALL.value());
    }

    /**
     * New ldaptive search executor search executor.
     *
     * @param baseDn           the base dn
     * @param filterQuery      the filter query
     * @param params           the params
     * @param returnAttributes the return attributes
     * @return the search executor
     */
    public static SearchExecutor newLdaptiveSearchExecutor(final String baseDn, final String filterQuery,
                                                           final List<String> params,
                                                           final List<String> returnAttributes) {
        return newLdaptiveSearchExecutor(baseDn, filterQuery, params, returnAttributes.toArray(ArrayUtils.EMPTY_STRING_ARRAY));
    }

    /**
     * New ldaptive search executor search executor.
     *
     * @param baseDn           the base dn
     * @param filterQuery      the filter query
     * @param params           the params
     * @param returnAttributes the return attributes
     * @return the search executor
     */
    public static SearchExecutor newLdaptiveSearchExecutor(final String baseDn, final String filterQuery,
                                                           final List<String> params,
                                                           final String[] returnAttributes) {
        val executor = new SearchExecutor();
        executor.setBaseDn(baseDn);
        executor.setSearchFilter(newLdaptiveSearchFilter(filterQuery, params));
        executor.setReturnAttributes(returnAttributes);
        executor.setSearchScope(SearchScope.SUBTREE);
        return executor;
    }

    /**
     * New search executor search executor.
     *
     * @param baseDn      the base dn
     * @param filterQuery the filter query
     * @return the search executor
     */
    public static SearchExecutor newLdaptiveSearchExecutor(final String baseDn, final String filterQuery) {
        return newLdaptiveSearchExecutor(baseDn, filterQuery, new ArrayList<>(0));
    }

    /**
     * New ldap authenticator.
     *
     * @param l the ldap settings.
     * @return the authenticator
     */
    public static Authenticator newLdaptiveAuthenticator(final AbstractLdapAuthenticationProperties l) {
        switch (l.getType()) {
            case AD:
                LOGGER.debug("Creating active directory authenticator for [{}]", l.getLdapUrl());
                return getActiveDirectoryAuthenticator(l);
            case DIRECT:
                LOGGER.debug("Creating direct-bind authenticator for [{}]", l.getLdapUrl());
                return getDirectBindAuthenticator(l);
            case AUTHENTICATED:
                LOGGER.debug("Creating authenticated authenticator for [{}]", l.getLdapUrl());
                return getAuthenticatedOrAnonSearchAuthenticator(l);
            default:
                LOGGER.debug("Creating anonymous authenticator for [{}]", l.getLdapUrl());
                return getAuthenticatedOrAnonSearchAuthenticator(l);
        }
    }

    private static Authenticator getAuthenticatedOrAnonSearchAuthenticator(final AbstractLdapAuthenticationProperties l) {
        if (StringUtils.isBlank(l.getBaseDn())) {
            throw new IllegalArgumentException("Base dn cannot be empty/blank for authenticated/anonymous authentication");
        }
        if (StringUtils.isBlank(l.getSearchFilter())) {
            throw new IllegalArgumentException("User filter cannot be empty/blank for authenticated/anonymous authentication");
        }
        val connectionFactoryForSearch = newLdaptivePooledConnectionFactory(l);
        val resolver = new PooledSearchDnResolver();
        resolver.setBaseDn(l.getBaseDn());
        resolver.setSubtreeSearch(l.isSubtreeSearch());
        resolver.setAllowMultipleDns(l.isAllowMultipleDns());
        resolver.setConnectionFactory(connectionFactoryForSearch);
        resolver.setUserFilter(l.getSearchFilter());

        if (l.isFollowReferrals()) {
            resolver.setReferralHandler(new SearchReferralHandler());
        }

        if (StringUtils.isNotBlank(l.getDerefAliases())) {
            resolver.setDerefAliases(DerefAliases.valueOf(l.getDerefAliases()));
        }

        val auth = StringUtils.isBlank(l.getPrincipalAttributePassword())
            ? new Authenticator(resolver, getPooledBindAuthenticationHandler(l, newLdaptivePooledConnectionFactory(l)))
            : new Authenticator(resolver, getPooledCompareAuthenticationHandler(l, newLdaptivePooledConnectionFactory(l)));

        if (l.isEnhanceWithEntryResolver()) {
            auth.setEntryResolver(newLdaptiveSearchEntryResolver(l, newLdaptivePooledConnectionFactory(l)));
        }
        return auth;
    }

    private static Authenticator getDirectBindAuthenticator(final AbstractLdapAuthenticationProperties l) {
        if (StringUtils.isBlank(l.getDnFormat())) {
            throw new IllegalArgumentException("Dn format cannot be empty/blank for direct bind authentication");
        }
        return getAuthenticatorViaDnFormat(l);
    }

    private static Authenticator getActiveDirectoryAuthenticator(final AbstractLdapAuthenticationProperties l) {
        if (StringUtils.isBlank(l.getDnFormat())) {
            throw new IllegalArgumentException("Dn format cannot be empty/blank for active directory authentication");
        }
        return getAuthenticatorViaDnFormat(l);
    }

    private static Authenticator getAuthenticatorViaDnFormat(final AbstractLdapAuthenticationProperties l) {
        val resolver = new FormatDnResolver(l.getDnFormat());
        val authenticator = new Authenticator(resolver, getPooledBindAuthenticationHandler(l, newLdaptivePooledConnectionFactory(l)));

        if (l.isEnhanceWithEntryResolver()) {
            authenticator.setEntryResolver(newLdaptiveSearchEntryResolver(l, newLdaptivePooledConnectionFactory(l)));
        }
        return authenticator;
    }

    private static PooledBindAuthenticationHandler getPooledBindAuthenticationHandler(final AbstractLdapAuthenticationProperties l,
                                                                                      final PooledConnectionFactory factory) {
        val handler = new PooledBindAuthenticationHandler(factory);
        handler.setAuthenticationControls(new PasswordPolicyControl());
        return handler;
    }

    private static PooledCompareAuthenticationHandler getPooledCompareAuthenticationHandler(final AbstractLdapAuthenticationProperties l,
                                                                                            final PooledConnectionFactory factory) {
        val handler = new PooledCompareAuthenticationHandler(factory);
        handler.setPasswordAttribute(l.getPrincipalAttributePassword());
        return handler;
    }

    /**
     * New pooled connection factory pooled connection factory.
     *
     * @param l the ldap properties
     * @return the pooled connection factory
     */
    public static PooledConnectionFactory newLdaptivePooledConnectionFactory(final AbstractLdapProperties l) {
        val cp = newLdaptiveBlockingConnectionPool(l);
        return new PooledConnectionFactory(cp);
    }

    /**
     * New connection config connection config.
     *
     * @param l the ldap properties
     * @return the connection config
     */
    public static ConnectionConfig newLdaptiveConnectionConfig(final AbstractLdapProperties l) {
        if (StringUtils.isBlank(l.getLdapUrl())) {
            throw new IllegalArgumentException("LDAP url cannot be empty/blank");
        }

        LOGGER.debug("Creating LDAP connection configuration for [{}]", l.getLdapUrl());
        val cc = new ConnectionConfig();

        val urls = l.getLdapUrl().contains(" ")
            ? l.getLdapUrl()
            : String.join(" ", l.getLdapUrl().split(","));
        LOGGER.debug("Transformed LDAP urls from [{}] to [{}]", l.getLdapUrl(), urls);
        cc.setLdapUrl(urls);

        cc.setUseSSL(l.isUseSsl());
        cc.setUseStartTLS(l.isUseStartTls());
        cc.setConnectTimeout(Beans.newDuration(l.getConnectTimeout()));
        cc.setResponseTimeout(Beans.newDuration(l.getResponseTimeout()));

        if (StringUtils.isNotBlank(l.getConnectionStrategy())) {
            val strategy = AbstractLdapProperties.LdapConnectionStrategy.valueOf(l.getConnectionStrategy());
            switch (strategy) {
                case RANDOM:
                    cc.setConnectionStrategy(new RandomConnectionStrategy());
                    break;
                case DNS_SRV:
                    cc.setConnectionStrategy(new DnsSrvConnectionStrategy());
                    break;
                case ACTIVE_PASSIVE:
                    cc.setConnectionStrategy(new ActivePassiveConnectionStrategy());
                    break;
                case ROUND_ROBIN:
                    cc.setConnectionStrategy(new RoundRobinConnectionStrategy());
                    break;
                case DEFAULT:
                default:
                    cc.setConnectionStrategy(new DefaultConnectionStrategy());
                    break;
            }
        }

        if (l.getTrustCertificates() != null) {
            LOGGER.debug("Creating LDAP SSL configuration via trust certificates [{}]", l.getTrustCertificates());
            val cfg = new X509CredentialConfig();
            cfg.setTrustCertificates(l.getTrustCertificates());
            cc.setSslConfig(new SslConfig(cfg));
        } else if (l.getTrustStore() != null || l.getKeystore() != null) {
            val cfg = new KeyStoreCredentialConfig();
            if (l.getTrustStore() != null) {
                LOGGER.trace("Creating LDAP SSL configuration with truststore [{}]", l.getTrustStore());
                cfg.setTrustStore(l.getTrustStore());
                cfg.setTrustStoreType(l.getTrustStoreType());
                cfg.setTrustStorePassword(l.getTrustStorePassword());
            }
            if (l.getKeystore() != null) {
                LOGGER.trace("Creating LDAP SSL configuration via keystore [{}]", l.getKeystore());
                cfg.setKeyStore(l.getKeystore());
                cfg.setKeyStorePassword(l.getKeystorePassword());
                cfg.setKeyStoreType(l.getKeystoreType());
            }
            cc.setSslConfig(new SslConfig(cfg));
        } else {
            LOGGER.debug("Creating LDAP SSL configuration via the native JVM truststore");
            cc.setSslConfig(new SslConfig());
        }

        val sslConfig = cc.getSslConfig();
        if (sslConfig != null) {
            switch (l.getHostnameVerifier()) {
                case ANY:
                    sslConfig.setHostnameVerifier(new AllowAnyHostnameVerifier());
                    break;
                case DEFAULT:
                default:
                    sslConfig.setHostnameVerifier(new DefaultHostnameVerifier());
                    break;
            }
        }

        if (StringUtils.isNotBlank(l.getSaslMechanism())) {
            LOGGER.debug("Creating LDAP SASL mechanism via [{}]", l.getSaslMechanism());

            val bc = new BindConnectionInitializer();
            val sc = getSaslConfigFrom(l);

            if (StringUtils.isNotBlank(l.getSaslAuthorizationId())) {
                sc.setAuthorizationId(l.getSaslAuthorizationId());
            }
            sc.setMutualAuthentication(l.getSaslMutualAuth());
            if (StringUtils.isNotBlank(l.getSaslQualityOfProtection())) {
                sc.setQualityOfProtection(QualityOfProtection.valueOf(l.getSaslQualityOfProtection()));
            }
            if (StringUtils.isNotBlank(l.getSaslSecurityStrength())) {
                sc.setSecurityStrength(SecurityStrength.valueOf(l.getSaslSecurityStrength()));
            }
            bc.setBindSaslConfig(sc);
            cc.setConnectionInitializer(bc);
        } else if (StringUtils.equals(l.getBindCredential(), "*") && StringUtils.equals(l.getBindDn(), "*")) {
            LOGGER.debug("Creating LDAP fast-bind connection initializer");
            cc.setConnectionInitializer(new FastBindOperation.FastBindConnectionInitializer());
        } else if (StringUtils.isNotBlank(l.getBindDn()) && StringUtils.isNotBlank(l.getBindCredential())) {
            LOGGER.debug("Creating LDAP bind connection initializer via [{}]", l.getBindDn());
            cc.setConnectionInitializer(new BindConnectionInitializer(l.getBindDn(), new Credential(l.getBindCredential())));
        }
        return cc;
    }

    private static SaslConfig getSaslConfigFrom(final AbstractLdapProperties l) {
        if (Mechanism.valueOf(l.getSaslMechanism()) == Mechanism.DIGEST_MD5) {
            val sc = new DigestMd5Config();
            sc.setRealm(l.getSaslRealm());
            return sc;
        }
        if (Mechanism.valueOf(l.getSaslMechanism()) == Mechanism.CRAM_MD5) {
            return new CramMd5Config();
        }
        if (Mechanism.valueOf(l.getSaslMechanism()) == Mechanism.EXTERNAL) {
            return new ExternalConfig();
        }
        val sc = new GssApiConfig();
        sc.setRealm(l.getSaslRealm());
        return sc;
    }

    /**
     * New pool config pool config.
     *
     * @param l the ldap properties
     * @return the pool config
     */
    public static PoolConfig newLdaptivePoolConfig(final AbstractLdapProperties l) {
        LOGGER.debug("Creating LDAP connection pool configuration for [{}]", l.getLdapUrl());
        val pc = new PoolConfig();
        pc.setMinPoolSize(l.getMinPoolSize());
        pc.setMaxPoolSize(l.getMaxPoolSize());
        pc.setValidateOnCheckOut(l.isValidateOnCheckout());
        pc.setValidatePeriodically(l.isValidatePeriodically());
        pc.setValidatePeriod(Beans.newDuration(l.getValidatePeriod()));
        pc.setValidateTimeout(Beans.newDuration(l.getValidateTimeout()));
        return pc;
    }

    /**
     * New connection factory connection factory.
     *
     * @param l the l
     * @return the connection factory
     */
    public static DefaultConnectionFactory newLdaptiveConnectionFactory(final AbstractLdapProperties l) {
        LOGGER.debug("Creating LDAP connection factory for [{}]", l.getLdapUrl());
        val cc = newLdaptiveConnectionConfig(l);
        val bindCf = new DefaultConnectionFactory(cc);
        if (l.getProviderClass() != null) {
            try {
                val clazz = ClassUtils.getClass(l.getProviderClass());
                bindCf.setProvider(Provider.class.cast(clazz.getDeclaredConstructor().newInstance()));
            } catch (final Exception e) {
                LOGGER.error(e.getMessage(), e);
            }
        }
        return bindCf;
    }

    /**
     * New blocking connection pool connection pool.
     *
     * @param l the l
     * @return the connection pool
     */
    public static ConnectionPool newLdaptiveBlockingConnectionPool(final AbstractLdapProperties l) {
        val bindCf = newLdaptiveConnectionFactory(l);
        val pc = newLdaptivePoolConfig(l);
        val cp = new BlockingConnectionPool(pc, bindCf);

        cp.setBlockWaitTime(Beans.newDuration(l.getBlockWaitTime()));
        cp.setPoolConfig(pc);

        val strategy = new IdlePruneStrategy();
        strategy.setIdleTime(Beans.newDuration(l.getIdleTime()));
        strategy.setPrunePeriod(Beans.newDuration(l.getPrunePeriod()));

        cp.setPruneStrategy(strategy);

        switch (l.getValidator().getType().trim().toLowerCase()) {
            case "compare":
                val compareRequest = new CompareRequest();
                compareRequest.setDn(l.getValidator().getDn());
                compareRequest.setAttribute(new LdapAttribute(l.getValidator().getAttributeName(),
                    l.getValidator().getAttributeValues().toArray(ArrayUtils.EMPTY_STRING_ARRAY)));

                if (l.isFollowReferrals()) {
                    compareRequest.setReferralHandler(new SearchReferralHandler());
                }
                cp.setValidator(new CompareValidator(compareRequest));
                break;
            case "none":
                LOGGER.debug("No validator is configured for the LDAP connection pool of [{}]", l.getLdapUrl());
                break;
            case "search":
            default:
                val searchRequest = new SearchRequest();
                searchRequest.setBaseDn(l.getValidator().getBaseDn());
                searchRequest.setSearchFilter(new SearchFilter(l.getValidator().getSearchFilter()));
                searchRequest.setReturnAttributes(ReturnAttributes.NONE.value());
                searchRequest.setSearchScope(SearchScope.valueOf(l.getValidator().getScope()));
                searchRequest.setSizeLimit(1L);
                if (l.isFollowReferrals()) {
                    searchRequest.setReferralHandler(new SearchReferralHandler());
                }
                cp.setValidator(new SearchValidator(searchRequest));
                break;
        }

        cp.setFailFastInitialize(l.isFailFast());

        if (StringUtils.isNotBlank(l.getPoolPassivator())) {
            val pass =
                AbstractLdapProperties.LdapConnectionPoolPassivator.valueOf(l.getPoolPassivator().toUpperCase());
            switch (pass) {
                case CLOSE:
                    cp.setPassivator(new ClosePassivator());
<<<<<<< HEAD
                    cp.setActivator(new OpenActivator());
/* 
   if we setup CLOSE passivator, I think, we need to specify an activator, 
   if we do not want to have exceptions thrown on a closed connection taken from the pool  
   We cannot use ConnectActivator from ldaptive, as it does not check if connection is already opened.
*/                    

=======
>>>>>>> fcdf340f
                    LOGGER.debug("Created [{}] passivator for [{}]", l.getPoolPassivator(), l.getLdapUrl());
                    break;
                case BIND:
                    if (StringUtils.isNotBlank(l.getBindDn()) && StringUtils.isNoneBlank(l.getBindCredential())) {
                        val bindRequest = new BindRequest();
                        bindRequest.setDn(l.getBindDn());
                        bindRequest.setCredential(new Credential(l.getBindCredential()));
                        cp.setPassivator(new BindPassivator(bindRequest));
                        LOGGER.debug("Created [{}] passivator for [{}]", l.getPoolPassivator(), l.getLdapUrl());
                    } else {
                        val values = Arrays.stream(AbstractLdapProperties.LdapConnectionPoolPassivator.values())
                            .filter(v -> v != AbstractLdapProperties.LdapConnectionPoolPassivator.BIND)
                            .collect(Collectors.toList());
                        LOGGER.warn("[{}] pool passivator could not be created for [{}] given bind credentials are not specified. "
                                + "If you are dealing with LDAP in such a way that does not require bind credentials, you may need to "
                                + "set the pool passivator setting to one of [{}]",
                            l.getPoolPassivator(), l.getLdapUrl(), values);
                    }
                    break;
                default:
                    break;
            }
        }

        LOGGER.debug("Initializing ldap connection pool for [{}] and bindDn [{}]", l.getLdapUrl(), l.getBindDn());
        cp.initialize();
        return cp;
    }
         

    /**
     * New dn resolver entry resolver.
     * Creates the necessary search entry resolver.
     *
     * @param l       the ldap settings
     * @param factory the factory
     * @return the entry resolver
     */
    public static EntryResolver newLdaptiveSearchEntryResolver(final AbstractLdapAuthenticationProperties l,
                                                               final PooledConnectionFactory factory) {
        if (StringUtils.isBlank(l.getBaseDn())) {
            throw new IllegalArgumentException("To create a search entry resolver, base dn cannot be empty/blank ");
        }
        if (StringUtils.isBlank(l.getSearchFilter())) {
            throw new IllegalArgumentException("To create a search entry resolver, user filter cannot be empty/blank");
        }

        val entryResolver = new BinaryAttributeAwarePooledSearchEntryResolver();
        entryResolver.setBaseDn(l.getBaseDn());
        entryResolver.setUserFilter(l.getSearchFilter());
        entryResolver.setSubtreeSearch(l.isSubtreeSearch());
        entryResolver.setConnectionFactory(factory);
        entryResolver.setAllowMultipleEntries(l.isAllowMultipleEntries());
        entryResolver.setBinaryAttributes(l.getBinaryAttributes());

        if (StringUtils.isNotBlank(l.getDerefAliases())) {
            entryResolver.setDerefAliases(DerefAliases.valueOf(l.getDerefAliases()));
        }
        val handlers = new ArrayList<SearchEntryHandler>();
        l.getSearchEntryHandlers().forEach(h -> {
            switch (h.getType()) {
                case CASE_CHANGE:
                    val eh = new CaseChangeEntryHandler();
                    val caseChange = h.getCaseChange();
                    eh.setAttributeNameCaseChange(CaseChangeEntryHandler.CaseChange.valueOf(caseChange.getAttributeNameCaseChange()));
                    eh.setAttributeNames(caseChange.getAttributeNames().toArray(ArrayUtils.EMPTY_STRING_ARRAY));
                    eh.setAttributeValueCaseChange(CaseChangeEntryHandler.CaseChange.valueOf(caseChange.getAttributeValueCaseChange()));
                    eh.setDnCaseChange(CaseChangeEntryHandler.CaseChange.valueOf(caseChange.getDnCaseChange()));
                    handlers.add(eh);
                    break;
                case DN_ATTRIBUTE_ENTRY:
                    val ehd = new DnAttributeEntryHandler();
                    val dnAttribute = h.getDnAttribute();
                    ehd.setAddIfExists(dnAttribute.isAddIfExists());
                    ehd.setDnAttributeName(dnAttribute.getDnAttributeName());
                    handlers.add(ehd);
                    break;
                case MERGE:
                    val ehm = new MergeAttributeEntryHandler();
                    val mergeAttribute = h.getMergeAttribute();
                    ehm.setAttributeNames(mergeAttribute.getAttributeNames().toArray(ArrayUtils.EMPTY_STRING_ARRAY));
                    ehm.setMergeAttributeName(mergeAttribute.getMergeAttributeName());
                    handlers.add(ehm);
                    break;
                case OBJECT_GUID:
                    handlers.add(new ObjectGuidHandler());
                    break;
                case OBJECT_SID:
                    handlers.add(new ObjectSidHandler());
                    break;
                case PRIMARY_GROUP:
                    val ehp = new PrimaryGroupIdHandler();
                    val primaryGroupId = h.getPrimaryGroupId();
                    ehp.setBaseDn(primaryGroupId.getBaseDn());
                    ehp.setGroupFilter(primaryGroupId.getGroupFilter());
                    handlers.add(ehp);
                    break;
                case RANGE_ENTRY:
                    handlers.add(new RangeEntryHandler());
                    break;
                case RECURSIVE_ENTRY:
                    val recursive = h.getRecursive();
                    handlers.add(new RecursiveEntryHandler(recursive.getSearchAttribute(), recursive.getMergeAttributes().toArray(ArrayUtils.EMPTY_STRING_ARRAY)));
                    break;
                default:
                    break;
            }
        });

        if (!handlers.isEmpty()) {
            LOGGER.debug("Search entry handlers defined for the entry resolver of [{}] are [{}]", l.getLdapUrl(), handlers);
            entryResolver.setSearchEntryHandlers(handlers.toArray(SearchEntryHandler[]::new));
        }
        if (l.isFollowReferrals()) {
            entryResolver.setReferralHandler(new SearchReferralHandler());
        }
        return entryResolver;
    }
}<|MERGE_RESOLUTION|>--- conflicted
+++ resolved
@@ -968,16 +968,8 @@
             switch (pass) {
                 case CLOSE:
                     cp.setPassivator(new ClosePassivator());
-<<<<<<< HEAD
-                    cp.setActivator(new OpenActivator());
-/* 
-   if we setup CLOSE passivator, I think, we need to specify an activator, 
-   if we do not want to have exceptions thrown on a closed connection taken from the pool  
-   We cannot use ConnectActivator from ldaptive, as it does not check if connection is already opened.
-*/                    
-
-=======
->>>>>>> fcdf340f
+                    cp.setActivator(new ConnectActivator());
+
                     LOGGER.debug("Created [{}] passivator for [{}]", l.getPoolPassivator(), l.getLdapUrl());
                     break;
                 case BIND:
