--- conflicted
+++ resolved
@@ -969,15 +969,13 @@
             switch (pass) {
                 case CLOSE:
                     cp.setPassivator(new ClosePassivator());
-<<<<<<< HEAD
                     cp.setActivator(new OpenActivator());
 /* 
    if we setup CLOSE passivator, I think, we need to specify an activator, 
-   if we do not want to have exceptions thrown on a closed connection taken from the pool                   
+   if we do not want to have exceptions thrown on a closed connection taken from the pool  
+   We cannot use ConnectActivator from ldaptive, as it does not check if connection is already opened.
 */                    
-=======
-                    cp.setActivator(new ConnectActivator());
->>>>>>> c94c6b8d
+
                     LOGGER.debug("Created [{}] passivator for [{}]", l.getPoolPassivator(), l.getLdapUrl());
                     break;
                 case BIND:
