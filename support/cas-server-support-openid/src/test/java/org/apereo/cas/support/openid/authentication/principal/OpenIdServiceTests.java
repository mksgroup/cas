package org.apereo.cas.support.openid.authentication.principal;

import org.apereo.cas.CentralAuthenticationService;
import org.apereo.cas.authentication.AuthenticationSystemSupport;
import org.apereo.cas.authentication.CoreAuthenticationTestUtils;
import org.apereo.cas.services.DefaultServicesManager;
import org.apereo.cas.services.ServiceRegistry;
import org.apereo.cas.services.ServicesManagerConfigurationContext;
import org.apereo.cas.support.openid.AbstractOpenIdTests;
import org.apereo.cas.support.openid.OpenIdProtocolConstants;

import com.fasterxml.jackson.databind.ObjectMapper;
import com.github.benmanes.caffeine.cache.Caffeine;
import lombok.NonNull;
import lombok.extern.slf4j.Slf4j;
import lombok.val;
import org.apache.commons.io.FileUtils;
import org.junit.jupiter.api.BeforeEach;
import org.junit.jupiter.api.Tag;
import org.junit.jupiter.api.Test;
import org.openid4java.association.Association;
import org.openid4java.server.ServerManager;
import org.springframework.beans.factory.annotation.Autowired;
import org.springframework.beans.factory.annotation.Qualifier;
import org.springframework.context.ConfigurableApplicationContext;
import org.springframework.mock.web.MockHttpServletRequest;

import java.io.File;
import java.io.IOException;
import java.util.HashSet;

import static org.junit.jupiter.api.Assertions.*;
import static org.mockito.Mockito.*;

/**
 * @author Scott Battaglia
 * @since 3.1
 * @deprecated 6.2
 */
@Slf4j
@Deprecated(since = "6.2.0")
@Tag("Simple")
public class OpenIdServiceTests extends AbstractOpenIdTests {
    private static final File JSON_FILE = new File(FileUtils.getTempDirectoryPath(), "openIdService.json");

    private static final ObjectMapper MAPPER = new ObjectMapper().findAndRegisterModules();

    private static final String OPEN_ID_PREFIX_URL = "http://openid.ja-sig.org/battags";

    private static final String RETURN_TO_URL = "http://www.ja-sig.org/?service=fa";

    private final MockHttpServletRequest request = new MockHttpServletRequest();

    @Autowired
    private ConfigurableApplicationContext applicationContext;

    @Autowired
    @Qualifier("serverManager")
    private ServerManager serverManager;

    @Autowired
    @Qualifier("openIdServiceFactory")
    private OpenIdServiceFactory openIdServiceFactory;

    @Autowired
    @Qualifier("centralAuthenticationService")
    private CentralAuthenticationService centralAuthenticationService;

    @Autowired
    @Qualifier("defaultAuthenticationSystemSupport")
    private AuthenticationSystemSupport authenticationSystemSupport;

    private OpenIdService openIdService;

    private Association association;

    @BeforeEach
    public void initialize() throws Exception {
        request.addParameter(OpenIdProtocolConstants.OPENID_IDENTITY, OPEN_ID_PREFIX_URL);
        request.addParameter(OpenIdProtocolConstants.OPENID_RETURNTO, RETURN_TO_URL);
        request.addParameter(OpenIdProtocolConstants.OPENID_MODE, "checkid_setup");
        association = this.serverManager.getSharedAssociations().generate(Association.TYPE_HMAC_SHA1, 2);
    }

    @Test
    public void verifySerializeAOpenIdServiceToJson() throws IOException {
        request.removeParameter(OpenIdProtocolConstants.OPENID_ASSOCHANDLE);
        request.addParameter(OpenIdProtocolConstants.OPENID_ASSOCHANDLE, association.getHandle());

        openIdService = openIdServiceFactory.createService(request);
        MAPPER.writeValue(JSON_FILE, openIdService);
        val serviceRead = MAPPER.readValue(JSON_FILE, OpenIdService.class);
        assertEquals(openIdService, serviceRead);
    }

    @Test
    public void verifyGetResponse() {
        try {
            request.removeParameter(OpenIdProtocolConstants.OPENID_ASSOCHANDLE);
            request.addParameter(OpenIdProtocolConstants.OPENID_ASSOCHANDLE, association.getHandle());

            openIdService = openIdServiceFactory.createService(request);
            val ctx = CoreAuthenticationTestUtils.getAuthenticationResult(authenticationSystemSupport, openIdService);

            val tgt = centralAuthenticationService.createTicketGrantingTicket(ctx).getId();
            val st = centralAuthenticationService.grantServiceTicket(tgt, openIdService, ctx).getId();
            centralAuthenticationService.validateServiceTicket(st, openIdService);

            val response = new OpenIdServiceResponseBuilder(OPEN_ID_PREFIX_URL,
                serverManager, centralAuthenticationService,
                getServicesManager())
                .build(openIdService, "something", CoreAuthenticationTestUtils.getAuthentication());
            assertNotNull(response);

            assertEquals(association.getHandle(), response.getAttributes().get(OpenIdProtocolConstants.OPENID_ASSOCHANDLE));
            assertEquals(RETURN_TO_URL, response.getAttributes().get(OpenIdProtocolConstants.OPENID_RETURNTO));
            assertEquals(OPEN_ID_PREFIX_URL, response.getAttributes().get(OpenIdProtocolConstants.OPENID_IDENTITY));

            val response2 = new OpenIdServiceResponseBuilder(OPEN_ID_PREFIX_URL, serverManager,
                centralAuthenticationService,
                getServicesManager())
                .build(openIdService, null, CoreAuthenticationTestUtils.getAuthentication());
            assertEquals("cancel", response2.getAttributes().get(OpenIdProtocolConstants.OPENID_MODE));
        } catch (final Exception e) {
            LOGGER.debug("Exception during verification of service ticket", e);
        }
    }

    @Test
    public void verifyExpiredAssociationGetResponse() {
        try {
            request.removeParameter(OpenIdProtocolConstants.OPENID_ASSOCHANDLE);
            request.addParameter(OpenIdProtocolConstants.OPENID_ASSOCHANDLE, association.getHandle());

            openIdService = openIdServiceFactory.createService(request);
            val ctx = CoreAuthenticationTestUtils.getAuthenticationResult(authenticationSystemSupport, openIdService);
            val tgt = centralAuthenticationService.createTicketGrantingTicket(ctx).getId();
            val st = centralAuthenticationService.grantServiceTicket(tgt, openIdService, ctx).getId();
            centralAuthenticationService.validateServiceTicket(st, openIdService);

            synchronized (this) {
                try {
                    this.wait(3000);
                } catch (final InterruptedException e) {
                    throw new AssertionError("Could not wait long enough to check association expiry date");
                }
            }
            val response = new OpenIdServiceResponseBuilder(OPEN_ID_PREFIX_URL, serverManager,
                centralAuthenticationService,
                getServicesManager())
                .build(openIdService, st, CoreAuthenticationTestUtils.getAuthentication());
            assertNotNull(response);

            assertEquals(2, response.getAttributes().size());
            assertEquals("cancel", response.getAttributes().get(OpenIdProtocolConstants.OPENID_MODE));
        } catch (final Exception e) {
            LOGGER.debug("Exception during verification of service ticket", e);
        }
    }

    @Test
    public void verifyEquals() {
        val request1 = new MockHttpServletRequest();
        request1.addParameter("openid.identity", OPEN_ID_PREFIX_URL);
        request1.addParameter("openid.return_to", RETURN_TO_URL);
        request1.addParameter("openid.mode", "openid.checkid_setup");

        val request2 = new MockHttpServletRequest();
        request2.addParameter("openid.identity", OPEN_ID_PREFIX_URL);
        request2.addParameter("openid.return_to", RETURN_TO_URL);

        val o1 = openIdServiceFactory.createService(request);
        val o2 = openIdServiceFactory.createService(request);

        assertTrue(o1.equals(o2));
        assertFalse(o1.equals(new Object()));
    }

<<<<<<< HEAD
    @NonNull
=======
>>>>>>> 8a0001ac
    private DefaultServicesManager getServicesManager() {
        val context = ServicesManagerConfigurationContext.builder()
            .serviceRegistry(mock(ServiceRegistry.class))
            .applicationContext(applicationContext)
            .environments(new HashSet<>(0))
            .servicesCache(Caffeine.newBuilder().build())
            .build();
        return new DefaultServicesManager(context);
    }
}<|MERGE_RESOLUTION|>--- conflicted
+++ resolved
@@ -176,10 +176,6 @@
         assertFalse(o1.equals(new Object()));
     }
 
-<<<<<<< HEAD
-    @NonNull
-=======
->>>>>>> 8a0001ac
     private DefaultServicesManager getServicesManager() {
         val context = ServicesManagerConfigurationContext.builder()
             .serviceRegistry(mock(ServiceRegistry.class))
