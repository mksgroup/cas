--- conflicted
+++ resolved
@@ -64,13 +64,8 @@
         final var authentication = WebUtils.getInProgressAuthentication();
         final var uid = authentication.getPrincipal().getId();
 
-<<<<<<< HEAD
-        LOGGER.debug("Received principal id [{}]", uid);
+        LOGGER.debug("Received principal id [{}]. Attempting to locate account in credential repository...", uid);
         final var acct = this.credentialRepository.get(uid);
-=======
-        LOGGER.debug("Received principal id [{}]. Attempting to locate account in credential repository...", uid);
-        final OneTimeTokenAccount acct = this.credentialRepository.get(uid);
->>>>>>> 61c473e3
         if (acct == null || StringUtils.isBlank(acct.getSecretKey())) {
             throw new AccountNotFoundException(uid + " cannot be found in the registry");
         }
@@ -80,12 +75,8 @@
             throw new AccountExpiredException(uid + " cannot reuse OTP " + otp + " as it may be expired/invalid");
         }
 
-<<<<<<< HEAD
+        LOGGER.debug("Attempting to authorize OTP token [{}]...", otp);
         var isCodeValid = this.googleAuthenticatorInstance.authorize(acct.getSecretKey(), otp);
-=======
-        LOGGER.debug("Attempting to authorize OTP token [{}]...", otp);
-        boolean isCodeValid = this.googleAuthenticatorInstance.authorize(acct.getSecretKey(), otp);
->>>>>>> 61c473e3
 
         if (!isCodeValid && acct.getScratchCodes().contains(otp)) {
             LOGGER.warn("Using scratch code [{}] to authenticate user [{}]. Scratch code will be removed", otp, uid);
