package org.apereo.cas.config;

import lombok.extern.slf4j.Slf4j;
import org.apereo.cas.adaptors.redis.services.RedisServiceRegistry;
import org.apereo.cas.configuration.CasConfigurationProperties;
import org.apereo.cas.redis.core.RedisObjectFactory;
import org.apereo.cas.services.RegisteredService;
import org.apereo.cas.services.ServiceRegistry;
import org.apereo.cas.services.ServiceRegistryExecutionPlan;
import org.apereo.cas.services.ServiceRegistryExecutionPlanConfigurer;
import org.springframework.beans.factory.annotation.Autowired;
import org.springframework.boot.autoconfigure.condition.ConditionalOnMissingBean;
import org.springframework.boot.context.properties.EnableConfigurationProperties;
import org.springframework.cloud.context.config.annotation.RefreshScope;
import org.springframework.context.annotation.Bean;
import org.springframework.context.annotation.Configuration;
import org.springframework.data.redis.connection.RedisConnectionFactory;
import org.springframework.data.redis.core.RedisTemplate;

/**
 * This is {@link RedisServiceRegistryConfiguration}.
 *
 * @author Misagh Moayyed
 * @since 5.2.0
 */
@Configuration("redisServiceRegistryConfiguration")
@EnableConfigurationProperties(CasConfigurationProperties.class)
@Slf4j
public class RedisServiceRegistryConfiguration implements ServiceRegistryExecutionPlanConfigurer {

    @Autowired
    private CasConfigurationProperties casProperties;

    @Bean
<<<<<<< HEAD
    @RefreshScope
    public RedisConnectionFactory redisConnectionFactory() {
        final var redis = casProperties.getServiceRegistry().getRedis();
        final var obj = new RedisObjectFactory();
=======
    @ConditionalOnMissingBean(name = "redisServiceConnectionFactory")
    public RedisConnectionFactory redisServiceConnectionFactory() {
        final RedisServiceRegistryProperties redis = casProperties.getServiceRegistry().getRedis();
        final RedisObjectFactory obj = new RedisObjectFactory();
>>>>>>> bdc918c3
        return obj.newRedisConnectionFactory(redis);
    }

    @Bean
    @ConditionalOnMissingBean(name = "registeredServiceRedisTemplate")
    public RedisTemplate registeredServiceRedisTemplate() {
        final RedisObjectFactory obj = new RedisObjectFactory();
        return obj.newRedisTemplate(redisServiceConnectionFactory(), String.class, RegisteredService.class);
    }

    @Bean
    @RefreshScope
    public ServiceRegistry redisServiceRegistry() {
        return new RedisServiceRegistry(registeredServiceRedisTemplate());
    }

    @Override
    public void configureServiceRegistry(final ServiceRegistryExecutionPlan plan) {
        plan.registerServiceRegistry(redisServiceRegistry());
    }
}<|MERGE_RESOLUTION|>--- conflicted
+++ resolved
@@ -32,17 +32,10 @@
     private CasConfigurationProperties casProperties;
 
     @Bean
-<<<<<<< HEAD
-    @RefreshScope
-    public RedisConnectionFactory redisConnectionFactory() {
+    @ConditionalOnMissingBean(name = "redisServiceConnectionFactory")
+    public RedisConnectionFactory redisServiceConnectionFactory() {
         final var redis = casProperties.getServiceRegistry().getRedis();
         final var obj = new RedisObjectFactory();
-=======
-    @ConditionalOnMissingBean(name = "redisServiceConnectionFactory")
-    public RedisConnectionFactory redisServiceConnectionFactory() {
-        final RedisServiceRegistryProperties redis = casProperties.getServiceRegistry().getRedis();
-        final RedisObjectFactory obj = new RedisObjectFactory();
->>>>>>> bdc918c3
         return obj.newRedisConnectionFactory(redis);
     }
 
