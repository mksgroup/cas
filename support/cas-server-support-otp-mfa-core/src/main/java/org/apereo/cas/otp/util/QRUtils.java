--- conflicted
+++ resolved
@@ -43,12 +43,7 @@
      * @return the output in base64
      */
     @SneakyThrows
-<<<<<<< HEAD
-    public static void generateQRCode(final OutputStream stream, final String key,
-                                      final int width, final int height) {
-=======
     public static String generateQRCode(final String key, final int width, final int height) {
->>>>>>> f7f4f793
         val hintMap = new EnumMap<>(EncodeHintType.class);
         hintMap.put(EncodeHintType.CHARACTER_SET, StandardCharsets.UTF_8.name());
         hintMap.put(EncodeHintType.MARGIN, 2);
