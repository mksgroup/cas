package org.apereo.cas.audit;

import lombok.extern.slf4j.Slf4j;
import org.apereo.cas.audit.config.CasSupportJdbcAuditConfiguration;
import org.apereo.cas.audit.spi.config.CasCoreAuditConfiguration;
import org.apereo.cas.configuration.CasConfigurationProperties;
import org.apereo.cas.util.DateTimeUtils;
import org.apereo.inspektr.audit.AuditActionContext;
import org.apereo.inspektr.audit.AuditTrailManager;
import org.junit.Test;
import org.junit.runner.RunWith;
import org.springframework.beans.factory.annotation.Autowired;
import org.springframework.beans.factory.annotation.Qualifier;
import org.springframework.boot.autoconfigure.aop.AopAutoConfiguration;
import org.springframework.boot.context.properties.EnableConfigurationProperties;
import org.springframework.boot.test.context.SpringBootTest;
import org.springframework.cloud.autoconfigure.RefreshAutoConfiguration;
import org.springframework.test.context.TestPropertySource;
import org.springframework.test.context.junit4.SpringRunner;

import java.time.LocalDate;
import java.util.Set;

import static org.junit.Assert.*;

/**
 * This is {@link CasSupportJdbcAuditConfigurationTests}.
 *
 * @author Misagh Moayyed
 * @since 5.3.0
 */
@RunWith(SpringRunner.class)
@SpringBootTest(
    classes = {
        CasCoreAuditConfiguration.class,
        CasSupportJdbcAuditConfiguration.class,
        AopAutoConfiguration.class,
        RefreshAutoConfiguration.class
    })
@EnableConfigurationProperties(CasConfigurationProperties.class)
@TestPropertySource(properties = "cas.audit.jdbc.asynchronous=false")
@Slf4j
public class CasSupportJdbcAuditConfigurationTests {

    @Autowired
    @Qualifier("jdbcAuditTrailManager")
    private AuditTrailManager jdbcAuditTrailManager;

    @Test
    public void verifyAuditManager() {
<<<<<<< HEAD
        final var since = DateTimeUtils.dateOf(LocalDate.now().minusDays(2));
        final var ctx = new AuditActionContext("casuser", "TEST", "TEST",
=======
        final LocalDate time = LocalDate.now().minusDays(2);
        final Date since = DateTimeUtils.dateOf(time);
        final AuditActionContext ctx = new AuditActionContext("casuser", "TEST", "TEST",
>>>>>>> cb3b87f4
            "CAS", since, "1.2.3.4",
            "1.2.3.4");
        jdbcAuditTrailManager.record(ctx);
        final Set results = jdbcAuditTrailManager.getAuditRecordsSince(time);
        assertFalse(results.isEmpty());
    }
}<|MERGE_RESOLUTION|>--- conflicted
+++ resolved
@@ -48,14 +48,9 @@
 
     @Test
     public void verifyAuditManager() {
-<<<<<<< HEAD
-        final var since = DateTimeUtils.dateOf(LocalDate.now().minusDays(2));
+        final var time = LocalDate.now().minusDays(2);
+        final var since = DateTimeUtils.dateOf(time);
         final var ctx = new AuditActionContext("casuser", "TEST", "TEST",
-=======
-        final LocalDate time = LocalDate.now().minusDays(2);
-        final Date since = DateTimeUtils.dateOf(time);
-        final AuditActionContext ctx = new AuditActionContext("casuser", "TEST", "TEST",
->>>>>>> cb3b87f4
             "CAS", since, "1.2.3.4",
             "1.2.3.4");
         jdbcAuditTrailManager.record(ctx);
