package org.apereo.cas.monitor;

import com.hazelcast.core.Hazelcast;
import com.hazelcast.core.HazelcastInstance;
import com.hazelcast.core.IMap;
import com.hazelcast.monitor.LocalMapStats;
import lombok.NonNull;
import lombok.ToString;
import lombok.extern.slf4j.Slf4j;

import java.util.ArrayList;
import java.util.List;

/**
 * This is {@link HazelcastHealthIndicator}.
 *
 * @author Misagh Moayyed
 * @since 5.0.0
 */
@Slf4j
@ToString
public class HazelcastHealthIndicator extends AbstractCacheHealthIndicator {
    private final String instanceName;
    private final long clusterSize;

    public HazelcastHealthIndicator(final long evictionThreshold, final long threshold,
                                    final String instanceName, final long clusterSize) {
        super(evictionThreshold, threshold);
        this.instanceName = instanceName;
        this.clusterSize = clusterSize;
    }

    @Override
    protected CacheStatistics[] getStatistics() {
        final List<CacheStatistics> statsList = new ArrayList<>();
        LOGGER.debug("Locating hazelcast instance [{}]...", instanceName);
        final var instance = Hazelcast.getHazelcastInstanceByName(instanceName);
        @NonNull
        instance.getConfig().getMapConfigs().keySet().forEach(key -> {
            final IMap map = instance.getMap(key);
            LOGGER.debug("Starting to collect hazelcast statistics for map [{}] identified by key [{}]...", map, key);
            statsList.add(new HazelcastStatistics(map, clusterSize));
        });
        return statsList.toArray(new CacheStatistics[0]);
    }

    /**
     * The type Hazelcast statistics.
     */
    public static class HazelcastStatistics implements CacheStatistics {

        private static final int PERCENTAGE_VALUE = 100;

        private final IMap map;
        private final long clusterSize;

        protected HazelcastStatistics(final IMap map, final long clusterSize) {
            this.map = map;
            this.clusterSize = clusterSize;
        }

        @Override
        public long getSize() {
            return this.map.size();
        }

        @Override
        public long getCapacity() {
            return this.map.getLocalMapStats() != null ? this.map.getLocalMapStats().total() : 0;
        }

        @Override
        public long getEvictions() {
            if (this.map.getLocalMapStats() != null && this.map.getLocalMapStats().getNearCacheStats() != null) {
                return this.map.getLocalMapStats().getNearCacheStats().getMisses();
            }
            return 0;
        }

        @Override
        public String getName() {
            return this.map.getName();
        }

        @Override
<<<<<<< HEAD
        public int getPercentFree() {
            final var capacity = getCapacity();
=======
        public long getPercentFree() {
            final long capacity = getCapacity();
>>>>>>> 2ce970c9
            if (capacity == 0) {
                return 0;
            }
            return (int) ((capacity - getSize()) * PERCENTAGE_VALUE / capacity);
        }

        @Override
<<<<<<< HEAD
        public void toString(final StringBuilder builder) {
            final var localMapStats = map.getLocalMapStats();
=======
        public String toString(final StringBuilder builder) {
            final LocalMapStats localMapStats = map.getLocalMapStats();
>>>>>>> 2ce970c9
            builder.append("Creation time: ")
                .append(localMapStats.getCreationTime())
                .append(", Cluster size: ")
                .append(clusterSize)
                .append(", Owned entry count: ")
                .append(localMapStats.getOwnedEntryCount())
                .append(", Backup entry count: ")
                .append(localMapStats.getBackupEntryCount())
                .append(", Backup count: ")
                .append(localMapStats.getBackupCount())
                .append(", Hits count: ")
                .append(localMapStats.getHits())
                .append(", Last update time: ")
                .append(localMapStats.getLastUpdateTime())
                .append(", Last access time: ")
                .append(localMapStats.getLastAccessTime())
                .append(", Locked entry count: ")
                .append(localMapStats.getLockedEntryCount())
                .append(", Dirty entry count: ")
                .append(localMapStats.getDirtyEntryCount())
                .append(", Total get latency: ")
                .append(localMapStats.getMaxGetLatency())
                .append(", Total put latency: ")
                .append(localMapStats.getTotalPutLatency())
                .append(", Total remove latency: ")
                .append(localMapStats.getTotalRemoveLatency())
                .append(", Heap cost: ")
                .append(localMapStats.getHeapCost());
            if (localMapStats.getNearCacheStats() != null) {
                builder.append(", Misses: ").append(localMapStats.getNearCacheStats().getMisses());
            }
            return builder.toString();
        }
    }
}<|MERGE_RESOLUTION|>--- conflicted
+++ resolved
@@ -83,13 +83,8 @@
         }
 
         @Override
-<<<<<<< HEAD
-        public int getPercentFree() {
+        public long getPercentFree() {
             final var capacity = getCapacity();
-=======
-        public long getPercentFree() {
-            final long capacity = getCapacity();
->>>>>>> 2ce970c9
             if (capacity == 0) {
                 return 0;
             }
@@ -97,13 +92,8 @@
         }
 
         @Override
-<<<<<<< HEAD
-        public void toString(final StringBuilder builder) {
+        public String toString(final StringBuilder builder) {
             final var localMapStats = map.getLocalMapStats();
-=======
-        public String toString(final StringBuilder builder) {
-            final LocalMapStats localMapStats = map.getLocalMapStats();
->>>>>>> 2ce970c9
             builder.append("Creation time: ")
                 .append(localMapStats.getCreationTime())
                 .append(", Cluster size: ")
