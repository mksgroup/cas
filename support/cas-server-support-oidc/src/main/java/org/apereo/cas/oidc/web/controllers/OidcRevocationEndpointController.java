package org.apereo.cas.oidc.web.controllers;

import lombok.extern.slf4j.Slf4j;
import org.apereo.cas.audit.AuditableContext;
import org.apereo.cas.audit.AuditableExecution;
import org.apereo.cas.audit.AuditableExecutionResult;
import org.apereo.cas.authentication.principal.PrincipalFactory;
import org.apereo.cas.authentication.principal.ServiceFactory;
import org.apereo.cas.authentication.principal.WebApplicationService;
import org.apereo.cas.configuration.CasConfigurationProperties;
import org.apereo.cas.oidc.OidcConstants;
import org.apereo.cas.services.ServicesManager;
import org.apereo.cas.support.oauth.profile.OAuth20ProfileScopeToAttributesFilter;
import org.apereo.cas.support.oauth.services.OAuthRegisteredService;
import org.apereo.cas.support.oauth.util.OAuth20Utils;
import org.apereo.cas.support.oauth.web.endpoints.BaseOAuth20Controller;
import org.apereo.cas.ticket.accesstoken.AccessTokenFactory;
import org.apereo.cas.ticket.registry.TicketRegistry;
import org.apereo.cas.util.HttpRequestUtils;
import org.apereo.cas.util.Pac4jUtils;
import org.apereo.cas.web.support.CookieRetrievingCookieGenerator;
import org.pac4j.core.credentials.UsernamePasswordCredentials;
import org.pac4j.core.credentials.extractor.BasicAuthExtractor;
import org.pac4j.core.credentials.extractor.CredentialsExtractor;
import org.springframework.http.HttpStatus;
import org.springframework.http.ResponseEntity;
import org.springframework.web.bind.annotation.PostMapping;

import javax.servlet.http.HttpServletRequest;
import javax.servlet.http.HttpServletResponse;

/**
 * This is {@link OidcRevocationEndpointController}.
 *
 * @author Misagh Moayyed
 * @since 5.2.0
 */
@Slf4j
public class OidcRevocationEndpointController extends BaseOAuth20Controller {
    private final AuditableExecution registeredServiceAccessStrategyEnforcer;

    public OidcRevocationEndpointController(final ServicesManager servicesManager,
                                            final TicketRegistry ticketRegistry,
                                            final AccessTokenFactory accessTokenFactory,
                                            final PrincipalFactory principalFactory,
                                            final ServiceFactory<WebApplicationService> webApplicationServiceServiceFactory,
                                            final OAuth20ProfileScopeToAttributesFilter scopeToAttributesFilter,
                                            final CasConfigurationProperties casProperties,
                                            final CookieRetrievingCookieGenerator ticketGrantingTicketCookieGenerator,
                                            final AuditableExecution registeredServiceAccessStrategyEnforcer) {
        super(servicesManager, ticketRegistry, accessTokenFactory, principalFactory,
            webApplicationServiceServiceFactory, scopeToAttributesFilter,
            casProperties, ticketGrantingTicketCookieGenerator);
        this.registeredServiceAccessStrategyEnforcer = registeredServiceAccessStrategyEnforcer;
    }

    /**
     * Handle request for revocation.
     *
     * @param request  the request
     * @param response the response
     * @return the jwk set
     */
    @PostMapping(value = '/' + OidcConstants.BASE_OIDC_URL + '/' + OidcConstants.REVOCATION_URL)
    public ResponseEntity<String> handleRequestInternal(final HttpServletRequest request,
                                                        final HttpServletResponse response) {
        try {
            final CredentialsExtractor<UsernamePasswordCredentials> authExtractor = new BasicAuthExtractor();
            final var credentials = authExtractor.extract(Pac4jUtils.getPac4jJ2EContext(request, response));
            if (credentials == null) {
                throw new IllegalArgumentException("No credentials are provided to verify revocation of the token");
            }

            final var service = OAuth20Utils.getRegisteredOAuthServiceByClientId(this.servicesManager, credentials.getUsername());

            final var service = webApplicationServiceServiceFactory.createService(registeredService.getServiceId());
            final var audit = AuditableContext.builder()
                .service(service)
                .registeredService(registeredService)
                .build();
            final var accessResult = this.registeredServiceAccessStrategyEnforcer.execute(audit);

            if (!accessResult.isExecutionFailure()
                && HttpRequestUtils.doesParameterExist(request, OidcConstants.TOKEN)
                && OAuth20Utils.checkClientSecret(registeredService, credentials.getPassword())) {
<<<<<<< HEAD
                if (StringUtils.isNotBlank(token)) {
                    this.ticketRegistry.deleteTicket(token);
                }
=======
                final String token = request.getParameter(OidcConstants.TOKEN);
                LOGGER.debug("Located token [{}] in the revocation request", token);
                this.ticketRegistry.deleteTicket(token);
>>>>>>> 61c473e3
            }
        } catch (final Exception e) {
            LOGGER.error(e.getMessage(), e);
        }
        return new ResponseEntity<>(HttpStatus.OK);
    }
}<|MERGE_RESOLUTION|>--- conflicted
+++ resolved
@@ -83,15 +83,8 @@
             if (!accessResult.isExecutionFailure()
                 && HttpRequestUtils.doesParameterExist(request, OidcConstants.TOKEN)
                 && OAuth20Utils.checkClientSecret(registeredService, credentials.getPassword())) {
-<<<<<<< HEAD
-                if (StringUtils.isNotBlank(token)) {
-                    this.ticketRegistry.deleteTicket(token);
-                }
-=======
-                final String token = request.getParameter(OidcConstants.TOKEN);
                 LOGGER.debug("Located token [{}] in the revocation request", token);
                 this.ticketRegistry.deleteTicket(token);
->>>>>>> 61c473e3
             }
         } catch (final Exception e) {
             LOGGER.error(e.getMessage(), e);
