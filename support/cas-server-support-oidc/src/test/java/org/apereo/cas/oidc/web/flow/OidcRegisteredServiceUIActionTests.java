package org.apereo.cas.oidc.web.flow;

import org.apereo.cas.oidc.AbstractOidcTests;
import org.apereo.cas.services.OidcRegisteredService;
import org.apereo.cas.services.RegisteredServiceTestUtils;
import org.apereo.cas.web.flow.services.DefaultRegisteredServiceUserInterfaceInfo;
import org.apereo.cas.web.support.WebUtils;
import org.junit.Test;
import org.springframework.webflow.execution.Event;
import org.springframework.webflow.test.MockRequestContext;

import java.io.Serializable;

import static org.junit.Assert.*;

/**
 * This is {@link OidcRegisteredServiceUIActionTests}.
 *
 * @author Misagh Moayyed
 * @since 5.2.0
 */
public class OidcRegisteredServiceUIActionTests extends AbstractOidcTests {

    @Test
    public void verifyOidcActionWithoutMDUI() throws Exception {
        final var ctx = new MockRequestContext();
        WebUtils.putService(ctx, null);
        final var event = oidcRegisteredServiceUIAction.execute(ctx);
        assertEquals("success", event.getId());
        assertNull(WebUtils.getServiceUserInterfaceMetadata(ctx, Serializable.class));
    }

    @Test
    public void verifyOidcActionWithMDUI() throws Exception {
<<<<<<< HEAD
        final var svc = new OidcRegisteredService();
        svc.setClientId("id");
        svc.setName("oauth");
        svc.setDescription("description");
        svc.setClientSecret("secret");
        svc.setInformationUrl("info");
        svc.setPrivacyUrl("privacy");
        svc.setServiceId("https://oauth\\.example\\.org.*");
        svc.setLogo("logo");
        servicesManager.save(svc);

        final var ctx = new MockRequestContext();
=======
        final MockRequestContext ctx = new MockRequestContext();
>>>>>>> 61c473e3
        WebUtils.putService(ctx, RegisteredServiceTestUtils.getService(
            "https://www.example.org?client_id=id&client_secret=secret&redirect_uri=https://oauth.example.org"));
        final var event = oidcRegisteredServiceUIAction.execute(ctx);
        assertEquals("success", event.getId());
        final var mdui = WebUtils.getServiceUserInterfaceMetadata(ctx, DefaultRegisteredServiceUserInterfaceInfo.class);
        assertNotNull(mdui);

        final OidcRegisteredService svc = getOidcRegisteredService();
        assertEquals(mdui.getDisplayName(), svc.getName());
        assertEquals(mdui.getInformationURL(), svc.getInformationUrl());
        assertEquals(mdui.getDescription(), svc.getDescription());
        assertEquals(mdui.getPrivacyStatementURL(), svc.getPrivacyUrl());
        assertEquals(mdui.getLogoUrl(), svc.getLogo());
    }
}<|MERGE_RESOLUTION|>--- conflicted
+++ resolved
@@ -32,22 +32,7 @@
 
     @Test
     public void verifyOidcActionWithMDUI() throws Exception {
-<<<<<<< HEAD
-        final var svc = new OidcRegisteredService();
-        svc.setClientId("id");
-        svc.setName("oauth");
-        svc.setDescription("description");
-        svc.setClientSecret("secret");
-        svc.setInformationUrl("info");
-        svc.setPrivacyUrl("privacy");
-        svc.setServiceId("https://oauth\\.example\\.org.*");
-        svc.setLogo("logo");
-        servicesManager.save(svc);
-
         final var ctx = new MockRequestContext();
-=======
-        final MockRequestContext ctx = new MockRequestContext();
->>>>>>> 61c473e3
         WebUtils.putService(ctx, RegisteredServiceTestUtils.getService(
             "https://www.example.org?client_id=id&client_secret=secret&redirect_uri=https://oauth.example.org"));
         final var event = oidcRegisteredServiceUIAction.execute(ctx);
@@ -55,7 +40,7 @@
         final var mdui = WebUtils.getServiceUserInterfaceMetadata(ctx, DefaultRegisteredServiceUserInterfaceInfo.class);
         assertNotNull(mdui);
 
-        final OidcRegisteredService svc = getOidcRegisteredService();
+        final var svc = getOidcRegisteredService();
         assertEquals(mdui.getDisplayName(), svc.getName());
         assertEquals(mdui.getInformationURL(), svc.getInformationUrl());
         assertEquals(mdui.getDescription(), svc.getDescription());
