--- conflicted
+++ resolved
@@ -52,16 +52,9 @@
     @Override
     @SneakyThrows
     protected AuthenticationHandlerExecutionResult authenticateUsernamePasswordInternal(final UsernamePasswordCredential c,
-<<<<<<< HEAD
-                                                                                        final String originalPassword) throws GeneralSecurityException {
-
+                                                                                        final String originalPassword) {
         final var syncopeUrl = StringUtils.appendIfMissing(this.syncopeUrl, "/rest/users/self");
         final var response = HttpUtils.executeGet(syncopeUrl, c.getUsername(), c.getPassword(),
-=======
-                                                                                        final String originalPassword) {
-        final String syncopeUrl = StringUtils.appendIfMissing(this.syncopeUrl, "/rest/users/self");
-        final HttpResponse response = HttpUtils.executeGet(syncopeUrl, c.getUsername(), c.getPassword(),
->>>>>>> 8ea30116
             new HashMap<>(), CollectionUtils.wrap("X-Syncope-Domain", this.syncopeDomain));
 
         LOGGER.debug("Received http response status as [{}]", response.getStatusLine());
