package org.apereo.cas.syncope.authentication;

import org.apereo.cas.authentication.AuthenticationHandler;
import org.apereo.cas.authentication.CoreAuthenticationTestUtils;
import org.apereo.cas.authentication.exceptions.AccountDisabledException;
import org.apereo.cas.authentication.exceptions.AccountPasswordMustChangeException;
import org.apereo.cas.config.CasCoreAuthenticationConfiguration;
import org.apereo.cas.config.CasCoreAuthenticationPrincipalConfiguration;
import org.apereo.cas.config.CasCoreAuthenticationSupportConfiguration;
import org.apereo.cas.config.CasCoreConfiguration;
import org.apereo.cas.config.CasCoreHttpConfiguration;
import org.apereo.cas.config.CasCoreNotificationsConfiguration;
import org.apereo.cas.config.CasCoreServicesConfiguration;
import org.apereo.cas.config.CasCoreTicketCatalogConfiguration;
import org.apereo.cas.config.CasCoreTicketIdGeneratorsConfiguration;
import org.apereo.cas.config.CasCoreTicketsConfiguration;
import org.apereo.cas.config.CasCoreUtilConfiguration;
import org.apereo.cas.config.CasCoreWebConfiguration;
import org.apereo.cas.config.CasPersonDirectoryTestConfiguration;
import org.apereo.cas.config.SyncopeAuthenticationConfiguration;
import org.apereo.cas.config.support.CasWebApplicationServiceFactoryConfiguration;
import org.apereo.cas.logout.config.CasCoreLogoutConfiguration;
import org.apereo.cas.util.MockWebServer;

import com.fasterxml.jackson.databind.JsonNode;
import com.fasterxml.jackson.databind.ObjectMapper;
import lombok.Cleanup;
import lombok.SneakyThrows;
import lombok.val;
<<<<<<< HEAD
import org.apache.syncope.common.lib.to.MembershipTO;
import org.apache.syncope.common.lib.to.RelationshipTO;
import org.apache.syncope.common.lib.to.UserTO;
=======
>>>>>>> a99ce5b9
import org.junit.jupiter.api.Tag;
import org.junit.jupiter.api.Test;
import org.junit.jupiter.api.parallel.ResourceLock;
import org.springframework.beans.factory.annotation.Autowired;
import org.springframework.beans.factory.annotation.Qualifier;
import org.springframework.boot.autoconfigure.mail.MailSenderAutoConfiguration;
import org.springframework.boot.test.context.SpringBootTest;
import org.springframework.cloud.autoconfigure.RefreshAutoConfiguration;
import org.springframework.core.io.ByteArrayResource;
import org.springframework.http.MediaType;

import java.nio.charset.StandardCharsets;
import java.util.Date;

import static org.junit.jupiter.api.Assertions.*;

/**
 * This is {@link SyncopeAuthenticationHandlerTests}.
 *
 * @author Misagh Moayyed
 * @since 5.3.0
 */
@SuppressWarnings("unused")
@SpringBootTest(classes = {
    RefreshAutoConfiguration.class,
    MailSenderAutoConfiguration.class,
    SyncopeAuthenticationConfiguration.class,
    CasCoreServicesConfiguration.class,
    CasCoreAuthenticationConfiguration.class,
    CasCoreAuthenticationSupportConfiguration.class,
    CasCoreAuthenticationPrincipalConfiguration.class,
    CasCoreHttpConfiguration.class,
    CasCoreWebConfiguration.class,
    CasCoreUtilConfiguration.class,
    CasCoreNotificationsConfiguration.class,
    CasCoreTicketsConfiguration.class,
    CasCoreTicketCatalogConfiguration.class,
    CasCoreTicketIdGeneratorsConfiguration.class,
    CasWebApplicationServiceFactoryConfiguration.class,
    CasCoreLogoutConfiguration.class,
    CasCoreConfiguration.class,
    CasPersonDirectoryTestConfiguration.class
},
    properties = "cas.authn.syncope.url=http://localhost:8095")
@ResourceLock("Syncope")
@Tag("Simple")
public class SyncopeAuthenticationHandlerTests {

    private static final ObjectMapper MAPPER = new ObjectMapper().findAndRegisterModules();

    @Autowired
    @Qualifier("syncopeAuthenticationHandler")
    private AuthenticationHandler syncopeAuthenticationHandler;

<<<<<<< HEAD
=======
    @SneakyThrows
    private static MockWebServer startMockSever(final JsonNode user) {
        val data = MAPPER.writeValueAsString(user);
        val webServer = new MockWebServer(8095,
            new ByteArrayResource(data.getBytes(StandardCharsets.UTF_8), "REST Output"),
            MediaType.APPLICATION_JSON_VALUE);
        webServer.start();
        return webServer;
    }

>>>>>>> a99ce5b9
    @Test
    @SuppressWarnings("JdkObsolete")
    public void verifyHandlerPasses() {
<<<<<<< HEAD
        val user = new UserTO();
        user.setUsername("admin");
        user.setSecurityQuestion("SecurityQuestion");
        user.setCreationDate(new Date());
        user.setChangePwdDate(new Date());
        user.getDynRoles().add("Role1");
        user.getMemberships().add(new MembershipTO().setGroupName("GroupKey"));
        user.getDynMemberships().add(new MembershipTO().setGroupName("GroupKey"));
        user.getRelationships().add(new RelationshipTO().setType("Type"));

=======
        val user = MAPPER.createObjectNode();
        user.put("username", "casuser");
>>>>>>> a99ce5b9
        @Cleanup("stop")
        val webserver = startMockSever(user);
        assertDoesNotThrow(() ->
            syncopeAuthenticationHandler.authenticate(
                CoreAuthenticationTestUtils.getCredentialsWithDifferentUsernameAndPassword("admin", "password")));
    }

    @Test
    public void verifyHandlerMustChangePassword() {
<<<<<<< HEAD
        val user = new UserTO();
        user.setUsername("admin");
        user.setMustChangePassword(true);
=======
        val user = MAPPER.createObjectNode();
        user.put("username", "casuser");
        user.put("mustChangePassword", true);
>>>>>>> a99ce5b9
        @Cleanup("stop")
        val webserver = startMockSever(user);

        assertThrows(AccountPasswordMustChangeException.class,
            () -> syncopeAuthenticationHandler.authenticate(
                CoreAuthenticationTestUtils.getCredentialsWithDifferentUsernameAndPassword("admin", "password")));
    }

    @Test
    public void verifyHandlerSuspended() {
<<<<<<< HEAD
        val user = new UserTO();
        user.setUsername("admin");
        user.setSuspended(true);
=======
        val user = MAPPER.createObjectNode();
        user.put("username", "casuser");
        user.put("suspended", true);
>>>>>>> a99ce5b9
        @Cleanup("stop")
        val webserver = startMockSever(user);

        assertThrows(AccountDisabledException.class,
            () -> syncopeAuthenticationHandler.authenticate(
                CoreAuthenticationTestUtils.getCredentialsWithDifferentUsernameAndPassword("admin", "password")));
    }

    @SneakyThrows
    private static MockWebServer startMockSever(final UserTO user) {
        val data = MAPPER.writeValueAsString(user);
        val webServer = new MockWebServer(8095,
            new ByteArrayResource(data.getBytes(StandardCharsets.UTF_8), "REST Output"),
            MediaType.APPLICATION_JSON_VALUE);
        webServer.start();
        return webServer;
    }
}<|MERGE_RESOLUTION|>--- conflicted
+++ resolved
@@ -27,12 +27,8 @@
 import lombok.Cleanup;
 import lombok.SneakyThrows;
 import lombok.val;
-<<<<<<< HEAD
 import org.apache.syncope.common.lib.to.MembershipTO;
 import org.apache.syncope.common.lib.to.RelationshipTO;
-import org.apache.syncope.common.lib.to.UserTO;
-=======
->>>>>>> a99ce5b9
 import org.junit.jupiter.api.Tag;
 import org.junit.jupiter.api.Test;
 import org.junit.jupiter.api.parallel.ResourceLock;
@@ -87,8 +83,6 @@
     @Qualifier("syncopeAuthenticationHandler")
     private AuthenticationHandler syncopeAuthenticationHandler;
 
-<<<<<<< HEAD
-=======
     @SneakyThrows
     private static MockWebServer startMockSever(final JsonNode user) {
         val data = MAPPER.writeValueAsString(user);
@@ -98,14 +92,12 @@
         webServer.start();
         return webServer;
     }
-
->>>>>>> a99ce5b9
+    
     @Test
     @SuppressWarnings("JdkObsolete")
     public void verifyHandlerPasses() {
-<<<<<<< HEAD
-        val user = new UserTO();
-        user.setUsername("admin");
+        val user = MAPPER.createObjectNode();
+        user.put("username", "casuser");
         user.setSecurityQuestion("SecurityQuestion");
         user.setCreationDate(new Date());
         user.setChangePwdDate(new Date());
@@ -114,10 +106,6 @@
         user.getDynMemberships().add(new MembershipTO().setGroupName("GroupKey"));
         user.getRelationships().add(new RelationshipTO().setType("Type"));
 
-=======
-        val user = MAPPER.createObjectNode();
-        user.put("username", "casuser");
->>>>>>> a99ce5b9
         @Cleanup("stop")
         val webserver = startMockSever(user);
         assertDoesNotThrow(() ->
@@ -127,15 +115,9 @@
 
     @Test
     public void verifyHandlerMustChangePassword() {
-<<<<<<< HEAD
-        val user = new UserTO();
-        user.setUsername("admin");
-        user.setMustChangePassword(true);
-=======
         val user = MAPPER.createObjectNode();
         user.put("username", "casuser");
         user.put("mustChangePassword", true);
->>>>>>> a99ce5b9
         @Cleanup("stop")
         val webserver = startMockSever(user);
 
@@ -146,15 +128,9 @@
 
     @Test
     public void verifyHandlerSuspended() {
-<<<<<<< HEAD
-        val user = new UserTO();
-        user.setUsername("admin");
-        user.setSuspended(true);
-=======
         val user = MAPPER.createObjectNode();
         user.put("username", "casuser");
         user.put("suspended", true);
->>>>>>> a99ce5b9
         @Cleanup("stop")
         val webserver = startMockSever(user);
 
