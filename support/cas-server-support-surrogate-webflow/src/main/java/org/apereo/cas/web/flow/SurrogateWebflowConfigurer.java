package org.apereo.cas.web.flow;

import lombok.extern.slf4j.Slf4j;
import org.apereo.cas.configuration.CasConfigurationProperties;
import org.apereo.cas.web.flow.configurer.AbstractCasWebflowConfigurer;
import org.springframework.context.ApplicationContext;
import org.springframework.webflow.definition.registry.FlowDefinitionRegistry;
import org.springframework.webflow.engine.ActionState;
import org.springframework.webflow.engine.Flow;
import org.springframework.webflow.engine.ViewState;
import org.springframework.webflow.engine.builder.support.FlowBuilderServices;

/**
 * This is {@link SurrogateWebflowConfigurer}.
 *
 * @author Misagh Moayyed
 * @since 5.1.0
 */
@Slf4j
public class SurrogateWebflowConfigurer extends AbstractCasWebflowConfigurer {
    /**
     * The view id 'surrogateListView'.
     */
    public static final String VIEW_ID_SURROGATE_VIEW = "surrogateListView";

    public SurrogateWebflowConfigurer(final FlowBuilderServices flowBuilderServices,
                                      final FlowDefinitionRegistry loginFlowDefinitionRegistry,
                                      final ApplicationContext applicationContext,
                                      final CasConfigurationProperties casProperties) {
        super(flowBuilderServices, loginFlowDefinitionRegistry, applicationContext, casProperties);
    }

    @Override
    protected void doInitialize() {
        final var flow = getLoginFlow();
        if (flow != null) {
            createSurrogateListViewState(flow);
            createSurrogateSelectionActionState(flow);
            createSurrogateAuthorizationActionState(flow);
            
            createTransitionToInjectSurrogateIntoFlow(flow);
        }
    }

    private void createSurrogateAuthorizationActionState(final Flow flow) {
        final var actionState = getState(flow, CasWebflowConstants.STATE_ID_GENERATE_SERVICE_TICKET, ActionState.class);
        actionState.getEntryActionList().add(createEvaluateAction("surrogateAuthorizationCheck"));
    }

    private void createTransitionToInjectSurrogateIntoFlow(final Flow flow) {
<<<<<<< HEAD
        final var actionState = getState(flow, CasWebflowConstants.STATE_ID_REAL_SUBMIT, ActionState.class);
        createTransitionForState(actionState, VIEW_ID_SURROGATE_VIEW, VIEW_ID_SURROGATE_VIEW, true);
    }

    private void createSurrogateSelectionActionState(final Flow flow) {
        final var selectSurrogate = createActionState(flow, "selectSurrogate", selectSurrogateAction);
        createTransitionForState(selectSurrogate, CasWebflowConstants.TRANSITION_ID_SUCCESS,
                CasWebflowConstants.STATE_ID_REAL_SUBMIT);
=======
        final ActionState actionState = getState(flow, CasWebflowConstants.STATE_ID_REAL_SUBMIT, ActionState.class);

        LOGGER.debug("Locating transition id [{}] to for state [{}", CasWebflowConstants.TRANSITION_ID_SUCCESS, actionState.getId());
        final String targetSuccessId = actionState.getTransition(CasWebflowConstants.TRANSITION_ID_SUCCESS).getTargetStateId();

        final ActionState loadSurrogatesAction = createActionState(flow, "loadSurrogatesAction", "loadSurrogatesListAction");
        createTransitionForState(loadSurrogatesAction, CasWebflowConstants.TRANSITION_ID_SUCCESS, targetSuccessId);
        createTransitionForState(loadSurrogatesAction, VIEW_ID_SURROGATE_VIEW, VIEW_ID_SURROGATE_VIEW);
        createTransitionForState(actionState, CasWebflowConstants.TRANSITION_ID_SUCCESS, loadSurrogatesAction.getId(), true);

    }

    private void createSurrogateSelectionActionState(final Flow flow) {
        final ActionState selectSurrogate = createActionState(flow, "selectSurrogate", "selectSurrogateAction");
        final ActionState actionState = getState(flow, CasWebflowConstants.STATE_ID_REAL_SUBMIT, ActionState.class);
        final String targetSuccessId = actionState.getTransition(CasWebflowConstants.TRANSITION_ID_SUCCESS).getTargetStateId();
        createTransitionForState(selectSurrogate, CasWebflowConstants.TRANSITION_ID_SUCCESS, targetSuccessId);
>>>>>>> 2ce970c9
    }

    private void createSurrogateListViewState(final Flow flow) {
        final var viewState = createViewState(flow, VIEW_ID_SURROGATE_VIEW, "casSurrogateAuthnListView");
        createTransitionForState(viewState, CasWebflowConstants.TRANSITION_ID_SUBMIT, "selectSurrogate");
    }
}<|MERGE_RESOLUTION|>--- conflicted
+++ resolved
@@ -48,17 +48,7 @@
     }
 
     private void createTransitionToInjectSurrogateIntoFlow(final Flow flow) {
-<<<<<<< HEAD
         final var actionState = getState(flow, CasWebflowConstants.STATE_ID_REAL_SUBMIT, ActionState.class);
-        createTransitionForState(actionState, VIEW_ID_SURROGATE_VIEW, VIEW_ID_SURROGATE_VIEW, true);
-    }
-
-    private void createSurrogateSelectionActionState(final Flow flow) {
-        final var selectSurrogate = createActionState(flow, "selectSurrogate", selectSurrogateAction);
-        createTransitionForState(selectSurrogate, CasWebflowConstants.TRANSITION_ID_SUCCESS,
-                CasWebflowConstants.STATE_ID_REAL_SUBMIT);
-=======
-        final ActionState actionState = getState(flow, CasWebflowConstants.STATE_ID_REAL_SUBMIT, ActionState.class);
 
         LOGGER.debug("Locating transition id [{}] to for state [{}", CasWebflowConstants.TRANSITION_ID_SUCCESS, actionState.getId());
         final String targetSuccessId = actionState.getTransition(CasWebflowConstants.TRANSITION_ID_SUCCESS).getTargetStateId();
@@ -75,7 +65,6 @@
         final ActionState actionState = getState(flow, CasWebflowConstants.STATE_ID_REAL_SUBMIT, ActionState.class);
         final String targetSuccessId = actionState.getTransition(CasWebflowConstants.TRANSITION_ID_SUCCESS).getTargetStateId();
         createTransitionForState(selectSurrogate, CasWebflowConstants.TRANSITION_ID_SUCCESS, targetSuccessId);
->>>>>>> 2ce970c9
     }
 
     private void createSurrogateListViewState(final Flow flow) {
