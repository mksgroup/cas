package org.apereo.cas.support.saml.web.idp.profile.sso;

import org.apache.commons.beanutils.BeanUtils;
import org.apereo.cas.authentication.AuthenticationSystemSupport;
import org.apereo.cas.authentication.DefaultAuthenticationBuilder;
import org.apereo.cas.authentication.credential.UsernamePasswordCredential;
import org.apereo.cas.authentication.principal.PrincipalFactory;
import org.apereo.cas.authentication.principal.ServiceFactory;
import org.apereo.cas.authentication.principal.WebApplicationService;
import org.apereo.cas.configuration.CasConfigurationProperties;
import org.apereo.cas.services.RegisteredServiceAccessStrategyUtils;
import org.apereo.cas.services.ServicesManager;
import org.apereo.cas.support.saml.SamlProtocolConstants;
import org.apereo.cas.support.saml.SamlUtils;
import org.apereo.cas.support.saml.services.SamlRegisteredService;
import org.apereo.cas.support.saml.services.idp.metadata.SamlRegisteredServiceServiceProviderMetadataFacade;
import org.apereo.cas.support.saml.services.idp.metadata.cache.SamlRegisteredServiceCachingMetadataResolver;
import org.apereo.cas.support.saml.util.AbstractSaml20ObjectBuilder;
import org.apereo.cas.support.saml.web.idp.profile.builders.SamlProfileObjectBuilder;
import org.apereo.cas.util.DateTimeUtils;
import org.apereo.cas.util.LoggingUtils;
import org.apereo.cas.web.BaseCasActuatorEndpoint;

import lombok.extern.slf4j.Slf4j;
import lombok.val;
import org.apache.commons.beanutils.BeanUtils;
import org.jasig.cas.client.authentication.AttributePrincipalImpl;
import org.jasig.cas.client.validation.Assertion;
import org.jasig.cas.client.validation.AssertionImpl;
import org.opensaml.messaging.context.MessageContext;
import org.opensaml.messaging.context.ScratchContext;
import org.opensaml.saml.common.SAMLObject;
import org.opensaml.saml.common.xml.SAMLConstants;
import org.opensaml.saml.saml2.core.impl.AuthnRequestBuilder;
import org.springframework.boot.actuate.endpoint.web.annotation.RestControllerEndpoint;
import org.springframework.http.HttpStatus;
import org.springframework.http.MediaType;
import org.springframework.http.ResponseEntity;
import org.springframework.web.bind.annotation.GetMapping;
import org.springframework.web.bind.annotation.PostMapping;
import org.springframework.web.bind.annotation.RequestBody;
import org.springframework.web.bind.annotation.ResponseBody;

import javax.servlet.http.HttpServletRequest;
import javax.servlet.http.HttpServletResponse;
import java.time.ZoneOffset;
import java.time.ZonedDateTime;
import java.util.Map;
import java.util.Objects;

/**
 * This is {@link SSOSamlIdPPostProfileHandlerEndpoint}.
 *
 * @author Misagh Moayyed
 * @since 6.1.0
 */
@Slf4j
@RestControllerEndpoint(id = "samlPostProfileResponse", enableByDefault = false)
public class SSOSamlIdPPostProfileHandlerEndpoint extends BaseCasActuatorEndpoint {

    private final ServicesManager servicesManager;

    private final AuthenticationSystemSupport authenticationSystemSupport;

    private final ServiceFactory<WebApplicationService> serviceFactory;

    private final PrincipalFactory principalFactory;

    private final SamlProfileObjectBuilder<? extends SAMLObject> responseBuilder;

    private final SamlRegisteredServiceCachingMetadataResolver defaultSamlRegisteredServiceCachingMetadataResolver;

    private final AbstractSaml20ObjectBuilder saml20ObjectBuilder;


    public SSOSamlIdPPostProfileHandlerEndpoint(final CasConfigurationProperties casProperties,
                                                final ServicesManager servicesManager,
                                                final AuthenticationSystemSupport authenticationSystemSupport,
                                                final ServiceFactory<WebApplicationService> serviceFactory,
                                                final PrincipalFactory principalFactory,
                                                final SamlProfileObjectBuilder<? extends SAMLObject> responseBuilder,
                                                final SamlRegisteredServiceCachingMetadataResolver defaultSamlRegisteredServiceCachingMetadataResolver,
                                                final AbstractSaml20ObjectBuilder saml20ObjectBuilder) {
        super(casProperties);
        this.servicesManager = servicesManager;
        this.authenticationSystemSupport = authenticationSystemSupport;
        this.serviceFactory = serviceFactory;
        this.principalFactory = principalFactory;
        this.responseBuilder = responseBuilder;
        this.defaultSamlRegisteredServiceCachingMetadataResolver = defaultSamlRegisteredServiceCachingMetadataResolver;
        this.saml20ObjectBuilder = saml20ObjectBuilder;
    }

    /**
     * Produce response entity.
     *
     * @param request  the request
     * @param response the response
     * @return the response entity
     */
    @GetMapping(produces = MediaType.APPLICATION_XML_VALUE)
    @ResponseBody
    public ResponseEntity<Object> produceGet(final HttpServletRequest request, final HttpServletResponse response) {

        val username = request.getParameter("username");
        val password = request.getParameter("password");
        val entityId = request.getParameter(SamlProtocolConstants.PARAMETER_ENTITY_ID);
        val encrypt = Boolean.parseBoolean(request.getParameter("encrypt"));
        return produce(request, response, username, password, entityId, encrypt);
    }

    /**
     * Produce response entity.
     *
     * @param request  the request
     * @param response the response
<<<<<<< HEAD
     * @param map      the RequestBody
=======
     * @param map the RequestBody
>>>>>>> 17836d3e
     * @return the response entity
     */
    @PostMapping(produces = MediaType.APPLICATION_XML_VALUE)
    @ResponseBody
    public ResponseEntity<Object> producePost(final HttpServletRequest request,
                                              final HttpServletResponse response,
                                              final @RequestBody Map<String, String> map) {

        val username = map.get("username");
        val password = map.get("password");
        val entityId = map.get(SamlProtocolConstants.PARAMETER_ENTITY_ID);
        val encrypt = Boolean.parseBoolean(map.get("encrypt"));
        return produce(request, response, username, password, entityId, encrypt);
    }

    private ResponseEntity<Object> produce(final HttpServletRequest request,
                                           final HttpServletResponse response,
                                           final String username,
                                           final String password,
                                           final String entityId,
                                           final boolean encrypt) {

        try {
            val selectedService = this.serviceFactory.createService(entityId);
            val registeredService = this.servicesManager.findServiceBy(selectedService, SamlRegisteredService.class);
            RegisteredServiceAccessStrategyUtils.ensureServiceAccessIsAllowed(registeredService);

            val loadedService = (SamlRegisteredService) BeanUtils.cloneBean(registeredService);
            loadedService.setEncryptAssertions(encrypt);
            loadedService.setEncryptAttributes(encrypt);

            val authnRequest = new AuthnRequestBuilder().buildObject();
            authnRequest.setIssuer(saml20ObjectBuilder.newIssuer(entityId));

            val adaptorResult = SamlRegisteredServiceServiceProviderMetadataFacade.get(
                defaultSamlRegisteredServiceCachingMetadataResolver, loadedService, entityId);
            if (adaptorResult.isPresent()) {
                val adaptor = adaptorResult.get();
                val messageContext = new MessageContext();
                val scratch = messageContext.getSubcontext(ScratchContext.class, true);
                val map = (Map) Objects.requireNonNull(scratch).getMap();
                map.put(SamlProtocolConstants.PARAMETER_ENCODE_RESPONSE, Boolean.FALSE);
                val assertion = getAssertion(username, password, entityId);
                val object = this.responseBuilder.build(authnRequest, request, response, assertion,
                    loadedService, adaptor, SAMLConstants.SAML2_POST_BINDING_URI, messageContext);
                val encoded = SamlUtils.transformSamlObject(saml20ObjectBuilder.getOpenSamlConfigBean(), object, true).toString();
                return new ResponseEntity<>(encoded, HttpStatus.OK);
            }
        } catch (final Exception e) {
            LoggingUtils.error(LOGGER, e);
            return new ResponseEntity<>(e.getMessage(), HttpStatus.BAD_REQUEST);
        }
        return new ResponseEntity<>(HttpStatus.NO_CONTENT);
    }

    private Assertion getAssertion(final String username,
                                   final String password,
                                   final String entityId) {
        val selectedService = this.serviceFactory.createService(entityId);
        val registeredService = this.servicesManager.findServiceBy(selectedService, SamlRegisteredService.class);

        val credential = new UsernamePasswordCredential(username, password);
        val result = this.authenticationSystemSupport.handleAndFinalizeSingleAuthenticationTransaction(selectedService, credential);
        val authentication = result.getAuthentication();

        val principal = authentication.getPrincipal();
        val attributesToRelease = registeredService.getAttributeReleasePolicy().getAttributes(principal, selectedService, registeredService);
        val builder = DefaultAuthenticationBuilder.of(
            principal,
            this.principalFactory,
            attributesToRelease,
            selectedService,
            registeredService,
            authentication);

        val finalAuthentication = builder.build();
        val authnPrincipal = finalAuthentication.getPrincipal();
        val p = new AttributePrincipalImpl(authnPrincipal.getId(), (Map) authnPrincipal.getAttributes());

        return new AssertionImpl(p, DateTimeUtils.dateOf(ZonedDateTime.now(ZoneOffset.UTC)),
            null, DateTimeUtils.dateOf(ZonedDateTime.now(ZoneOffset.UTC)),
            (Map) finalAuthentication.getAttributes());
    }
}<|MERGE_RESOLUTION|>--- conflicted
+++ resolved
@@ -114,11 +114,7 @@
      *
      * @param request  the request
      * @param response the response
-<<<<<<< HEAD
-     * @param map      the RequestBody
-=======
      * @param map the RequestBody
->>>>>>> 17836d3e
      * @return the response entity
      */
     @PostMapping(produces = MediaType.APPLICATION_XML_VALUE)
