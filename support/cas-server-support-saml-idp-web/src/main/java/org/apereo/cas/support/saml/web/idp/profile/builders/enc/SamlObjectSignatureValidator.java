package org.apereo.cas.support.saml.web.idp.profile.builders.enc;

import com.google.common.collect.Sets;
import lombok.NonNull;
import lombok.RequiredArgsConstructor;
import lombok.SneakyThrows;
import lombok.extern.slf4j.Slf4j;
import net.shibboleth.utilities.java.support.resolver.CriteriaSet;
import org.apereo.cas.configuration.CasConfigurationProperties;
import org.apereo.cas.support.saml.SamlException;
import org.apereo.cas.support.saml.SamlIdPUtils;
import org.apereo.cas.support.saml.services.idp.metadata.SamlRegisteredServiceServiceProviderMetadataFacade;
import org.opensaml.core.criterion.EntityIdCriterion;
import org.opensaml.messaging.context.MessageContext;
import org.opensaml.saml.common.messaging.context.SAMLPeerEntityContext;
import org.opensaml.saml.common.messaging.context.SAMLProtocolContext;
import org.opensaml.saml.common.xml.SAMLConstants;
import org.opensaml.saml.criterion.EntityRoleCriterion;
import org.opensaml.saml.metadata.resolver.MetadataResolver;
import org.opensaml.saml.metadata.resolver.RoleDescriptorResolver;
import org.opensaml.saml.saml2.binding.security.impl.SAML2HTTPRedirectDeflateSignatureSecurityHandler;
import org.opensaml.saml.saml2.core.RequestAbstractType;
import org.opensaml.saml.saml2.metadata.SPSSODescriptor;
import org.opensaml.saml.security.impl.MetadataCredentialResolver;
import org.opensaml.saml.security.impl.SAMLSignatureProfileValidator;
import org.opensaml.security.credential.Credential;
import org.opensaml.security.credential.CredentialResolver;
import org.opensaml.security.credential.UsageType;
import org.opensaml.security.credential.impl.StaticCredentialResolver;
import org.opensaml.security.criteria.UsageCriterion;
import org.opensaml.xmlsec.SignatureValidationConfiguration;
import org.opensaml.xmlsec.SignatureValidationParameters;
import org.opensaml.xmlsec.config.DefaultSecurityConfigurationBootstrap;
import org.opensaml.xmlsec.context.SecurityParametersContext;
import org.opensaml.xmlsec.criterion.SignatureValidationConfigurationCriterion;
import org.opensaml.xmlsec.keyinfo.KeyInfoCredentialResolver;
import org.opensaml.xmlsec.keyinfo.impl.StaticKeyInfoCredentialResolver;
import org.opensaml.xmlsec.signature.Signature;
import org.opensaml.xmlsec.signature.support.SignatureTrustEngine;
import org.opensaml.xmlsec.signature.support.SignatureValidator;
import org.opensaml.xmlsec.signature.support.impl.ExplicitKeySignatureTrustEngine;

import javax.servlet.http.HttpServletRequest;
import java.util.List;
import java.util.Set;

/**
 * This is {@link SamlObjectSignatureValidator}.
 *
 * @author Misagh Moayyed
 * @since 5.1.0
 */
@Slf4j
@RequiredArgsConstructor
public class SamlObjectSignatureValidator {
    /**
     * The Override signature reference digest methods.
     */
    protected final List overrideSignatureReferenceDigestMethods;

    /**
     * The Override signature algorithms.
     */
    protected final List overrideSignatureAlgorithms;

    /**
     * The Override black listed signature algorithms.
     */
    protected final List overrideBlackListedSignatureAlgorithms;

    /**
     * The Override white listed signature signing algorithms.
     */
    protected final List overrideWhiteListedAlgorithms;

    /**
     * Cas settings.
     */
    protected final CasConfigurationProperties casProperties;

    /**
     * Verify saml profile request if needed.
     *
     * @param profileRequest the profile request
     * @param resolver       the resolver
     * @param request        the request
     * @param context        the context
     * @throws Exception the exception
     */
    public void verifySamlProfileRequestIfNeeded(final RequestAbstractType profileRequest,
                                                 final MetadataResolver resolver,
                                                 final HttpServletRequest request,
                                                 final MessageContext context) throws Exception {

        final var roleDescriptorResolver = getRoleDescriptorResolver(resolver, context, profileRequest);

        LOGGER.debug("Validating signature for [{}]", profileRequest.getClass().getName());

        final var signature = profileRequest.getSignature();
        if (signature != null) {
            validateSignatureOnProfileRequest(profileRequest, signature, roleDescriptorResolver);
        } else {
            validateSignatureOnAuthenticationRequest(profileRequest, request, context, roleDescriptorResolver);
        }
    }

    /**
     * Validate authn request signature.
     *
     * @param profileRequest the authn request
     * @param adaptor        the adaptor
     * @param request        the request
     * @param context        the context
     * @throws Exception the exception
     */
    public void verifySamlProfileRequestIfNeeded(final RequestAbstractType profileRequest,
                                                 final SamlRegisteredServiceServiceProviderMetadataFacade adaptor,
                                                 final HttpServletRequest request,
                                                 final MessageContext context) throws Exception {

        verifySamlProfileRequestIfNeeded(profileRequest, adaptor.getMetadataResolver(), request, context);
    }

    /**
     * Gets role descriptor resolver.
     *
     * @param resolver       the resolver
     * @param context        the context
     * @param profileRequest the profile request
     * @return the role descriptor resolver
     * @throws Exception the exception
     */
    protected RoleDescriptorResolver getRoleDescriptorResolver(final MetadataResolver resolver,
                                                               final MessageContext context,
                                                               final RequestAbstractType profileRequest) throws Exception {
        final var idp = casProperties.getAuthn().getSamlIdp();
        return SamlIdPUtils.getRoleDescriptorResolver(resolver, idp.getMetadata().isRequireValidMetadata());
    }

    private void validateSignatureOnAuthenticationRequest(final RequestAbstractType profileRequest, final HttpServletRequest request,
                                                          final MessageContext context,
                                                          final RoleDescriptorResolver roleDescriptorResolver) throws Exception {
        final var handler = new SAML2HTTPRedirectDeflateSignatureSecurityHandler();
        final var peer = context.getSubcontext(SAMLPeerEntityContext.class, true);
        peer.setEntityId(SamlIdPUtils.getIssuerFromSamlRequest(profileRequest));
<<<<<<< HEAD
        
        final var peerEntityId = peer.getEntityId();
        LOGGER.debug("Validating request signature for [{}] via [{}]...", peerEntityId, handler.getClass().getSimpleName());
        
        final var roleDescriptor = roleDescriptorResolver.resolveSingle(
=======

        final String peerEntityId = peer.getEntityId();
        LOGGER.debug("Validating request signature for [{}] via [{}]...", peerEntityId, handler.getClass().getSimpleName());

        final RoleDescriptor roleDescriptor = roleDescriptorResolver.resolveSingle(
>>>>>>> c8820732
            new CriteriaSet(new EntityIdCriterion(peerEntityId),
                new EntityRoleCriterion(SPSSODescriptor.DEFAULT_ELEMENT_NAME)));
        peer.setRole(roleDescriptor.getElementQName());
        final var protocol = context.getSubcontext(SAMLProtocolContext.class, true);
        protocol.setProtocol(SAMLConstants.SAML20P_NS);

        LOGGER.debug("Building security parameters context for signature validation of [{}]", peerEntityId);
        final var secCtx = context.getSubcontext(SecurityParametersContext.class, true);
        final var validationParams = new SignatureValidationParameters();

        if (overrideBlackListedSignatureAlgorithms != null && !overrideBlackListedSignatureAlgorithms.isEmpty()) {
            validationParams.setBlacklistedAlgorithms(this.overrideBlackListedSignatureAlgorithms);
            LOGGER.debug("Validation override blacklisted algorithms are [{}]", this.overrideWhiteListedAlgorithms);
        }

        if (overrideWhiteListedAlgorithms != null && !overrideWhiteListedAlgorithms.isEmpty()) {
            validationParams.setWhitelistedAlgorithms(this.overrideWhiteListedAlgorithms);
            LOGGER.debug("Validation override whitelisted algorithms are [{}]", this.overrideWhiteListedAlgorithms);
        }

        LOGGER.debug("Resolving signing credentials for [{}]", peerEntityId);
        final var credentials = getSigningCredential(roleDescriptorResolver, profileRequest);
        if (credentials == null || credentials.isEmpty()) {
            throw new SamlException("Signing credentials for validation could not be resolved");
        }

        var foundValidCredential = false;
        final var it = credentials.iterator();
        while (!foundValidCredential && it.hasNext()) {
            try {
                final var c = it.next();

                final CredentialResolver resolver = new StaticCredentialResolver(c);
                final KeyInfoCredentialResolver keyResolver = new StaticKeyInfoCredentialResolver(c);
                final SignatureTrustEngine trustEngine = new ExplicitKeySignatureTrustEngine(resolver, keyResolver);
                validationParams.setSignatureTrustEngine(trustEngine);
                secCtx.setSignatureValidationParameters(validationParams);

                handler.setHttpServletRequest(request);
                LOGGER.debug("Initializing [{}] to execute signature validation for [{}]", handler.getClass().getSimpleName(), peerEntityId);
                handler.initialize();
                LOGGER.debug("Invoking [{}] to handle signature validation for [{}]", handler.getClass().getSimpleName(), peerEntityId);
                handler.invoke(context);
                LOGGER.debug("Successfully validated request signature for [{}].", profileRequest.getIssuer());

                foundValidCredential = true;
            } catch (final Exception e) {
                LOGGER.debug(e.getMessage(), e);
            } finally {
                handler.destroy();
            }
        }

        if (!foundValidCredential) {
            LOGGER.error("No valid credentials could be found to verify the signature for [{}]", profileRequest.getIssuer());
            throw new SamlException("No valid signing credentials for validation could not be resolved");
        }
    }

    private void validateSignatureOnProfileRequest(final RequestAbstractType profileRequest,
                                                   final Signature signature,
                                                   final RoleDescriptorResolver roleDescriptorResolver) throws Exception {
        final var validator = new SAMLSignatureProfileValidator();
        LOGGER.debug("Validating profile signature for [{}] via [{}]...", profileRequest.getIssuer(),
            validator.getClass().getSimpleName());
        validator.validate(signature);
        LOGGER.debug("Successfully validated profile signature for [{}].", profileRequest.getIssuer());

        @NonNull
        final var credentials = getSigningCredential(roleDescriptorResolver, profileRequest);
        if (credentials.isEmpty()) {
            throw new SamlException("Signing credentials for validation could not be resolved based on the provided signature");
        }

        var foundValidCredential = false;
        final var it = credentials.iterator();
        while (!foundValidCredential && it.hasNext()) {
            try {
                final var c = it.next();
                LOGGER.debug("Validating signature using credentials for [{}]", c.getEntityId());
                SignatureValidator.validate(signature, c);
                LOGGER.info("Successfully validated the request signature.");
                foundValidCredential = true;
            } catch (final Exception e) {
                LOGGER.debug(e.getMessage(), e);
            }
        }

        if (!foundValidCredential) {
            LOGGER.error("No valid credentials could be found to verify the signature for [{}]", profileRequest.getIssuer());
            throw new SamlException("No valid signing credentials for validation could not be resolved");
        }
    }

    @SneakyThrows
    private Set<Credential> getSigningCredential(final RoleDescriptorResolver resolver, final RequestAbstractType profileRequest) {
        final var kekCredentialResolver = new MetadataCredentialResolver();
        final var config = getSignatureValidationConfiguration();
        kekCredentialResolver.setRoleDescriptorResolver(resolver);
        kekCredentialResolver.setKeyInfoCredentialResolver(
            DefaultSecurityConfigurationBootstrap.buildBasicInlineKeyInfoCredentialResolver());
        kekCredentialResolver.initialize();
        final var criteriaSet = new CriteriaSet();
        criteriaSet.add(new SignatureValidationConfigurationCriterion(config));
        criteriaSet.add(new UsageCriterion(UsageType.SIGNING));

        buildEntityCriteriaForSigningCredential(profileRequest, criteriaSet);

        return Sets.newLinkedHashSet(kekCredentialResolver.resolve(criteriaSet));

    }

    /**
     * Build entity criteria for signing credential.
     *
     * @param profileRequest the profile request
     * @param criteriaSet    the criteria set
     */
    protected void buildEntityCriteriaForSigningCredential(final RequestAbstractType profileRequest, final CriteriaSet criteriaSet) {
        criteriaSet.add(new EntityIdCriterion(SamlIdPUtils.getIssuerFromSamlRequest(profileRequest)));
        criteriaSet.add(new EntityRoleCriterion(SPSSODescriptor.DEFAULT_ELEMENT_NAME));
    }


    /**
     * Gets signature validation configuration.
     *
     * @return the signature validation configuration
     */
    protected SignatureValidationConfiguration getSignatureValidationConfiguration() {
        final var config =
            DefaultSecurityConfigurationBootstrap.buildDefaultSignatureValidationConfiguration();
        final var samlIdp = casProperties.getAuthn().getSamlIdp();

        if (this.overrideBlackListedSignatureAlgorithms != null
            && !samlIdp.getAlgs().getOverrideBlackListedSignatureSigningAlgorithms().isEmpty()) {
            config.setBlacklistedAlgorithms(this.overrideBlackListedSignatureAlgorithms);
            config.setWhitelistMerge(true);
        }

        if (this.overrideWhiteListedAlgorithms != null && !this.overrideWhiteListedAlgorithms.isEmpty()) {
            config.setWhitelistedAlgorithms(this.overrideWhiteListedAlgorithms);
            config.setBlacklistMerge(true);
        }

        LOGGER.debug("Signature validation blacklisted algorithms: [{}]", config.getBlacklistedAlgorithms());
        LOGGER.debug("Signature validation whitelisted algorithms: [{}]", config.getWhitelistedAlgorithms());

        return config;
    }


}<|MERGE_RESOLUTION|>--- conflicted
+++ resolved
@@ -143,19 +143,11 @@
         final var handler = new SAML2HTTPRedirectDeflateSignatureSecurityHandler();
         final var peer = context.getSubcontext(SAMLPeerEntityContext.class, true);
         peer.setEntityId(SamlIdPUtils.getIssuerFromSamlRequest(profileRequest));
-<<<<<<< HEAD
-        
+
         final var peerEntityId = peer.getEntityId();
         LOGGER.debug("Validating request signature for [{}] via [{}]...", peerEntityId, handler.getClass().getSimpleName());
-        
+
         final var roleDescriptor = roleDescriptorResolver.resolveSingle(
-=======
-
-        final String peerEntityId = peer.getEntityId();
-        LOGGER.debug("Validating request signature for [{}] via [{}]...", peerEntityId, handler.getClass().getSimpleName());
-
-        final RoleDescriptor roleDescriptor = roleDescriptorResolver.resolveSingle(
->>>>>>> c8820732
             new CriteriaSet(new EntityIdCriterion(peerEntityId),
                 new EntityRoleCriterion(SPSSODescriptor.DEFAULT_ELEMENT_NAME)));
         peer.setRole(roleDescriptor.getElementQName());
