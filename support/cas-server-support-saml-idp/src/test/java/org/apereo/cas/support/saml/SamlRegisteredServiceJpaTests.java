package org.apereo.cas.support.saml;

import lombok.extern.slf4j.Slf4j;
import org.apereo.cas.config.JpaServiceRegistryConfiguration;
import org.apereo.cas.services.ChainingAttributeReleasePolicy;
import org.apereo.cas.services.DefaultRegisteredServiceAccessStrategy;
import org.apereo.cas.services.DenyAllAttributeReleasePolicy;
import org.apereo.cas.support.saml.services.InCommonRSAttributeReleasePolicy;
import org.apereo.cas.support.saml.services.SamlRegisteredService;
import org.apereo.cas.util.CollectionUtils;
import org.junit.Before;
import org.junit.Test;
import org.springframework.context.annotation.Import;

import java.util.Arrays;

import static org.junit.Assert.*;

/**
 * The {@link SamlRegisteredServiceJpaTests} handles test cases for {@link SamlRegisteredService}.
 *
 * @author Misagh Moayyed
 * @since 5.0.0
 */
@Slf4j
@Import(JpaServiceRegistryConfiguration.class)
public class SamlRegisteredServiceJpaTests extends BaseSamlIdPConfigurationTests {

    @Before
    public void before() {
        this.servicesManager.deleteAll();
    }

    @Test
    public void verifySavingSamlService() {
        final var service = new SamlRegisteredService();
        service.setName("SAML");
        service.setServiceId("http://mmoayyed.example.net");
        service.setMetadataLocation("classpath:/metadata/idp-metadata.xml");
        final var policy = new InCommonRSAttributeReleasePolicy();
        final var chain = new ChainingAttributeReleasePolicy();
        chain.setPolicies(Arrays.asList(policy, new DenyAllAttributeReleasePolicy()));
        service.setAttributeReleasePolicy(chain);
        service.setDescription("Description");
        service.setAttributeNameFormats(CollectionUtils.wrap("key", "value"));
        service.setAttributeFriendlyNames(CollectionUtils.wrap("friendly-name", "value"));
        service.setAccessStrategy(new DefaultRegisteredServiceAccessStrategy(true, true));
        servicesManager.save(service);
        servicesManager.load();
<<<<<<< HEAD
        final var services = servicesManager.getAllServices();
        assertEquals(2, services.size());
=======
        final Collection<RegisteredService> services = servicesManager.getAllServices();
        assertEquals(1, services.size());
>>>>>>> 67bf0f4e
        services.forEach(s -> servicesManager.delete(s.getId()));
        assertEquals(0, servicesManager.count());
    }
}<|MERGE_RESOLUTION|>--- conflicted
+++ resolved
@@ -47,13 +47,8 @@
         service.setAccessStrategy(new DefaultRegisteredServiceAccessStrategy(true, true));
         servicesManager.save(service);
         servicesManager.load();
-<<<<<<< HEAD
         final var services = servicesManager.getAllServices();
-        assertEquals(2, services.size());
-=======
-        final Collection<RegisteredService> services = servicesManager.getAllServices();
         assertEquals(1, services.size());
->>>>>>> 67bf0f4e
         services.forEach(s -> servicesManager.delete(s.getId()));
         assertEquals(0, servicesManager.count());
     }
