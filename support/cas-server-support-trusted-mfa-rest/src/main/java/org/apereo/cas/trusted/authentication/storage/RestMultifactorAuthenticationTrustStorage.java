package org.apereo.cas.trusted.authentication.storage;

import lombok.SneakyThrows;
import lombok.extern.slf4j.Slf4j;
import org.apache.commons.lang3.StringUtils;
import org.apereo.cas.configuration.CasConfigurationProperties;
import org.apereo.cas.configuration.model.support.mfa.TrustedDevicesMultifactorProperties;
import org.apereo.cas.trusted.authentication.api.MultifactorAuthenticationTrustRecord;
import org.apereo.cas.util.HttpUtils;
import org.springframework.http.HttpEntity;
import org.springframework.http.HttpMethod;
import org.springframework.http.HttpStatus;
import org.springframework.http.ResponseEntity;
import org.springframework.web.client.RestTemplate;

import java.time.LocalDateTime;
import java.util.HashSet;
import java.util.Set;
import java.util.stream.Collectors;
import java.util.stream.Stream;

/**
 * This is {@link RestMultifactorAuthenticationTrustStorage}.
 *
 * @author Misagh Moayyed
 * @since 5.0.0
 */
@Slf4j
public class RestMultifactorAuthenticationTrustStorage extends BaseMultifactorAuthenticationTrustStorage {

    private final RestTemplate restTemplate;
    private final CasConfigurationProperties properties;

    public RestMultifactorAuthenticationTrustStorage(final CasConfigurationProperties properties) {
        this.properties = properties;
        this.restTemplate = prepareRestTemplate();
    }

    @Override
    public Set<MultifactorAuthenticationTrustRecord> get(final String principal) {
<<<<<<< HEAD
        final var url = (!this.endpoint.endsWith("/") ? this.endpoint.concat("/") : this.endpoint).concat(principal);
        return getResults(url);
    }

    @Override
    public Set<MultifactorAuthenticationTrustRecord> get(final LocalDate onOrAfterDate) {
        final var url = (!this.endpoint.endsWith("/") ? this.endpoint.concat("/") : this.endpoint).concat(onOrAfterDate.toString());
        return getResults(url);
=======
        return getResults(getEndpointUrl(principal));
    }

    @Override
    public Set<MultifactorAuthenticationTrustRecord> get(final LocalDateTime onOrAfterDate) {
        return getResults(getEndpointUrl(onOrAfterDate.toString()));
>>>>>>> 2ce970c9
    }

    @Override
<<<<<<< HEAD
    public void expire(final LocalDate onOrBefore) {
        final var restTemplate = new RestTemplate();
        restTemplate.postForEntity(this.endpoint, onOrBefore, Object.class);
=======
    public void expire(final LocalDateTime onOrBefore) {
        final HttpEntity<Object> entity = getHttpEntity(onOrBefore);
        restTemplate.exchange(getEndpointUrl(null), HttpMethod.POST, entity, Object.class);
>>>>>>> 2ce970c9
    }


    @Override
    public void expire(final String key) {
<<<<<<< HEAD
        final var restTemplate = new RestTemplate();
        restTemplate.postForEntity(this.endpoint, key, Object.class);
=======
        final HttpEntity<Object> entity = getHttpEntity(key);
        restTemplate.exchange(getEndpointUrl(null), HttpMethod.POST, entity, Object.class);
>>>>>>> 2ce970c9
    }

    @Override
    protected MultifactorAuthenticationTrustRecord setInternal(final MultifactorAuthenticationTrustRecord record) {
<<<<<<< HEAD
        final var restTemplate = new RestTemplate();
        final var response = restTemplate.postForEntity(this.endpoint, record, Object.class);
=======
        final HttpEntity<Object> entity = getHttpEntity(record);
        final ResponseEntity<Object> response = restTemplate.exchange(getEndpointUrl(null), HttpMethod.POST, entity, Object.class);
>>>>>>> 2ce970c9
        if (response != null && response.getStatusCode() == HttpStatus.OK) {
            return record;
        }
        return null;
    }
<<<<<<< HEAD
    
    private static Set<MultifactorAuthenticationTrustRecord> getResults(final String url) {
        final var restTemplate = new RestTemplate();
        final var responseEntity =
                restTemplate.getForEntity(url, MultifactorAuthenticationTrustRecord[].class);
=======

    private Set<MultifactorAuthenticationTrustRecord> getResults(final String url) {
        final HttpEntity<Object> entity = getHttpEntity(null);

        final ResponseEntity<MultifactorAuthenticationTrustRecord[]> responseEntity =
            restTemplate.exchange(url, HttpMethod.GET, entity, MultifactorAuthenticationTrustRecord[].class);
>>>>>>> 2ce970c9
        if (responseEntity.getStatusCode() == HttpStatus.OK) {
            final var results = responseEntity.getBody();
            return Stream.of(results).collect(Collectors.toSet());
        }

        return new HashSet<>(0);
    }

    private HttpEntity<Object> getHttpEntity(final Object body) {
        final TrustedDevicesMultifactorProperties.Rest rest = properties.getAuthn().getMfa().getTrusted().getRest();
        return new HttpEntity<>(body, HttpUtils.createBasicAuthHeaders(rest.getBasicAuthUsername(), rest.getBasicAuthPassword()));
    }

    private String getEndpointUrl(final String path) {
        final String endpoint = properties.getAuthn().getMfa().getTrusted().getRest().getUrl();
        return (!endpoint.endsWith("/") ? endpoint.concat("/") : endpoint).concat(StringUtils.defaultString(path));
    }

    @SneakyThrows
    private RestTemplate prepareRestTemplate() {
        return new RestTemplate();
    }
}<|MERGE_RESOLUTION|>--- conflicted
+++ resolved
@@ -38,77 +38,41 @@
 
     @Override
     public Set<MultifactorAuthenticationTrustRecord> get(final String principal) {
-<<<<<<< HEAD
-        final var url = (!this.endpoint.endsWith("/") ? this.endpoint.concat("/") : this.endpoint).concat(principal);
-        return getResults(url);
-    }
-
-    @Override
-    public Set<MultifactorAuthenticationTrustRecord> get(final LocalDate onOrAfterDate) {
-        final var url = (!this.endpoint.endsWith("/") ? this.endpoint.concat("/") : this.endpoint).concat(onOrAfterDate.toString());
-        return getResults(url);
-=======
         return getResults(getEndpointUrl(principal));
     }
 
     @Override
     public Set<MultifactorAuthenticationTrustRecord> get(final LocalDateTime onOrAfterDate) {
         return getResults(getEndpointUrl(onOrAfterDate.toString()));
->>>>>>> 2ce970c9
     }
 
     @Override
-<<<<<<< HEAD
-    public void expire(final LocalDate onOrBefore) {
-        final var restTemplate = new RestTemplate();
-        restTemplate.postForEntity(this.endpoint, onOrBefore, Object.class);
-=======
     public void expire(final LocalDateTime onOrBefore) {
         final HttpEntity<Object> entity = getHttpEntity(onOrBefore);
         restTemplate.exchange(getEndpointUrl(null), HttpMethod.POST, entity, Object.class);
->>>>>>> 2ce970c9
     }
 
 
     @Override
     public void expire(final String key) {
-<<<<<<< HEAD
-        final var restTemplate = new RestTemplate();
-        restTemplate.postForEntity(this.endpoint, key, Object.class);
-=======
         final HttpEntity<Object> entity = getHttpEntity(key);
         restTemplate.exchange(getEndpointUrl(null), HttpMethod.POST, entity, Object.class);
->>>>>>> 2ce970c9
     }
 
     @Override
     protected MultifactorAuthenticationTrustRecord setInternal(final MultifactorAuthenticationTrustRecord record) {
-<<<<<<< HEAD
-        final var restTemplate = new RestTemplate();
-        final var response = restTemplate.postForEntity(this.endpoint, record, Object.class);
-=======
         final HttpEntity<Object> entity = getHttpEntity(record);
         final ResponseEntity<Object> response = restTemplate.exchange(getEndpointUrl(null), HttpMethod.POST, entity, Object.class);
->>>>>>> 2ce970c9
         if (response != null && response.getStatusCode() == HttpStatus.OK) {
             return record;
         }
         return null;
     }
-<<<<<<< HEAD
-    
-    private static Set<MultifactorAuthenticationTrustRecord> getResults(final String url) {
-        final var restTemplate = new RestTemplate();
-        final var responseEntity =
-                restTemplate.getForEntity(url, MultifactorAuthenticationTrustRecord[].class);
-=======
 
     private Set<MultifactorAuthenticationTrustRecord> getResults(final String url) {
         final HttpEntity<Object> entity = getHttpEntity(null);
 
-        final ResponseEntity<MultifactorAuthenticationTrustRecord[]> responseEntity =
             restTemplate.exchange(url, HttpMethod.GET, entity, MultifactorAuthenticationTrustRecord[].class);
->>>>>>> 2ce970c9
         if (responseEntity.getStatusCode() == HttpStatus.OK) {
             final var results = responseEntity.getBody();
             return Stream.of(results).collect(Collectors.toSet());
