--- conflicted
+++ resolved
@@ -50,13 +50,8 @@
         final var metadataResolver = new ChainingMetadataResolver();
         final List<MetadataResolver> metadataResolvers = new ArrayList<>();
 
-<<<<<<< HEAD
-        final var availableResolvers = this.metadataResolutionPlan.getRegisteredMetadataResolvers();
-=======
         final SamlRegisteredService service = cacheKey.getRegisteredService();
-        final Collection<SamlRegisteredServiceMetadataResolver> availableResolvers = this.metadataResolutionPlan.getRegisteredMetadataResolvers();
         LOGGER.debug("There are [{}] metadata resolver(s) available in the chain", availableResolvers.size());
->>>>>>> abacec24
         availableResolvers
             .stream()
             .filter(Objects::nonNull)
