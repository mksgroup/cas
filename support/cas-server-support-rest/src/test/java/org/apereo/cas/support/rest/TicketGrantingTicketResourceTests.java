--- conflicted
+++ resolved
@@ -68,12 +68,7 @@
 
     @Before
     public void setUp() {
-<<<<<<< HEAD
-        final var mgmr = mock(AuthenticationManager.class);
-=======
         final ApplicationEventPublisher publisher = mock(ApplicationEventPublisher.class);
-        final AuthenticationManager mgmr = mock(AuthenticationManager.class);
->>>>>>> a93d8e40
         when(mgmr.authenticate(any(AuthenticationTransaction.class))).thenReturn(CoreAuthenticationTestUtils.getAuthentication());
         when(ticketSupport.getAuthenticationFrom(anyString())).thenReturn(CoreAuthenticationTestUtils.getAuthentication());
 
