--- conflicted
+++ resolved
@@ -23,20 +23,10 @@
     @Test
     public void verifyDeviceSaved() {
         try {
-<<<<<<< HEAD
-            final var cert = CertUtils.readCertificate(new ClassPathResource("cert.crt"));
-            final var r1 = new DeviceRegistration("keyhandle11", "publickey1", cert, 1);
-            final var r2 = new DeviceRegistration("keyhandle22", "publickey1", cert, 2);
-            getDeviceRepository().registerDevice("casuser", r1);
-            getDeviceRepository().registerDevice("casuser", r2);
-            final var devs = getDeviceRepository().getRegisteredDevices("casuser");
-            assertEquals(2, devs.size());
-=======
             registerDevices();
             final U2FDeviceRepository deviceRepository = getDeviceRepository();
             final Collection<DeviceRegistration> devs = deviceRepository.getRegisteredDevices("casuser");
             verifyDevicesAvailable(devs);
->>>>>>> 67bf0f4e
         } catch (final Exception e) {
             throw new AssertionError(e.getMessage(), e);
         }
