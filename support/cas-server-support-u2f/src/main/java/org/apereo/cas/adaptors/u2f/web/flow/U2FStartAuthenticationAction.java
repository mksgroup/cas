package org.apereo.cas.adaptors.u2f.web.flow;

import org.apereo.cas.adaptors.u2f.U2FAuthentication;
import org.apereo.cas.adaptors.u2f.storage.U2FDeviceRepository;
import org.apereo.cas.web.support.WebUtils;

import com.yubico.u2f.U2F;
import com.yubico.u2f.data.DeviceRegistration;
import lombok.RequiredArgsConstructor;
import lombok.val;
import org.jooq.lambda.Unchecked;
import org.springframework.webflow.action.AbstractAction;
import org.springframework.webflow.execution.Event;
import org.springframework.webflow.execution.RequestContext;

import java.util.Objects;
import java.util.stream.Collectors;

/**
 * This is {@link U2FStartAuthenticationAction}.
 *
 * @author Misagh Moayyed
 * @since 5.1.0
 */
@RequiredArgsConstructor
public class U2FStartAuthenticationAction extends AbstractAction {

    private final U2F u2f;

    private final String serverAddress;

    private final U2FDeviceRepository u2FDeviceRepository;

    @Override
    protected Event doExecute(final RequestContext requestContext) throws Exception {
        val p = WebUtils.getAuthentication(requestContext).getPrincipal();
        val registeredDevices = u2FDeviceRepository.getRegisteredDevices(p.getId())
            .stream()
            .map(u2FDeviceRepository::decode)
            .map(Unchecked.function(r -> DeviceRegistration.fromJson(r.getRecord())))
            .filter(Objects::nonNull)
            .collect(Collectors.toList());
        val requestData = u2f.startSignature(this.serverAddress, registeredDevices);
        u2FDeviceRepository.requestDeviceAuthentication(requestData.getRequestId(), p.getId(), requestData.toJson());

        if (!requestData.getSignRequests().isEmpty()) {
            val req = requestData.getSignRequests().get(0);
<<<<<<< HEAD
            val auth = new U2FAuthentication(req.getChallenge(), req.getAppId(), req.getKeyHandle());
            requestContext.getFlowScope().put("u2fAuth", auth);
=======
            val u2fAuth = new U2FAuthentication(req.getChallenge(), req.getAppId(), req.getKeyHandle());
            requestContext.getFlowScope().put("u2fAuth", u2fAuth);
>>>>>>> d4ad2661
            return success();
        }
        return error();
    }
}<|MERGE_RESOLUTION|>--- conflicted
+++ resolved
@@ -45,13 +45,8 @@
 
         if (!requestData.getSignRequests().isEmpty()) {
             val req = requestData.getSignRequests().get(0);
-<<<<<<< HEAD
-            val auth = new U2FAuthentication(req.getChallenge(), req.getAppId(), req.getKeyHandle());
-            requestContext.getFlowScope().put("u2fAuth", auth);
-=======
             val u2fAuth = new U2FAuthentication(req.getChallenge(), req.getAppId(), req.getKeyHandle());
             requestContext.getFlowScope().put("u2fAuth", u2fAuth);
->>>>>>> d4ad2661
             return success();
         }
         return error();
