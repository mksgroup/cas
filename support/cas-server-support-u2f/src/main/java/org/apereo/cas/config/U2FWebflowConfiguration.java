--- conflicted
+++ resolved
@@ -7,11 +7,7 @@
 import org.apereo.cas.adaptors.u2f.web.flow.U2FAccountSaveRegistrationAction;
 import org.apereo.cas.adaptors.u2f.web.flow.U2FAuthenticationWebflowAction;
 import org.apereo.cas.adaptors.u2f.web.flow.U2FAuthenticationWebflowEventResolver;
-<<<<<<< HEAD
-import org.apereo.cas.adaptors.u2f.web.flow.U2FMultifactorTrustWebflowConfigurer;
-=======
 import org.apereo.cas.adaptors.u2f.web.flow.U2FMultifactorTrustedDeviceWebflowConfigurer;
->>>>>>> d4ad2661
 import org.apereo.cas.adaptors.u2f.web.flow.U2FMultifactorWebflowConfigurer;
 import org.apereo.cas.adaptors.u2f.web.flow.U2FStartAuthenticationAction;
 import org.apereo.cas.adaptors.u2f.web.flow.U2FStartRegistrationAction;
@@ -27,7 +23,6 @@
 import org.apereo.cas.web.cookie.CasCookieBuilder;
 import org.apereo.cas.web.flow.CasWebflowConfigurer;
 import org.apereo.cas.web.flow.CasWebflowConstants;
-import org.apereo.cas.web.flow.CasWebflowExecutionPlan;
 import org.apereo.cas.web.flow.CasWebflowExecutionPlanConfigurer;
 import org.apereo.cas.web.flow.SingleSignOnParticipationStrategy;
 import org.apereo.cas.web.flow.resolver.CasDelegatingWebflowEventResolver;
@@ -40,10 +35,7 @@
 import org.springframework.beans.factory.ObjectProvider;
 import org.springframework.beans.factory.annotation.Autowired;
 import org.springframework.beans.factory.annotation.Qualifier;
-<<<<<<< HEAD
-=======
 import org.springframework.boot.actuate.autoconfigure.endpoint.condition.ConditionalOnAvailableEndpoint;
->>>>>>> d4ad2661
 import org.springframework.boot.autoconfigure.condition.ConditionalOnClass;
 import org.springframework.boot.autoconfigure.condition.ConditionalOnMissingBean;
 import org.springframework.boot.autoconfigure.condition.ConditionalOnProperty;
@@ -222,29 +214,6 @@
         return plan -> plan.registerWebflowConfigurer(u2fMultifactorWebflowConfigurer());
     }
 
-<<<<<<< HEAD
-    /**
-     * The U2F multifactor trust configuration.
-     */
-    @ConditionalOnClass(value = MultifactorAuthnTrustConfiguration.class)
-    @ConditionalOnProperty(prefix = "cas.authn.mfa.u2f", name = "trustedDeviceEnabled", havingValue = "true", matchIfMissing = true)
-    @Configuration("u2fMultifactorTrustConfiguration")
-    public class U2FMultifactorTrustConfiguration implements CasWebflowExecutionPlanConfigurer {
-
-        @ConditionalOnMissingBean(name = "u2fMultifactorTrustWebflowConfigurer")
-        @Bean
-        @DependsOn("defaultWebflowConfigurer")
-        public CasWebflowConfigurer u2fMultifactorTrustWebflowConfigurer() {
-            val deviceRegistrationEnabled = casProperties.getAuthn().getMfa().getTrusted().isDeviceRegistrationEnabled();
-            return new U2FMultifactorTrustWebflowConfigurer(flowBuilderServices.getObject(),
-                deviceRegistrationEnabled, loginFlowDefinitionRegistry.getIfAvailable(),
-                applicationContext, casProperties);
-        }
-
-        @Override
-        public void configureWebflowExecutionPlan(final CasWebflowExecutionPlan plan) {
-            plan.registerWebflowConfigurer(u2fMultifactorTrustWebflowConfigurer());
-=======
     @Bean
     @ConditionalOnAvailableEndpoint
     public U2FRegisteredDevicesEndpoint u2fRegisteredDevicesEndpoint() {
@@ -276,7 +245,6 @@
         @Bean
         public CasWebflowExecutionPlanConfigurer u2fMultifactorTrustCasWebflowExecutionPlanConfigurer() {
             return plan -> plan.registerWebflowConfigurer(u2fMultifactorTrustWebflowConfigurer());
->>>>>>> d4ad2661
         }
     }
 }