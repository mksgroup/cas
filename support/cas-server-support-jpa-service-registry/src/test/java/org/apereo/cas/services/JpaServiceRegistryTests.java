package org.apereo.cas.services;

import lombok.extern.slf4j.Slf4j;
import org.apereo.cas.config.CasCoreServicesConfiguration;
import org.apereo.cas.config.CasCoreUtilConfiguration;
import org.apereo.cas.config.JpaServiceRegistryConfiguration;
import org.apereo.cas.support.oauth.services.OAuthRegisteredService;
import org.apereo.cas.support.saml.services.SamlRegisteredService;
import org.apereo.cas.util.CollectionUtils;
import org.apereo.cas.util.junit.ConditionalSpringRunner;
import org.joda.time.DateTimeUtils;
import org.junit.Test;
import org.junit.jupiter.api.BeforeEach;
import org.junit.runner.RunWith;
import org.springframework.beans.factory.annotation.Autowired;
import org.springframework.beans.factory.annotation.Qualifier;
import org.springframework.boot.autoconfigure.aop.AopAutoConfiguration;
import org.springframework.boot.test.context.SpringBootTest;
import org.springframework.boot.test.context.TestConfiguration;
import org.springframework.cloud.autoconfigure.RefreshAutoConfiguration;
import org.springframework.context.annotation.Bean;
import org.springframework.test.annotation.DirtiesContext;

import java.time.LocalDateTime;
import java.util.ArrayList;
import java.util.HashMap;
import java.util.HashSet;
import java.util.List;
import java.util.Map;
import java.util.Set;

import static org.junit.Assert.*;


/**
 * Handles tests for {@link JpaServiceRegistry}
 *
 * @author battags
 * @since 3.1.0
 */
@RunWith(ConditionalSpringRunner.class)
@SpringBootTest(classes = {
    RefreshAutoConfiguration.class,
    AopAutoConfiguration.class,
    CasCoreUtilConfiguration.class,
    JpaServiceRegistryConfiguration.class,
    JpaServiceRegistryTests.TimeAwareServicesManagerConfiguration.class,
    CasCoreServicesConfiguration.class})
@DirtiesContext
@Slf4j
public class JpaServiceRegistryTests {

    @Autowired
    @Qualifier("jpaServiceRegistry")
    private ServiceRegistry serviceRegistry;

    @Autowired
    @Qualifier("servicesManager")
    private ServicesManager servicesManager;

    @BeforeEach
    public void initialize() {
        final var services = this.serviceRegistry.load();
        services.forEach(service -> this.serviceRegistry.delete(service));
    }

    @Test
    public void verifySaveMethodWithNonExistentServiceAndNoAttributes() {
        final var r = new RegexRegisteredService();
        r.setName("verifySaveMethodWithNonExistentServiceAndNoAttributes");
        r.setServiceId("testId");
        r.setTheme("theme");
        r.setDescription("description");
        r.setPublicKey(new RegisteredServicePublicKeyImpl("classpath:/test.pub", "RSA"));

        final var r2 = this.serviceRegistry.save(r);
        final var r3 = this.serviceRegistry.findServiceById(r2.getId());

        assertEquals(r, r2);
        assertEquals(r2, r3);
    }

    @Test
    public void verifySaveAttributeReleasePolicy() {
        final var r = new RegexRegisteredService();
        r.setName("verifySaveAttributeReleasePolicy");
        r.setServiceId("testId");
        r.setTheme("theme");
        r.setDescription("description");
        r.setAttributeReleasePolicy(new ReturnAllAttributeReleasePolicy());
        final var strategy = new DefaultRegisteredServiceAccessStrategy();
        strategy.setDelegatedAuthenticationPolicy(
            new DefaultRegisteredServiceDelegatedAuthenticationPolicy(CollectionUtils.wrapList("one", "two")));
        r.setAccessStrategy(strategy);
        final var r2 = this.serviceRegistry.save(r);
        final var r3 = this.serviceRegistry.findServiceById(r2.getId());

        assertEquals(r, r2);
        assertEquals(r2, r3);
        assertNotNull(r3.getAttributeReleasePolicy());
        assertEquals(r2.getAttributeReleasePolicy(), r3.getAttributeReleasePolicy());
    }

    @Test
    public void verifySaveMethodWithExistingServiceNoAttribute() {
        final var r = new RegexRegisteredService();
        r.setName("verifySaveMethodWithExistingServiceNoAttribute");
        r.setServiceId("testId");
        r.setTheme("theme");
        r.setDescription("description");

        this.serviceRegistry.save(r);

        final var services = this.serviceRegistry.load();
        final var r2 = services.get(0);

        r.setId(r2.getId());
        this.serviceRegistry.save(r);

        final var r3 = this.serviceRegistry.findServiceById(r.getId());

        assertEquals(r, r2);
        assertEquals(r.getTheme(), r3.getTheme());
    }

    @Test
    public void verifyRegisteredServiceProperties() {
        final var r = new RegexRegisteredService();
        r.setName("test");
        r.setServiceId("testId");
        r.setTheme("theme");
        r.setDescription("description");

        final Map propertyMap = new HashMap<>();

        final var property = new DefaultRegisteredServiceProperty();
        final Set<String> values = new HashSet<>();
        values.add("value1");
        values.add("value2");
        property.setValues(values);
        propertyMap.put("field1", property);

        final var property2 = new DefaultRegisteredServiceProperty();

        final Set<String> values2 = new HashSet<>();
        values2.add("value1");
        values2.add("value2");
        property2.setValues(values2);
        propertyMap.put("field2", property2);

        r.setProperties(propertyMap);

        this.serviceRegistry.save(r);
<<<<<<< HEAD

        final var r2 = this.serviceRegistry.load().get(0);
=======
        final RegisteredService r2 = this.serviceRegistry.load().get(0);
>>>>>>> 707c2358
        assertEquals(2, r2.getProperties().size());
    }

    @Test
    public void verifyRegisteredServiceContacts() {
        final var r = new RegexRegisteredService();
        r.setName("testContacts");
        r.setServiceId("testContacts");

        final List contacts = new ArrayList<>();
        final var contact = new DefaultRegisteredServiceContact();
        contact.setDepartment("department");
        contact.setId(1234);
        contact.setName("ContactName");
        contact.setPhone("123-456-789");
        contacts.add(contact);
        r.setContacts(contacts);

        this.serviceRegistry.save(r);
        final var r2 = this.serviceRegistry.load().get(0);
        assertEquals(1, r2.getContacts().size());
    }

    @Test
    public void verifyOAuthServices() {
        final var r = new OAuthRegisteredService();
        r.setName("verifyOAuthServices");
        r.setServiceId("testId");
        r.setTheme("theme");
        r.setDescription("description");
        r.setAttributeReleasePolicy(new ReturnAllAttributeReleasePolicy());
        r.setClientId("testoauthservice");
        r.setClientSecret("anothertest");
        r.setBypassApprovalPrompt(true);
        final var r2 = this.serviceRegistry.save(r);
        assertEquals(r, r2);
    }

    @Test
    public void verifySamlService() {
        final var r = new SamlRegisteredService();
        r.setName("verifySamlService");
        r.setServiceId("Testing");
        r.setDescription("description");
        r.setAttributeReleasePolicy(new ReturnAllAttributeReleasePolicy());
        final Map fmt = new HashMap();
        fmt.put("key", "value");
        r.setAttributeNameFormats(fmt);
        r.setMetadataCriteriaDirection("INCLUDE");
        r.setMetadataCriteriaRemoveEmptyEntitiesDescriptors(true);
        r.setMetadataSignatureLocation("location");
        r.setRequiredAuthenticationContextClass("Testing");
        final var r2 = (SamlRegisteredService) this.serviceRegistry.save(r);
        assertEquals(r, r2);
    }

    @Test
    public void verifyExpiredServiceDeleted() {
        final var r = new RegexRegisteredService();
        r.setServiceId("testExpired");
        r.setName("expired");
        r.setExpirationPolicy(new DefaultRegisteredServiceExpirationPolicy(true, LocalDateTime.now().minusSeconds(1)));
        final var r2 = this.servicesManager.save(r);
        DateTimeUtils.setCurrentMillisFixed(System.currentTimeMillis() + 2000);
        this.servicesManager.load();
        final var svc = this.servicesManager.findServiceBy(r2.getServiceId());
        assertNull(svc);
    }

    @Test
    public void verifyExpiredServiceDisabled() {
        final var r = new RegexRegisteredService();
        r.setServiceId("testExpired1");
        r.setName("expired1");
        final var expirationDate = LocalDateTime.now().plusSeconds(1);
        r.setExpirationPolicy(new DefaultRegisteredServiceExpirationPolicy(false, expirationDate));
        final var r2 = this.servicesManager.save(r);
        var svc = this.servicesManager.findServiceBy(r2.getServiceId());
        assertNotNull(svc);
        DateTimeUtils.setCurrentMillisFixed(System.currentTimeMillis() + 2000);
        svc = this.servicesManager.findServiceBy(r2.getServiceId());
        assertNotNull(svc);
        assertFalse(svc.getAccessStrategy().isServiceAccessAllowed());
    }

    @TestConfiguration("timeAwareServicesManagerConfiguration")
    public static class TimeAwareServicesManagerConfiguration {

        @Autowired
        @Qualifier("serviceRegistry")
        private ServiceRegistry serviceRegistry;

        @Bean
        public ServicesManager servicesManager() {
            return new TimeAwareServicesManager(serviceRegistry);
        }

        public static class TimeAwareServicesManager extends DefaultServicesManager {
            public TimeAwareServicesManager(final ServiceRegistry serviceRegistry) {
                super(serviceRegistry, null);
            }

            @Override
            protected LocalDateTime getCurrentSystemTime() {
                return org.apereo.cas.util.DateTimeUtils.localDateTimeOf(DateTimeUtils.currentTimeMillis());
            }
        }
    }
}<|MERGE_RESOLUTION|>--- conflicted
+++ resolved
@@ -151,12 +151,7 @@
         r.setProperties(propertyMap);
 
         this.serviceRegistry.save(r);
-<<<<<<< HEAD
-
         final var r2 = this.serviceRegistry.load().get(0);
-=======
-        final RegisteredService r2 = this.serviceRegistry.load().get(0);
->>>>>>> 707c2358
         assertEquals(2, r2.getProperties().size());
     }
 
