package org.apereo.cas.services;

import lombok.extern.slf4j.Slf4j;
import org.apereo.cas.config.CasCoreServicesConfiguration;
import org.apereo.cas.config.CasCoreUtilConfiguration;
import org.apereo.cas.config.JpaServiceRegistryConfiguration;
import org.apereo.cas.support.oauth.services.OAuthRegisteredService;
import org.apereo.cas.support.saml.services.SamlRegisteredService;
<<<<<<< HEAD
import org.apereo.cas.util.CollectionUtils;
import org.apereo.cas.util.junit.ConditionalSpringRunner;
import org.joda.time.DateTimeUtils;
import org.junit.Test;
import org.junit.jupiter.api.BeforeEach;
=======
import org.apereo.cas.util.junit.ConditionalParameterizedRunner;
>>>>>>> 850ecf87
import org.junit.runner.RunWith;
import org.junit.runners.Parameterized;
import org.springframework.beans.factory.annotation.Autowired;
import org.springframework.beans.factory.annotation.Qualifier;
import org.springframework.boot.autoconfigure.aop.AopAutoConfiguration;
import org.springframework.boot.test.context.SpringBootTest;
import org.springframework.cloud.autoconfigure.RefreshAutoConfiguration;
import org.springframework.test.annotation.DirtiesContext;

import java.util.Arrays;
import java.util.Collection;

/**
 * Handles tests for {@link JpaServiceRegistry}
 *
 * @author battags
 * @since 3.1.0
 */
@RunWith(ConditionalParameterizedRunner.class)
@SpringBootTest(classes = {
    RefreshAutoConfiguration.class,
    AopAutoConfiguration.class,
    CasCoreUtilConfiguration.class,
    JpaServiceRegistryConfiguration.class,
    CasCoreServicesConfiguration.class
})
@DirtiesContext
@Slf4j
public class JpaServiceRegistryTests extends AbstractServiceRegistryTests {
    @Autowired
    @Qualifier("jpaServiceRegistry")
    private ServiceRegistry serviceRegistry;

<<<<<<< HEAD
    @Autowired
    @Qualifier("servicesManager")
    private ServicesManager servicesManager;

    @BeforeEach
    public void initialize() {
        final var services = this.serviceRegistry.load();
        services.forEach(service -> this.serviceRegistry.delete(service));
    }

    @Test
    public void verifySaveMethodWithNonExistentServiceAndNoAttributes() {
        final var r = new RegexRegisteredService();
        r.setName("verifySaveMethodWithNonExistentServiceAndNoAttributes");
        r.setServiceId("testId");
        r.setTheme("theme");
        r.setDescription("description");
        r.setPublicKey(new RegisteredServicePublicKeyImpl("classpath:/test.pub", "RSA"));

        final var r2 = this.serviceRegistry.save(r);
        final var r3 = this.serviceRegistry.findServiceById(r2.getId());

        assertEquals(r, r2);
        assertEquals(r2, r3);
    }

    @Test
    public void verifySaveAttributeReleasePolicy() {
        final var r = new RegexRegisteredService();
        r.setName("verifySaveAttributeReleasePolicy");
        r.setServiceId("testId");
        r.setTheme("theme");
        r.setDescription("description");
        r.setAttributeReleasePolicy(new ReturnAllAttributeReleasePolicy());
        final var strategy = new DefaultRegisteredServiceAccessStrategy();
        strategy.setDelegatedAuthenticationPolicy(
            new DefaultRegisteredServiceDelegatedAuthenticationPolicy(CollectionUtils.wrapList("one", "two")));
        r.setAccessStrategy(strategy);
        final var r2 = this.serviceRegistry.save(r);
        final var r3 = this.serviceRegistry.findServiceById(r2.getId());

        assertEquals(r, r2);
        assertEquals(r2, r3);
        assertNotNull(r3.getAttributeReleasePolicy());
        assertEquals(r2.getAttributeReleasePolicy(), r3.getAttributeReleasePolicy());
    }

    @Test
    public void verifySaveMethodWithExistingServiceNoAttribute() {
        final var r = new RegexRegisteredService();
        r.setName("verifySaveMethodWithExistingServiceNoAttribute");
        r.setServiceId("testId");
        r.setTheme("theme");
        r.setDescription("description");

        this.serviceRegistry.save(r);

        final var services = this.serviceRegistry.load();
        final var r2 = services.get(0);

        r.setId(r2.getId());
        this.serviceRegistry.save(r);

        final var r3 = this.serviceRegistry.findServiceById(r.getId());

        assertEquals(r, r2);
        assertEquals(r.getTheme(), r3.getTheme());
    }

    @Test
    public void verifyRegisteredServiceProperties() {
        final var r = new RegexRegisteredService();
        r.setName("test");
        r.setServiceId("testId");
        r.setTheme("theme");
        r.setDescription("description");

        final Map propertyMap = new HashMap<>();

        final var property = new DefaultRegisteredServiceProperty();
        final Set<String> values = new HashSet<>();
        values.add("value1");
        values.add("value2");
        property.setValues(values);
        propertyMap.put("field1", property);

        final var property2 = new DefaultRegisteredServiceProperty();

        final Set<String> values2 = new HashSet<>();
        values2.add("value1");
        values2.add("value2");
        property2.setValues(values2);
        propertyMap.put("field2", property2);

        r.setProperties(propertyMap);

        this.serviceRegistry.save(r);
        final var r2 = this.serviceRegistry.load().get(0);
        assertEquals(2, r2.getProperties().size());
    }

    @Test
    public void verifyRegisteredServiceContacts() {
        final var r = new RegexRegisteredService();
        r.setName("testContacts");
        r.setServiceId("testContacts");

        final List contacts = new ArrayList<>();
        final var contact = new DefaultRegisteredServiceContact();
        contact.setDepartment("department");
        contact.setId(1234);
        contact.setName("ContactName");
        contact.setPhone("123-456-789");
        contacts.add(contact);
        r.setContacts(contacts);

        this.serviceRegistry.save(r);
        final var r2 = this.serviceRegistry.load().get(0);
        assertEquals(1, r2.getContacts().size());
    }

    @Test
    public void verifyOAuthServices() {
        final var r = new OAuthRegisteredService();
        r.setName("verifyOAuthServices");
        r.setServiceId("testId");
        r.setTheme("theme");
        r.setDescription("description");
        r.setAttributeReleasePolicy(new ReturnAllAttributeReleasePolicy());
        r.setClientId("testoauthservice");
        r.setClientSecret("anothertest");
        r.setBypassApprovalPrompt(true);
        final var r2 = this.serviceRegistry.save(r);
        assertEquals(r, r2);
    }

    @Test
    public void verifySamlService() {
        final var r = new SamlRegisteredService();
        r.setName("verifySamlService");
        r.setServiceId("Testing");
        r.setDescription("description");
        r.setAttributeReleasePolicy(new ReturnAllAttributeReleasePolicy());
        final Map fmt = new HashMap();
        fmt.put("key", "value");
        r.setAttributeNameFormats(fmt);
        r.setMetadataCriteriaDirection("INCLUDE");
        r.setMetadataCriteriaRemoveEmptyEntitiesDescriptors(true);
        r.setMetadataSignatureLocation("location");
        r.setRequiredAuthenticationContextClass("Testing");
        final var r2 = (SamlRegisteredService) this.serviceRegistry.save(r);
        assertEquals(r, r2);
    }

    @Test
    public void verifyExpiredServiceDeleted() {
        final var r = new RegexRegisteredService();
        r.setServiceId("testExpired");
        r.setName("expired");
        r.setExpirationPolicy(new DefaultRegisteredServiceExpirationPolicy(true, LocalDateTime.now().minusSeconds(1)));
        final var r2 = this.servicesManager.save(r);
        DateTimeUtils.setCurrentMillisFixed(System.currentTimeMillis() + 2000);
        this.servicesManager.load();
        final var svc = this.servicesManager.findServiceBy(r2.getServiceId());
        assertNull(svc);
    }

    @Test
    public void verifyExpiredServiceDisabled() {
        final var r = new RegexRegisteredService();
        r.setServiceId("testExpired1");
        r.setName("expired1");
        final var expirationDate = LocalDateTime.now().plusSeconds(1);
        r.setExpirationPolicy(new DefaultRegisteredServiceExpirationPolicy(false, expirationDate));
        final var r2 = this.servicesManager.save(r);
        var svc = this.servicesManager.findServiceBy(r2.getServiceId());
        assertNotNull(svc);
        DateTimeUtils.setCurrentMillisFixed(System.currentTimeMillis() + 2000);
        svc = this.servicesManager.findServiceBy(r2.getServiceId());
        assertNotNull(svc);
        assertFalse(svc.getAccessStrategy().isServiceAccessAllowed());
    }

    @TestConfiguration("timeAwareServicesManagerConfiguration")
    public static class TimeAwareServicesManagerConfiguration {

        @Autowired
        @Qualifier("serviceRegistry")
        private ServiceRegistry serviceRegistry;

        @Bean
        public ServicesManager servicesManager() {
            return new TimeAwareServicesManager(serviceRegistry);
        }

        public static class TimeAwareServicesManager extends DefaultServicesManager {
            public TimeAwareServicesManager(final ServiceRegistry serviceRegistry) {
                super(serviceRegistry, null);
            }

            @Override
            protected LocalDateTime getCurrentSystemTime() {
                return org.apereo.cas.util.DateTimeUtils.localDateTimeOf(DateTimeUtils.currentTimeMillis());
            }
        }
=======
    public JpaServiceRegistryTests(final Class<? extends RegisteredService> registeredServiceClass) {
        super(registeredServiceClass);
    }

    @Parameterized.Parameters
    public static Collection<Object> getTestParameters() {
        return Arrays.asList(RegexRegisteredService.class, OAuthRegisteredService.class, SamlRegisteredService.class);
    }

    @Override
    public ServiceRegistry getNewServiceRegistry() {
        return this.serviceRegistry;
>>>>>>> 850ecf87
    }
}<|MERGE_RESOLUTION|>--- conflicted
+++ resolved
@@ -6,15 +6,8 @@
 import org.apereo.cas.config.JpaServiceRegistryConfiguration;
 import org.apereo.cas.support.oauth.services.OAuthRegisteredService;
 import org.apereo.cas.support.saml.services.SamlRegisteredService;
-<<<<<<< HEAD
-import org.apereo.cas.util.CollectionUtils;
-import org.apereo.cas.util.junit.ConditionalSpringRunner;
-import org.joda.time.DateTimeUtils;
-import org.junit.Test;
+import org.apereo.cas.util.junit.ConditionalParameterizedRunner;
 import org.junit.jupiter.api.BeforeEach;
-=======
-import org.apereo.cas.util.junit.ConditionalParameterizedRunner;
->>>>>>> 850ecf87
 import org.junit.runner.RunWith;
 import org.junit.runners.Parameterized;
 import org.springframework.beans.factory.annotation.Autowired;
@@ -48,213 +41,6 @@
     @Qualifier("jpaServiceRegistry")
     private ServiceRegistry serviceRegistry;
 
-<<<<<<< HEAD
-    @Autowired
-    @Qualifier("servicesManager")
-    private ServicesManager servicesManager;
-
-    @BeforeEach
-    public void initialize() {
-        final var services = this.serviceRegistry.load();
-        services.forEach(service -> this.serviceRegistry.delete(service));
-    }
-
-    @Test
-    public void verifySaveMethodWithNonExistentServiceAndNoAttributes() {
-        final var r = new RegexRegisteredService();
-        r.setName("verifySaveMethodWithNonExistentServiceAndNoAttributes");
-        r.setServiceId("testId");
-        r.setTheme("theme");
-        r.setDescription("description");
-        r.setPublicKey(new RegisteredServicePublicKeyImpl("classpath:/test.pub", "RSA"));
-
-        final var r2 = this.serviceRegistry.save(r);
-        final var r3 = this.serviceRegistry.findServiceById(r2.getId());
-
-        assertEquals(r, r2);
-        assertEquals(r2, r3);
-    }
-
-    @Test
-    public void verifySaveAttributeReleasePolicy() {
-        final var r = new RegexRegisteredService();
-        r.setName("verifySaveAttributeReleasePolicy");
-        r.setServiceId("testId");
-        r.setTheme("theme");
-        r.setDescription("description");
-        r.setAttributeReleasePolicy(new ReturnAllAttributeReleasePolicy());
-        final var strategy = new DefaultRegisteredServiceAccessStrategy();
-        strategy.setDelegatedAuthenticationPolicy(
-            new DefaultRegisteredServiceDelegatedAuthenticationPolicy(CollectionUtils.wrapList("one", "two")));
-        r.setAccessStrategy(strategy);
-        final var r2 = this.serviceRegistry.save(r);
-        final var r3 = this.serviceRegistry.findServiceById(r2.getId());
-
-        assertEquals(r, r2);
-        assertEquals(r2, r3);
-        assertNotNull(r3.getAttributeReleasePolicy());
-        assertEquals(r2.getAttributeReleasePolicy(), r3.getAttributeReleasePolicy());
-    }
-
-    @Test
-    public void verifySaveMethodWithExistingServiceNoAttribute() {
-        final var r = new RegexRegisteredService();
-        r.setName("verifySaveMethodWithExistingServiceNoAttribute");
-        r.setServiceId("testId");
-        r.setTheme("theme");
-        r.setDescription("description");
-
-        this.serviceRegistry.save(r);
-
-        final var services = this.serviceRegistry.load();
-        final var r2 = services.get(0);
-
-        r.setId(r2.getId());
-        this.serviceRegistry.save(r);
-
-        final var r3 = this.serviceRegistry.findServiceById(r.getId());
-
-        assertEquals(r, r2);
-        assertEquals(r.getTheme(), r3.getTheme());
-    }
-
-    @Test
-    public void verifyRegisteredServiceProperties() {
-        final var r = new RegexRegisteredService();
-        r.setName("test");
-        r.setServiceId("testId");
-        r.setTheme("theme");
-        r.setDescription("description");
-
-        final Map propertyMap = new HashMap<>();
-
-        final var property = new DefaultRegisteredServiceProperty();
-        final Set<String> values = new HashSet<>();
-        values.add("value1");
-        values.add("value2");
-        property.setValues(values);
-        propertyMap.put("field1", property);
-
-        final var property2 = new DefaultRegisteredServiceProperty();
-
-        final Set<String> values2 = new HashSet<>();
-        values2.add("value1");
-        values2.add("value2");
-        property2.setValues(values2);
-        propertyMap.put("field2", property2);
-
-        r.setProperties(propertyMap);
-
-        this.serviceRegistry.save(r);
-        final var r2 = this.serviceRegistry.load().get(0);
-        assertEquals(2, r2.getProperties().size());
-    }
-
-    @Test
-    public void verifyRegisteredServiceContacts() {
-        final var r = new RegexRegisteredService();
-        r.setName("testContacts");
-        r.setServiceId("testContacts");
-
-        final List contacts = new ArrayList<>();
-        final var contact = new DefaultRegisteredServiceContact();
-        contact.setDepartment("department");
-        contact.setId(1234);
-        contact.setName("ContactName");
-        contact.setPhone("123-456-789");
-        contacts.add(contact);
-        r.setContacts(contacts);
-
-        this.serviceRegistry.save(r);
-        final var r2 = this.serviceRegistry.load().get(0);
-        assertEquals(1, r2.getContacts().size());
-    }
-
-    @Test
-    public void verifyOAuthServices() {
-        final var r = new OAuthRegisteredService();
-        r.setName("verifyOAuthServices");
-        r.setServiceId("testId");
-        r.setTheme("theme");
-        r.setDescription("description");
-        r.setAttributeReleasePolicy(new ReturnAllAttributeReleasePolicy());
-        r.setClientId("testoauthservice");
-        r.setClientSecret("anothertest");
-        r.setBypassApprovalPrompt(true);
-        final var r2 = this.serviceRegistry.save(r);
-        assertEquals(r, r2);
-    }
-
-    @Test
-    public void verifySamlService() {
-        final var r = new SamlRegisteredService();
-        r.setName("verifySamlService");
-        r.setServiceId("Testing");
-        r.setDescription("description");
-        r.setAttributeReleasePolicy(new ReturnAllAttributeReleasePolicy());
-        final Map fmt = new HashMap();
-        fmt.put("key", "value");
-        r.setAttributeNameFormats(fmt);
-        r.setMetadataCriteriaDirection("INCLUDE");
-        r.setMetadataCriteriaRemoveEmptyEntitiesDescriptors(true);
-        r.setMetadataSignatureLocation("location");
-        r.setRequiredAuthenticationContextClass("Testing");
-        final var r2 = (SamlRegisteredService) this.serviceRegistry.save(r);
-        assertEquals(r, r2);
-    }
-
-    @Test
-    public void verifyExpiredServiceDeleted() {
-        final var r = new RegexRegisteredService();
-        r.setServiceId("testExpired");
-        r.setName("expired");
-        r.setExpirationPolicy(new DefaultRegisteredServiceExpirationPolicy(true, LocalDateTime.now().minusSeconds(1)));
-        final var r2 = this.servicesManager.save(r);
-        DateTimeUtils.setCurrentMillisFixed(System.currentTimeMillis() + 2000);
-        this.servicesManager.load();
-        final var svc = this.servicesManager.findServiceBy(r2.getServiceId());
-        assertNull(svc);
-    }
-
-    @Test
-    public void verifyExpiredServiceDisabled() {
-        final var r = new RegexRegisteredService();
-        r.setServiceId("testExpired1");
-        r.setName("expired1");
-        final var expirationDate = LocalDateTime.now().plusSeconds(1);
-        r.setExpirationPolicy(new DefaultRegisteredServiceExpirationPolicy(false, expirationDate));
-        final var r2 = this.servicesManager.save(r);
-        var svc = this.servicesManager.findServiceBy(r2.getServiceId());
-        assertNotNull(svc);
-        DateTimeUtils.setCurrentMillisFixed(System.currentTimeMillis() + 2000);
-        svc = this.servicesManager.findServiceBy(r2.getServiceId());
-        assertNotNull(svc);
-        assertFalse(svc.getAccessStrategy().isServiceAccessAllowed());
-    }
-
-    @TestConfiguration("timeAwareServicesManagerConfiguration")
-    public static class TimeAwareServicesManagerConfiguration {
-
-        @Autowired
-        @Qualifier("serviceRegistry")
-        private ServiceRegistry serviceRegistry;
-
-        @Bean
-        public ServicesManager servicesManager() {
-            return new TimeAwareServicesManager(serviceRegistry);
-        }
-
-        public static class TimeAwareServicesManager extends DefaultServicesManager {
-            public TimeAwareServicesManager(final ServiceRegistry serviceRegistry) {
-                super(serviceRegistry, null);
-            }
-
-            @Override
-            protected LocalDateTime getCurrentSystemTime() {
-                return org.apereo.cas.util.DateTimeUtils.localDateTimeOf(DateTimeUtils.currentTimeMillis());
-            }
-        }
-=======
     public JpaServiceRegistryTests(final Class<? extends RegisteredService> registeredServiceClass) {
         super(registeredServiceClass);
     }
@@ -267,6 +53,5 @@
     @Override
     public ServiceRegistry getNewServiceRegistry() {
         return this.serviceRegistry;
->>>>>>> 850ecf87
     }
 }