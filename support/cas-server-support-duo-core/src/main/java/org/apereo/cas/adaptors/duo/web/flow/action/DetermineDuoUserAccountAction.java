--- conflicted
+++ resolved
@@ -36,18 +36,10 @@
         final var authentication = WebUtils.getAuthentication(requestContext);
         final var p = authentication.getPrincipal();
 
-<<<<<<< HEAD
-        final var providers = WebUtils.getResolvedMultifactorAuthenticationProviders(requestContext);
+        final Event enrollEvent = new EventFactorySupport().event(this, CasWebflowConstants.TRANSITION_ID_ENROLL);
         for (final var pr : providers) {
             final var duoProvider = this.provider.findProvider(pr.getId(), DuoMultifactorAuthenticationProvider.class);
             final var duoAuthenticationService = duoProvider.getDuoAuthenticationService();
-=======
-        final Event enrollEvent = new EventFactorySupport().event(this, CasWebflowConstants.TRANSITION_ID_ENROLL);
-        final Collection<MultifactorAuthenticationProvider> providers = WebUtils.getResolvedMultifactorAuthenticationProviders(requestContext);
-        for (final MultifactorAuthenticationProvider pr : providers) {
-            final DuoMultifactorAuthenticationProvider duoProvider = this.provider.findProvider(pr.getId(), DuoMultifactorAuthenticationProvider.class);
-            final DuoSecurityAuthenticationService duoAuthenticationService = duoProvider.getDuoAuthenticationService();
->>>>>>> 335fb37e
 
             final var account = duoAuthenticationService.getDuoUserAccount(p.getId());
             if (account.getStatus() == DuoUserAccountAuthStatus.ENROLL && StringUtils.isNotBlank(duoProvider.getRegistrationUrl())) {
