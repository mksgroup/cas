--- conflicted
+++ resolved
@@ -94,14 +94,8 @@
                                                                          final String entityID,
                                                                          final SamlRegisteredServiceCachingMetadataResolver resolver) {
 
-<<<<<<< HEAD
         final var registeredServices = servicesManager.findServiceBy(SamlRegisteredService.class::isInstance);
-        final List<MetadataResolver> resolvers;
         final var chainingMetadataResolver = new ChainingMetadataResolver();
-=======
-        final Collection<RegisteredService> registeredServices = servicesManager.findServiceBy(SamlRegisteredService.class::isInstance);
-        final ChainingMetadataResolver chainingMetadataResolver = new ChainingMetadataResolver();
->>>>>>> 335fb37e
 
         final List<MetadataResolver> resolvers = registeredServices.stream()
             .filter(SamlRegisteredService.class::isInstance)
