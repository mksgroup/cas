--- conflicted
+++ resolved
@@ -58,13 +58,8 @@
 
     @Test
     public void verifyAttributeValuesRequireConsent() {
-<<<<<<< HEAD
         final var consentDecision = getConsentDecision();
-        consentDecision.setOptions(ConsentOptions.ATTRIBUTE_VALUE);
-=======
-        final ConsentDecision consentDecision = getConsentDecision();
         consentDecision.setOptions(ConsentReminderOptions.ATTRIBUTE_VALUE);
->>>>>>> 51cf2cff
         assertTrue(consentDecisionBuilder.doesAttributeReleaseRequireConsent(consentDecision, CollectionUtils.wrap("attr1", "value2")));
     }
 
