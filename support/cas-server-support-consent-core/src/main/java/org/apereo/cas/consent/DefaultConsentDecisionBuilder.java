package org.apereo.cas.consent;

import com.fasterxml.jackson.core.util.MinimalPrettyPrinter;
import com.fasterxml.jackson.databind.ObjectMapper;
import lombok.AllArgsConstructor;
import lombok.extern.slf4j.Slf4j;
import org.apache.commons.lang3.StringUtils;
import org.apereo.cas.CipherExecutor;
import org.apereo.cas.authentication.principal.Service;
import org.apereo.cas.services.RegisteredService;
import org.apereo.cas.util.CollectionUtils;
import org.apereo.cas.util.DigestUtils;
import org.apereo.cas.util.EncodingUtils;

import java.io.Serializable;
import java.time.LocalDateTime;
import java.util.HashMap;
import java.util.Map;
import java.util.stream.Collectors;

/**
 * This is {@link DefaultConsentDecisionBuilder}.
 *
 * @author Misagh Moayyed
 * @since 5.2.0
 */
@Slf4j
@AllArgsConstructor
public class DefaultConsentDecisionBuilder implements ConsentDecisionBuilder {
    private static final ObjectMapper MAPPER = new ObjectMapper().findAndRegisterModules();
    private static final long serialVersionUID = 8220243983483982326L;

    private final transient CipherExecutor<Serializable, String> consentCipherExecutor;

    @Override
    public ConsentDecision update(final ConsentDecision consent, final Map<String, Object> attributes) {
        final var encodedNames = buildAndEncodeConsentAttributes(attributes);
        consent.setAttributes(encodedNames);
        consent.setCreatedDate(LocalDateTime.now());
        return consent;
    }

    @Override
    public ConsentDecision build(final Service service,
                                 final RegisteredService registeredService,
                                 final String principalId,
                                 final Map<String, Object> attributes) {
        final var consent = new ConsentDecision();
        consent.setPrincipal(principalId);
        consent.setService(service.getId());
        return update(consent, attributes);
    }

    @Override
    public boolean doesAttributeReleaseRequireConsent(final ConsentDecision decision,
                                                      final Map<String, Object> attributes) {
        final var consentAttributes = getConsentableAttributesFrom(decision);

<<<<<<< HEAD
        if (decision.getOptions() == ConsentOptions.ATTRIBUTE_NAME) {
            final var consentAttributesHash = sha512ConsentAttributeNames(consentAttributes);
            final var currentAttributesHash = sha512ConsentAttributeNames(attributes);
            return !StringUtils.equals(consentAttributesHash, currentAttributesHash);
        }

        if (decision.getOptions() == ConsentOptions.ATTRIBUTE_VALUE) {
            final var consentAttributesHash = sha512ConsentAttributeNames(consentAttributes);
            final var currentAttributesHash = sha512ConsentAttributeNames(attributes);
=======
        if (decision.getOptions() == ConsentReminderOptions.ATTRIBUTE_NAME) {
            final String consentAttributesHash = sha512ConsentAttributeNames(consentAttributes);
            final String currentAttributesHash = sha512ConsentAttributeNames(attributes);
            return !StringUtils.equals(consentAttributesHash, currentAttributesHash);
        }

        if (decision.getOptions() == ConsentReminderOptions.ATTRIBUTE_VALUE) {
            final String consentAttributesHash = sha512ConsentAttributeNames(consentAttributes);
            final String currentAttributesHash = sha512ConsentAttributeNames(attributes);
>>>>>>> 433659cf

            final var consentAttributeValuesHash = sha512ConsentAttributeValues(consentAttributes);
            final var currentAttributeValuesHash = sha512ConsentAttributeValues(attributes);

            return !StringUtils.equals(consentAttributesHash, currentAttributesHash)
                || !StringUtils.equals(consentAttributeValuesHash, currentAttributeValuesHash);
        }
        return true;
    }

    @Override
    public Map<String, Object> getConsentableAttributesFrom(final ConsentDecision decision) {
        try {
            final var result = this.consentCipherExecutor.decode(decision.getAttributes());
            if (StringUtils.isBlank(result)) {
                LOGGER.warn("Unable to decipher attributes from consent decision [{}]", decision.getId());
                return new HashMap<>(0);
            }
            final var names = EncodingUtils.decodeBase64ToString(result);
            final Map<String, Object> attributes = MAPPER.readValue(names, Map.class);
            return attributes;
        } catch (final Exception e) {
            throw new IllegalArgumentException("Could not serialize attributes for consent decision");
        }
    }

    private String sha512ConsentAttributeNames(final Map<String, Object> attributes) {
        final var allNames = attributes.keySet().stream().collect(Collectors.joining("|"));
        return DigestUtils.sha512(allNames);
    }

    private String sha512ConsentAttributeValues(final Map<String, Object> attributes) {
        final var allValues = attributes.values().stream()
            .map(CollectionUtils::toCollection)
            .map(c -> c.stream().map(Object::toString).collect(Collectors.joining()))
            .collect(Collectors.joining("|"));
        final var attributeValues = DigestUtils.sha512(allValues);
        return attributeValues;
    }

    /**
     * Build consent attribute names string.
     *
     * @param attributes the attributes
     * @return the string
     */
    protected String buildAndEncodeConsentAttributes(final Map<String, Object> attributes) {
        try {
            final var json = MAPPER.writer(new MinimalPrettyPrinter()).writeValueAsString(attributes);
            final var base64 = EncodingUtils.encodeBase64(json);
            return this.consentCipherExecutor.encode(base64);
        } catch (final Exception e) {
            throw new IllegalArgumentException("Could not serialize attributes for consent decision");
        }
    }
}<|MERGE_RESOLUTION|>--- conflicted
+++ resolved
@@ -56,27 +56,15 @@
                                                       final Map<String, Object> attributes) {
         final var consentAttributes = getConsentableAttributesFrom(decision);
 
-<<<<<<< HEAD
-        if (decision.getOptions() == ConsentOptions.ATTRIBUTE_NAME) {
+        if (decision.getOptions() == ConsentReminderOptions.ATTRIBUTE_NAME) {
             final var consentAttributesHash = sha512ConsentAttributeNames(consentAttributes);
             final var currentAttributesHash = sha512ConsentAttributeNames(attributes);
             return !StringUtils.equals(consentAttributesHash, currentAttributesHash);
         }
 
-        if (decision.getOptions() == ConsentOptions.ATTRIBUTE_VALUE) {
+        if (decision.getOptions() == ConsentReminderOptions.ATTRIBUTE_VALUE) {
             final var consentAttributesHash = sha512ConsentAttributeNames(consentAttributes);
             final var currentAttributesHash = sha512ConsentAttributeNames(attributes);
-=======
-        if (decision.getOptions() == ConsentReminderOptions.ATTRIBUTE_NAME) {
-            final String consentAttributesHash = sha512ConsentAttributeNames(consentAttributes);
-            final String currentAttributesHash = sha512ConsentAttributeNames(attributes);
-            return !StringUtils.equals(consentAttributesHash, currentAttributesHash);
-        }
-
-        if (decision.getOptions() == ConsentReminderOptions.ATTRIBUTE_VALUE) {
-            final String consentAttributesHash = sha512ConsentAttributeNames(consentAttributes);
-            final String currentAttributesHash = sha512ConsentAttributeNames(attributes);
->>>>>>> 433659cf
 
             final var consentAttributeValuesHash = sha512ConsentAttributeValues(consentAttributes);
             final var currentAttributeValuesHash = sha512ConsentAttributeValues(attributes);
