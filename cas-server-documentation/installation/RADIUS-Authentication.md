---
layout: default
title: CAS - RADIUS Authentication
---

# RADIUS Authentication
RADIUS support is enabled by only including the following dependency in the Maven WAR overlay:

```xml
<dependency>
  <groupId>org.jasig.cas</groupId>
  <artifactId>cas-server-support-radius</artifactId>
  <version>${cas.version}</version>
</dependency>
```

RSA RADIUS support for MFA is enabled by only including the following dependency in the Maven WAR overlay:

<<<<<<< HEAD
{% highlight xml %}
<dependency>
  <groupId>org.jasig.cas</groupId>
  <artifactId>cas-server-support-radius-mfa</artifactId>
  <version>${cas.version}</version>
</dependency>
{% endhighlight %}
=======
```xml
<alias name="radiusAuthenticationHandler" alias="primaryAuthenticationHandler" />
```
>>>>>>> e823d53a

## Configuration

The following settings may control the configuration RADIUS server and client:

```properties
# cas.radius.client.inetaddr=localhost
# cas.radius.client.port.acct=
# cas.radius.client.socket.timeout=60
# cas.radius.client.port.authn=
# cas.radius.client.sharedsecret=N0Sh@ar3d$ecReT
# cas.radius.server.protocol=EAP_MSCHAPv2
# cas.radius.server.retries=3
# cas.radius.server.nasIdentifier=-1
# cas.radius.server.nasPort=-1
# cas.radius.server.nasPortId=-1
# cas.radius.server.nasRealPort=-1
# cas.radius.server.nasPortType=-1
# cas.radius.server.nasIpAddress=
# cas.radius.server.nasIpv6Address=
# cas.radius.failover.authn=false
# cas.radius.failover.exception=false
```<|MERGE_RESOLUTION|>--- conflicted
+++ resolved
@@ -16,19 +16,12 @@
 
 RSA RADIUS support for MFA is enabled by only including the following dependency in the Maven WAR overlay:
 
-<<<<<<< HEAD
-{% highlight xml %}
+```xml
 <dependency>
   <groupId>org.jasig.cas</groupId>
   <artifactId>cas-server-support-radius-mfa</artifactId>
   <version>${cas.version}</version>
 </dependency>
-{% endhighlight %}
-=======
-```xml
-<alias name="radiusAuthenticationHandler" alias="primaryAuthenticationHandler" />
-```
->>>>>>> e823d53a
 
 ## Configuration
 
