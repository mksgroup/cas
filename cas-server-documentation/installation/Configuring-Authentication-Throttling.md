---
layout: default
title: CAS - Configuring Authentication Throttling
---

# Throttling Authentication Attempts
CAS provides a facility for limiting failed login attempts to support password guessing and related abuse scenarios.
A couple strategies are provided for tracking failed attempts:

1. Source IP - Limit successive failed logins against any username from the same IP address.
2. Source IP and username - Limit successive failed logins against a particular user from the same IP address.

It would be straightforward to develop new components that implement alternative strategies.

All login throttling components that ship with CAS limit successive failed login attempts that exceed a threshold
rate in failures per second. The following properties are provided to define the failure rate.

* `failureRangeInSeconds` - Period of time in seconds during which the threshold applies.
* `failureThreshold` - Number of failed login attempts permitted in the above period.

A failure rate of more than 1 per 3 seconds is indicative of an automated authentication attempt, which is a
reasonable basis for throttling policy. Regardless of policy care should be taken to weigh security against access;
overly restrictive policies may prevent legitimate authentication attempts.


## High Availability Considerations for Throttling

All of the throttling components are suitable for a CAS deployment that satisfies the
[recommended HA architecture](../planning/High-Availability-Guide.html). In particular deployments with multiple CAS
nodes behind a load balancer configured with session affinity can use either in-memory or _inspektr_ components. It is
instructive to discuss the rationale. Since load balancer session affinity is determined by source IP address, which
is the same criterion by which throttle policy is applied, an attacker from a fixed location should be bound to the
same CAS server node for successive authentication attempts. A distributed attack, on the other hand, where successive
request would be routed indeterminately, would cause haphazard tracking for in-memory CAS components since attempts
would be split across N systems. However, since the source varies, accurate accounting would be pointless since the
throttling components themselves assume a constant source IP for tracking purposes. The login throttling components
are simply not sufficient for detecting or preventing a distributed password brute force attack.

For stateless CAS clusters where there is no session affinity, the in-memory components may afford some protection but
they cannot apply the rate strictly since requests to CAS hosts would be split across N systems.
The _inspektr_ components, on the other hand, fully support stateless clusters.


## Configuration

###IP Address
Uses a memory map to prevent successive failed login attempts from the same IP address.
{% highlight xml %}
<alias name="inMemoryIpAddressThrottle" alias="authenticationThrottle" />
{% endhighlight %}


<<<<<<< HEAD
###IP Address + Username
=======
###IP Address and Username
>>>>>>> c818b010
Uses a memory map to prevent successive failed login attempts for a particular username from the same IP address.

{% highlight xml %}
<alias name="inMemoryIpAddressUsernameThrottle" alias="authenticationThrottle" />
{% endhighlight %}

<<<<<<< HEAD
###Inspektr + JDBC
=======
###Inspektr
>>>>>>> c818b010
Queries the data source used by the CAS audit facility to prevent successive failed login attempts for a particular
username from the same IP address. This component requires that the
[inspektr library](https://github.com/Jasig/inspektr) used for CAS auditing be configured with
`JdbcAuditTrailManager`, which writes audit data to a database.
{% highlight xml %}

<alias name="inspektrIpAddressUsernameThrottle" alias="authenticationThrottle" />
<import resource="classpath:inspektr-throttle-jdbc-config.xml" />

For additional instructions on how to configure auditing via Inspektr,
please [review the following guide](Logging.html).

### Configuration
Login throttling configuration consists of:

{% highlight properties %}
#cas.throttle.failure.threshold=
#cas.throttle.failure.range.seconds=
#cas.throttle.username.parameter=
#cas.throttle.appcode=
#cas.throttle.authn.failurecode=
#cas.throttle.audit.query=
{% endhighlight %}<|MERGE_RESOLUTION|>--- conflicted
+++ resolved
@@ -50,22 +50,14 @@
 {% endhighlight %}
 
 
-<<<<<<< HEAD
-###IP Address + Username
-=======
 ###IP Address and Username
->>>>>>> c818b010
 Uses a memory map to prevent successive failed login attempts for a particular username from the same IP address.
 
 {% highlight xml %}
 <alias name="inMemoryIpAddressUsernameThrottle" alias="authenticationThrottle" />
 {% endhighlight %}
 
-<<<<<<< HEAD
 ###Inspektr + JDBC
-=======
-###Inspektr
->>>>>>> c818b010
 Queries the data source used by the CAS audit facility to prevent successive failed login attempts for a particular
 username from the same IP address. This component requires that the
 [inspektr library](https://github.com/Jasig/inspektr) used for CAS auditing be configured with
