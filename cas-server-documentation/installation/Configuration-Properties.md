---
layout: default
title: CAS Properties
---

## CAS PropertiesJ

Various properties can be specified in CAS [either inside configuration files or as command 
line switches](Configuration-Management.md). This section provides a list common CAS properties and 
references to the underlying modules that consume them.

<div class="alert alert-info"><strong>Be Selective</strong><p>
This section is meant as a guide only. Do <strong>NOT</strong> copy/paste the entire collection of settings 
into your CAS configuration; rather pick only the properties that you need.</p></div>

 Note that property names can be specified
in very relaxed terms. For instance `cas.someProperty`, `cas.some-property`, `cas.some_property`
and `CAS_SOME_PROPERTY` are all valid names.

The following list of properties are controlled by and provided to CAS.

### Server Context

The following properties are related to the embedded Tomcat container that ships with CAS. 

```properties
server.contextPath=/cas
server.port=8443
server.ssl.keyStore=file:/etc/cas/thekeystore
server.ssl.keyStorePassword=changeit
server.ssl.keyPassword=changeit
# server.ssl.ciphers=
# server.ssl.clientAuth=
# server.ssl.enabled=
# server.ssl.keyAlias=
# server.ssl.keyStoreProvider=
# server.ssl.keyStoreType=
# server.ssl.protocol=
# server.ssl.trustStore=
# server.ssl.trustStorePassword=
# server.ssl.trustStoreProvider=
# server.ssl.trustStoreType=

server.tomcat.basedir=build/tomcat
server.tomcat.accesslog.enabled=true
server.tomcat.accesslog.pattern=%t %a "%r" %s (%D ms)
server.tomcat.accesslog.suffix=.log
server.tomcat.maxHttpHeaderSize=20971520
server.tomcat.maxThreads=5
server.tomcat.portHeader=X-Forwarded-Port
server.tomcat.protocolHeader=X-Forwarded-Proto
server.tomcat.protocolHeaderHttpsValue=https
server.tomcat.remoteIpHeader=X-FORWARDED-FOR
server.tomcat.uriEncoding=UTF-8

server.useForwardHeaders=true
```

### Embedded Tomcat HTTP

Enable HTTP connections for the embedded Tomcat container.

```properties
# cas.server.http.port=8080
# cas.server.http.protocol=org.apache.coyote.http11.Http11NioProtocol
# cas.server.http.enabled=true
```

### Embedded Tomcat AJP

Enable the AJP connector for the embedded Tomcat container.

```properties
# cas.server.ajp.secure=false
# cas.server.ajp.enabled=false
# cas.server.ajp.proxyPort=-1
# cas.server.ajp.protocol=AJP/1.3
# cas.server.ajp.asyncTimeout=5000
# cas.server.ajp.scheme=http
# cas.server.ajp.maxPostSize=20971520
# cas.server.ajp.port=8009
# cas.server.ajp.enableLookups=false
# cas.server.ajp.redirectPort=-1
# cas.server.ajp.allowTrace=false
```

### CAS Server

Identify the CAS server. `name` and `prefix` are always required settings. 

```properties
# cas.server.connectionTimeout=20000
# cas.server.name=https://cas.example.org:8443
# cas.server.prefix=https://cas.example.org:8443/cas
```

### HTTP Encoding

```properties
spring.http.encoding.charset=UTF-8
spring.http.encoding.enabled=true
spring.http.encoding.force=true
```

### Cloud Config AMQP Bus

```properties
spring.cloud.bus.enabled=false
spring.cloud.bus.refresh.enabled=true
spring.cloud.bus.env.enabled=true
spring.cloud.bus.destination=CasCloudBus
spring.cloud.bus.ack.enabled=true
# spring.activemq.broker-url=
# spring.activemq.in-memory=
# spring.activemq.pooled=
# spring.activemq.user=
# spring.activemq.password=
```

### Admin Status Endpoints

The following properties describe access controls and settings to the `/status`
endpoint of CAS which provide administrative functionality and oversight into the CAS software.

```properties
# cas.securityContext.adminpages.ip=.+
# endpoints.enabled=true
# endpoints.sensitive=true
# management.contextPath=/status
# endpoints.restart.enabled=false
# endpoints.shutdown.enabled=false

# cas.adminPagesSecurity.adminRoles=ROLE_ADMIN
# cas.adminPagesSecurity.ip=127\.0\.0\.1
# cas.adminPagesSecurity.loginUrl=
# cas.adminPagesSecurity.service=
# cas.adminPagesSecurity.users=
```

### Web Application Session

Control the web application session behavior.

```properties
server.session.timeout=300
server.session.cookie.httpOnly=true
server.session.trackingModes=COOKIE
```

### Thymeleaf View

```properties
spring.thymeleaf.encoding=UTF-8
spring.thymeleaf.cache=false
```

### Logging

Control the location and other settings of the CAS logging configuration. 

```properties
# logging.config=file:/etc/cas/log4j2.xml
server.contextParameters.isLog4jAutoInitializationDisabled=true
```

### AspectJ Configuration

```properties
# spring.aop.auto=true
# spring.aop.proxyTargetClass=true
```

### Authentication Attributes

Set of authentication attributes that are retrieved by the principal resolution process,
unless noted otherwise by the specific authentication scheme. 

```properties
# cas.authn.attributes.uid=uid
# cas.authn.attributes.displayName=displayName
# cas.authn.attributes.cn=commonName
# cas.authn.attributes.affiliation=groupMembership
```

### Authentication Policy

Global authentication policy that is applied when
CAS attempts to vend and validate tickets. 

```properties
# cas.authn.policy.requiredHandlerAuthenticationPolicyEnabled=false
```

### CAS Groovy Shell Console

```properties
# shell.commandRefreshInterval=15
# shell.commandPathPatterns=classpath*:/commands/**
# shell.auth.simple.user.name=
# shell.auth.simple.user.password=
# shell.ssh.enabled=true
# shell.ssh.port=2000
# shell.telnet.enabled=false
# shell.telnet.port=5000
# shell.ssh.authTimeout=3000
# shell.ssh.idleTimeout=30000
```


### Saml Metadata UI

```properties
# cas.samlMetadataUi.requireValidMetadata=true
# cas.samlMetadataUi.repeatInterval=120000
# cas.samlMetadataUi.startDelay=30000
# cas.samlMetadataUi.resources=classpath:/sp-metadata::classpath:/pub.key,http://md.incommon.org/InCommon/InCommon-metadata.xml::classpath:/inc-md-pub.key
# cas.samlMetadataUi.maxValidity=0
# cas.samlMetadataUi.requireSignedRoot=false
# cas.samlMetadataUi.parameter=entityId
```

### Principal Transformation

Control how principal identifiers are transformed during the resolution phase. 

```properties
# cas.principalTransformation.suffix=
# cas.principalTransformation.uppercase=false
# cas.principalTransformation.prefix=
```

### Hibernate & JDBC 

```properties
# cas.jdbc.showSql=true
# cas.jdbc.genDdl=true
```

### Password Encoder

```properties
# cas.authn.passwordEncoder.characterEncoding=
# cas.authn.passwordEncoder.encodingAlgorithm=
```
                    
### X509 Principal Resolution

```properties
# cas.authn.x509.principal.principalAttribute=
# cas.authn.x509.principal.returnNull=false
# cas.authn.x509.principalType=SERIAL_NO|SERIAL_NO_DN|SUBJECT|SUBJECT_ALT_NAME|SUBJECT_DN
```

### X509 Authentication

```properties
# cas.authn.x509.checkKeyUsage=false
# cas.authn.x509.revocationPolicyThreshold=172800
# cas.authn.x509.regExSubjectDnPattern=.*
# cas.authn.x509.principalDescriptor=
# cas.authn.x509.maxPathLength=1
# cas.authn.x509.throwOnFetchFailure=false
# cas.authn.x509.regExTrustedIssuerDnPattern=
# cas.authn.x509.valueDelimiter=, 
# cas.authn.x509.checkAll=false
# cas.authn.x509.requireKeyUsage=false
# cas.authn.x509.serialNumberPrefix=SERIALNUMBER=
# cas.authn.x509.refreshIntervalSeconds=3600
# cas.authn.x509.maxPathLengthAllowUnspecified=false
# cas.authn.x509.trustedIssuerDnPattern=
```

## Shiro Authentication

```properties
# cas.authn.shiro.requiredPermissions=value1,value2,...
# cas.authn.shiro.requiredRoles=value1,value2,...
# cas.authn.shiro.config.location=classpath:shiro.ini
```

## NTLM Authentication

```properties
# cas.authn.ntlm.includePattern=
# cas.authn.ntlm.loadBalance=true
# cas.authn.ntlm.domainController=
```

## Trusted Authentication

```properties
# cas.authn.trusted.principalAttribute=
# cas.authn.trusted.returnNull=false
```

## WS-Fed Authentication

```properties
# cas.authn.wsfed.identityProviderUrl=https://adfs.example.org/adfs/ls/
# cas.authn.wsfed.identityProviderIdentifier=https://adfs.example.org/adfs/services/trust
# cas.authn.wsfed.relyingPartyIdentifier=urn:cas:localhost
# cas.authn.wsfed.attributesType=WSFED
# cas.authn.wsfed.signingCertificateResources=classpath:adfs-signing.crt
# cas.authn.wsfed.tolerance=10000
# cas.authn.wsfed.identityAttribute=upn
# cas.authn.wsfed.attributeResolverEnabled=true
# cas.authn.wsfed.autoRedirect=true
```

## WS-Fed Principal Resolution

```properties
# cas.authn.wsfed.principal.principalAttribute=
# cas.authn.wsfed.principal.returnNull=false
```

## Multifactor Authentication

```properties
# cas.authn.mfa.globalPrincipalAttributeNameTriggers=memberOf,eduPersonPrimaryAffiliation
# cas.authn.mfa.requestParameter=authn_method
# cas.authn.mfa.globalFailureMode=CLOSED
# cas.authn.mfa.authenticationContextAttribute=authnContextClass
```

## Multifactor Authentication -> Google Authenticator

```properties
# cas.authn.mfa.gauth.windowSize=3
# cas.authn.mfa.gauth.issuer=
# cas.authn.mfa.gauth.codeDigits=6
# cas.authn.mfa.gauth.label=
# cas.authn.mfa.gauth.timeStepSize=30
# cas.authn.mfa.gauth.rank=0
```


## Multifactor Authentication -> YubiKey

```properties
# cas.authn.mfa.yubikey.clientId=
# cas.authn.mfa.yubikey.secretKey=
# cas.authn.mfa.yubikey.rank=0
```

## Multifactor Authentication Radius -> Server

```properties
# cas.authn.mfa.radius.server.retries=3
# cas.authn.mfa.radius.server.nasPortType=-1
# cas.authn.mfa.radius.server.protocol=EAP_MSCHAPv2
# cas.authn.mfa.radius.server.nasRealPort=-1
# cas.authn.mfa.radius.server.nasPortId=-1
# cas.authn.mfa.radius.server.nasIdentifier=-1
# cas.authn.mfa.radius.server.nasPort=-1
# cas.authn.mfa.radius.server.nasIpAddress=
# cas.authn.mfa.radius.server.nasIpv6Address=
```

## Multifactor Authentication Radius -> Client

```properties
# cas.authn.mfa.radius.client.socketTimeout=0
# cas.authn.mfa.radius.client.sharedSecret=N0Sh@ar3d$ecReT
# cas.authn.mfa.radius.client.authenticationPort=1812
# cas.authn.mfa.radius.client.accountingPort=1813
# cas.authn.mfa.radius.client.inetAddress=localhost
```

## Multifactor Authentication -> Radius Global

```properties
# cas.authn.mfa.radius.failoverOnAuthenticationFailure=false
# cas.authn.mfa.radius.failoverOnException=false
# cas.authn.mfa.radius.rank=0
```


## Multifactor Authentication -> Duo

```properties
# cas.authn.mfa.duo.duoSecretKey=
# cas.authn.mfa.duo.rank=0
# cas.authn.mfa.duo.duoApplicationKey=
# cas.authn.mfa.duo.duoIntegrationKey=
# cas.authn.mfa.duo.duoApiHost=
```

## Authentication Exceptions

```properties
# cas.authn.exceptions.exceptions=value1,value2,...
```

## Accept Users Authentication

```properties
# cas.authn.accept.users=
```

## Saml IdP -> Metadata

```properties
# cas.authn.samlIdp.metadata.cacheExpirationMinutes=30
# cas.authn.samlIdp.metadata.failFast=true
# cas.authn.samlIdp.metadata.location=file:/etc/cas/saml
# cas.authn.samlIdp.metadata.privateKeyAlgName=RSA
# cas.authn.samlIdp.metadata.requireValidMetadata=true
```


## Saml IdP

```properties
# cas.authn.samlIdp.entityId=https://cas.example.org/idp
# cas.authn.samlIdp.hostName=cas.example.org
# cas.authn.samlIdp.scope=example.org
```

## Saml IdP -> Logout

```properties
# cas.authn.samlIdp.logout.forceSignedLogoutRequests=true
# cas.authn.samlIdp.logout.singleLogoutCallbacksDisabled=false
```

## Saml IdP -> Response

```properties
# cas.authn.samlIdp.response.skewAllowance=0
# cas.authn.samlIdp.response.signError=false
# cas.authn.samlIdp.response.overrideSignatureCanonicalizationAlgorithm=
# cas.authn.samlIdp.response.useAttributeFriendlyName=true
```

## OIDC

```properties
# cas.authn.oidc.issuer=http://localhost:8080/cas/oidc
# cas.authn.oidc.skew=5
# cas.authn.oidc.jwksFile=file:/keystore.jwks
```

## Password Policy

```properties
# cas.authn.passwordPolicy.warnAll=false
# cas.authn.passwordPolicy.url=https://password.example.edu/change
# cas.authn.passwordPolicy.displayWarningOnMatch=true
# cas.authn.passwordPolicy.warningDays=30
# cas.authn.passwordPolicy.warningAttributeName=
# cas.authn.passwordPolicy.warningAttributeValue=

# cas.authn.passwordPolicy.policyAttributes.accountLocked=org.apereo.cas.authentication.AccountDisabledException
# cas.authn.passwordPolicy.policyAttributes.mustUpdatePassword=org.apereo.cas.authentication.AccountPasswordMustChangeException
```

## OpenID Principal Resolution

```properties
# cas.authn.openid.principal.principalAttribute=
# cas.authn.openid.principal.returnNull=false
```

## OpenID

```properties
# cas.authn.openid.enforceRpId=false
```

## SPNEGO Principal Resolution

```properties
# cas.authn.spnego.principal.principalAttribute=
# cas.authn.spnego.principal.returnNull=false
```

## SPNEGO Authentication

```properties
# cas.authn.spnego.kerberosConf=
# cas.authn.spnego.mixedModeAuthentication=false
# cas.authn.spnego.cachePolicy=600
# cas.authn.spnego.timeout=300000
# cas.authn.spnego.jcifsServicePrincipal=HTTP/cas.example.com@EXAMPLE.COM
# cas.authn.spnego.jcifsNetbiosWins=
# cas.authn.spnego.loginConf=
# cas.authn.spnego.ntlmAllowed=true
# cas.authn.spnego.hostNamePatternString=.+
# cas.authn.spnego.jcifsUsername=
# cas.authn.spnego.useSubjectCredsOnly=false
# cas.authn.spnego.supportedBrowsers=MSIE,Trident,Firefox,AppleWebKit
# cas.authn.spnego.jcifsDomainController=
# cas.authn.spnego.dnsTimeout=2000
# cas.authn.spnego.hostNameClientActionStrategy=hostnameSpnegoClientAction
# cas.authn.spnego.kerberosKdc=172.10.1.10
# cas.authn.spnego.alternativeRemoteHostAttribute=alternateRemoteHeader
# cas.authn.spnego.jcifsDomain=
# cas.authn.spnego.ipsToCheckPattern=127.+
# cas.authn.spnego.kerberosDebug=
# cas.authn.spnego.send401OnAuthenticationFailure=true
# cas.authn.spnego.kerberosRealm=EXAMPLE.COM
# cas.authn.spnego.ntlm=false
# cas.authn.spnego.principalWithDomainName=false
# cas.authn.spnego.jcifsServicePassword=
# cas.authn.spnego.jcifsPassword=
# cas.authn.spnego.spnegoAttributeName=distinguishedName
```

## Jaas Authentication

```properties
# cas.authn.jaas.realm=CAS
# cas.authn.jaas.kerberosKdcSystemProperty=
# cas.authn.jaas.kerberosRealmSystemProperty=
```

## Stormpath Authentication

```properties
# cas.authn.stormpath.apiKey=
# cas.authn.stormpath.secretkey=
# cas.authn.stormpath.applicationId=
```

## Remote Address Authentication

```properties
# cas.authn.remoteAddress.ipAddressRange=
```

## Authentication Policy -> Any

Satisfied if any handler succeeds. Supports a tryAll flag to avoid short circuiting 
and try every handler even if one prior succeeded. 

```properties
# cas.authn.policy.any.tryAll=false
```

## Authentication Policy -> All

Satisfied if and only if all given credentials are successfully authenticated. 
Support for multiple credentials is new in CAS and this handler 
would only be acceptable in a multi-factor authentication situation.

```properties
# cas.authn.policy.all.enabled=true
```

## Authentication Policy -> NotPrevented

```properties
# cas.authn.policy.notPrevented.enabled=true
```

## Authentication Policy -> Required

Satisfied if an only if a specified handler successfully authenticates its credential. 

```properties
# cas.authn.policy.req.tryAll=false
# cas.authn.policy.req.handlerName=handlerName
# cas.authn.policy.req.enabled=true
```

## Authentication Policy Global

```properties
# cas.authn.policy.requiredHandlerAuthenticationPolicyEnabled=false
```

## Pac4j -> CAS

```properties
# cas.authn.pac4j.cas.loginUrl=
# cas.authn.pac4j.cas.protocol=
```

## Pac4j -> Facebook

```properties
# cas.authn.pac4j.facebook.fields=
# cas.authn.pac4j.facebook.id=
# cas.authn.pac4j.facebook.secret=
# cas.authn.pac4j.facebook.scope=
```

## Pac4j -> Twitter

```properties
# cas.authn.pac4j.twitter.id=
# cas.authn.pac4j.twitter.secret=
```

## Pac4j -> OIDC

```properties
# cas.authn.pac4j.oidc.discoveryUri=
# cas.authn.pac4j.oidc.maxClockSkew=
# cas.authn.pac4j.oidc.customParamKey2=
# cas.authn.pac4j.oidc.customParamValue2=
# cas.authn.pac4j.oidc.id=
# cas.authn.pac4j.oidc.secret=
# cas.authn.pac4j.oidc.customParamKey1=
# cas.authn.pac4j.oidc.customParamValue1=
# cas.authn.pac4j.oidc.useNonce=
# cas.authn.pac4j.oidc.preferredJwsAlgorithm=
```

## Pac4j -> SAML

```properties
# cas.authn.pac4j.saml.keystorePassword=
# cas.authn.pac4j.saml.privateKeyPassword=
# cas.authn.pac4j.saml.serviceProviderEntityId=
# cas.authn.pac4j.saml.keystorePath=
# cas.authn.pac4j.saml.maximumAuthenticationLifetime=
# cas.authn.pac4j.saml.identityProviderMetadataPath=
```

## Pac4j Global

```properties
# cas.authn.pac4j.typedIdUsed=false
```

## Radius Authentication -> Server

```properties
# cas.authn.radius.server.nasPortId=-1
# cas.authn.radius.server.nasRealPort=-1
# cas.authn.radius.server.protocol=EAP_MSCHAPv2
# cas.authn.radius.server.retries=3
# cas.authn.radius.server.nasPortType=-1
# cas.authn.radius.server.nasPort=-1
# cas.authn.radius.server.nasIpAddress=
# cas.authn.radius.server.nasIpv6Address=
# cas.authn.radius.server.nasIdentifier=-1
```

## Radius Authentication -> Client

```properties
# cas.authn.radius.client.authenticationPort=1812
# cas.authn.radius.client.sharedSecret=N0Sh@ar3d$ecReT
# cas.authn.radius.client.socketTimeout=0
# cas.authn.radius.client.inetAddress=localhost
# cas.authn.radius.client.accountingPort=1813
```

## Radius Authentication Global

```properties
# cas.authn.radius.failoverOnException=false
# cas.authn.radius.failoverOnAuthenticationFailure=false
```

## OAuth -> RefreshToken Expiration Policy

```properties
# cas.authn.oauth.refreshToken.timeToKillInSeconds=2592000
```

## OAuth -> AccessToken Expiration Policy

```properties
# cas.authn.oauth.accessToken.timeToKillInSeconds=7200
# cas.authn.oauth.accessToken.maxTimeToLiveInSeconds=28800
```

## OAuth -> Code Expiration Policy

```properties
# cas.authn.oauth.code.timeToKillInSeconds=30
# cas.authn.oauth.code.numberOfUses=1
```

## File Authentication

```properties
# cas.authn.file.separator=::
# cas.authn.file.filename=
```

## Reject Users Authentication

```properties
# cas.authn.reject.users=user1,user2
```

## JDBC Authentication -> Query

```properties
# cas.authn.jdbc.query[0].healthQuery=SELECT 1 FROM INFORMATION_SCHEMA.SYSTEM_USERS
# cas.authn.jdbc.query[0].isolateInternalQueries=false
# cas.authn.jdbc.query[0].url=jdbc:hsqldb:mem:cas-hsql-database
# cas.authn.jdbc.query[0].failFast=true
# cas.authn.jdbc.query[0].isolationLevelName=ISOLATION_READ_COMMITTED
# cas.authn.jdbc.query[0].dialect=org.hibernate.dialect.HSQLDialect
# cas.authn.jdbc.query[0].leakThreshold=10
# cas.authn.jdbc.query[0].propagationBehaviorName=PROPAGATION_REQUIRED
# cas.authn.jdbc.query[0].batchSize=1
# cas.authn.jdbc.query[0].user=sa
# cas.authn.jdbc.query[0].ddlAuto=create-drop
# cas.authn.jdbc.query[0].maxAgeDays=180
# cas.authn.jdbc.query[0].password=
# cas.authn.jdbc.query[0].autocommit=false
# cas.authn.jdbc.query[0].driverClass=org.hsqldb.jdbcDriver
# cas.authn.jdbc.query[0].idleTimeout=5000
# cas.authn.jdbc.query[0].sql=
```

## JDBC Authentication -> Search

```properties
# cas.authn.jdbc.search[0].fieldUser=
# cas.authn.jdbc.search[0].tableUsers=
# cas.authn.jdbc.search[0].fieldPassword=
# cas.authn.jdbc.search[0].healthQuery=SELECT 1 FROM INFORMATION_SCHEMA.SYSTEM_USERS
# cas.authn.jdbc.search[0].isolateInternalQueries=false
# cas.authn.jdbc.search[0].url=jdbc:hsqldb:mem:cas-hsql-database
# cas.authn.jdbc.search[0].failFast=true
# cas.authn.jdbc.search[0].isolationLevelName=ISOLATION_READ_COMMITTED
# cas.authn.jdbc.search[0].dialect=org.hibernate.dialect.HSQLDialect
# cas.authn.jdbc.search[0].leakThreshold=10
# cas.authn.jdbc.search[0].propagationBehaviorName=PROPAGATION_REQUIRED
# cas.authn.jdbc.search[0].batchSize=1
# cas.authn.jdbc.search[0].user=sa
# cas.authn.jdbc.search[0].ddlAuto=create-drop
# cas.authn.jdbc.search[0].maxAgeDays=180
# cas.authn.jdbc.search[0].password=
# cas.authn.jdbc.search[0].autocommit=false
# cas.authn.jdbc.search[0].driverClass=org.hsqldb.jdbcDriver
# cas.authn.jdbc.search[0].idleTimeout=5000
```

## JDBC Authentication -> Bind

```properties
# cas.authn.jdbc.bind[0].healthQuery=SELECT 1 FROM INFORMATION_SCHEMA.SYSTEM_USERS
# cas.authn.jdbc.bind[0].isolateInternalQueries=false
# cas.authn.jdbc.bind[0].url=jdbc:hsqldb:mem:cas-hsql-database
# cas.authn.jdbc.bind[0].failFast=true
# cas.authn.jdbc.bind[0].isolationLevelName=ISOLATION_READ_COMMITTED
# cas.authn.jdbc.bind[0].dialect=org.hibernate.dialect.HSQLDialect
# cas.authn.jdbc.bind[0].leakThreshold=10
# cas.authn.jdbc.bind[0].propagationBehaviorName=PROPAGATION_REQUIRED
# cas.authn.jdbc.bind[0].batchSize=1
# cas.authn.jdbc.bind[0].user=sa
# cas.authn.jdbc.bind[0].ddlAuto=create-drop
# cas.authn.jdbc.bind[0].maxAgeDays=180
# cas.authn.jdbc.bind[0].password=
# cas.authn.jdbc.bind[0].autocommit=false
# cas.authn.jdbc.bind[0].driverClass=org.hsqldb.jdbcDriver
# cas.authn.jdbc.bind[0].idleTimeout=5000
```

## JDBC Authentication -> Encode

```properties
# cas.authn.jdbc.encode[0].numberOfIterations=0
# cas.authn.jdbc.encode[0].numberOfIterationsFieldName=numIterations
# cas.authn.jdbc.encode[0].saltFieldName=salt
# cas.authn.jdbc.encode[0].staticSalt=
# cas.authn.jdbc.encode[0].sql=
# cas.authn.jdbc.encode[0].algorithmName=
# cas.authn.jdbc.encode[0].passwordFieldName=password
# cas.authn.jdbc.encode[0].healthQuery=SELECT 1 FROM INFORMATION_SCHEMA.SYSTEM_USERS
# cas.authn.jdbc.encode[0].isolateInternalQueries=false
# cas.authn.jdbc.encode[0].url=jdbc:hsqldb:mem:cas-hsql-database
# cas.authn.jdbc.encode[0].failFast=true
# cas.authn.jdbc.encode[0].isolationLevelName=ISOLATION_READ_COMMITTED
# cas.authn.jdbc.encode[0].dialect=org.hibernate.dialect.HSQLDialect
# cas.authn.jdbc.encode[0].leakThreshold=10
# cas.authn.jdbc.encode[0].propagationBehaviorName=PROPAGATION_REQUIRED
# cas.authn.jdbc.encode[0].batchSize=1
# cas.authn.jdbc.encode[0].user=sa
# cas.authn.jdbc.encode[0].ddlAuto=create-drop
# cas.authn.jdbc.encode[0].maxAgeDays=180
# cas.authn.jdbc.encode[0].password=
# cas.authn.jdbc.encode[0].autocommit=false
# cas.authn.jdbc.encode[0].driverClass=org.hsqldb.jdbcDriver
# cas.authn.jdbc.encode[0].idleTimeout=5000
```

## Mongo Authentication

```properties
# cas.authn.mongo.mongoHostUri=mongodb://uri
# cas.authn.mongo.usernameAttribute=username
# cas.authn.mongo.attributes=
# cas.authn.mongo.passwordAttribute=password
# cas.authn.mongo.collectionName=users
```

## Throttle -> Failure Parameters

```properties
# cas.authn.throttle.failure.threshold=100
# cas.authn.throttle.failure.code=AUTHENTICATION_FAILED
# cas.authn.throttle.failure.rangeSeconds=60
```

## Throttle Global

```properties
# cas.authn.throttle.usernameParameter=username
# cas.authn.throttle.startDelay=10000
# cas.authn.throttle.repeatInterval=20000
# cas.authn.throttle.appcode=CAS
```

## Throttle JPA

```properties
# cas.authn.throttle.jdbc.auditQuery=SELECT AUD_DATE FROM COM_AUDIT_TRAIL WHERE AUD_CLIENT_IP = ? AND AUD_USER = ? AND AUD_ACTION = ? AND APPLIC_CD = ? AND AUD_DATE >= ? ORDER BY AUD_DATE DESC
# cas.authn.throttle.jdbc.healthQuery=SELECT 1 FROM INFORMATION_SCHEMA.SYSTEM_USERS
# cas.authn.throttle.jdbc.isolateInternalQueries=false
# cas.authn.throttle.jdbc.url=jdbc:hsqldb:mem:cas-hsql-database
# cas.authn.throttle.jdbc.failFast=true
# cas.authn.throttle.jdbc.isolationLevelName=ISOLATION_READ_COMMITTED
# cas.authn.throttle.jdbc.dialect=org.hibernate.dialect.HSQLDialect
# cas.authn.throttle.jdbc.leakThreshold=10
# cas.authn.throttle.jdbc.propagationBehaviorName=PROPAGATION_REQUIRED
# cas.authn.throttle.jdbc.batchSize=1
# cas.authn.throttle.jdbc.user=sa
# cas.authn.throttle.jdbc.ddlAuto=create-drop
# cas.authn.throttle.jdbc.maxAgeDays=180
# cas.authn.throttle.jdbc.password=
# cas.authn.throttle.jdbc.autocommit=false
# cas.authn.throttle.jdbc.driverClass=org.hsqldb.jdbcDriver
# cas.authn.throttle.jdbc.idleTimeout=5000

# cas.authn.throttle.jdbc.pool.suspension=false
# cas.authn.throttle.jdbc.pool.minSize=6
# cas.authn.throttle.jdbc.pool.maxSize=18
# cas.authn.throttle.jdbc.pool.maxIdleTime=1000
# cas.authn.throttle.jdbc.pool.maxWait=2000
```

## Locale

```properties
# cas.locale.paramName=locale
# cas.locale.defaultValue=en
```

## Global SSO

```properties
# cas.sso.missingService=true
# cas.sso.renewedAuthn=true
```

## Ticket Granting Cookie

```properties
# cas.tgc.path=
# cas.tgc.maxAge=-1
# cas.tgc.domain=
# cas.tgc.signingKey=
# cas.tgc.name=TGC
# cas.tgc.encryptionKey=
# cas.tgc.secure=true
# cas.tgc.rememberMeMaxAge=1209600
# cas.tgc.cipherEnabled=true
```

## Ldap Authentication

CAS authenticates a username/password against an LDAP directory such as Active Directory or OpenLDAP. 
There are numerous directory architectures and we provide configuration for four common cases.

- Active Directory - Users authenticate with sAMAccountName.
- Authenticated Search - Manager bind/search followed by user simple bind.
- Anonymous Search - Anonymous search followed by user simple bind.
- Direct Bind - Compute user DN from format string and perform simple bind. This is relevant when
no search is required to compute the DN needed for a bind operation. There are two requirements for this use case:
1. All users are under a single branch in the directory, e.g. `ou=Users,dc=example,dc=org`.
2. The username provided on the CAS login form is part of the DN, e.g. `uid=%s,ou=Users,dc=exmaple,dc=org`.

Note that CAS will automatically create the appropriate components internally
based on the settings specified below. If you wish to authenticate against more than one LDAP
server, simply increment the index and specify the settings for the latter LDAP. 

```properties
# cas.authn.ldap[0].ldapUrl=ldaps://ldap1.example.edu,ldaps://ldap2.example.edu,...
# cas.authn.ldap[0].useSsl=true
# cas.authn.ldap[0].useStartTls=false
# cas.authn.ldap[0].connectTimeout=5000
# cas.authn.ldap[0].baseDn=dc=example,dc=org
# cas.authn.ldap[0].userFilter=cn={user}
# cas.authn.ldap[0].subtreeSearch=true
# cas.authn.ldap[0].usePasswordPolicy=true
# cas.authn.ldap[0].bindDn=cn=Directory Manager,dc=example,dc=org
# cas.authn.ldap[0].bindCredential=Password

# cas.authn.ldap[0].dnFormat=uid=%s,ou=people,dc=example,dc=org
# cas.authn.ldap[0].principalAttributeId=uid
# cas.authn.ldap[0].principalAttributeList=sn,cn,givenName
# cas.authn.ldap[0].allowMultiplePrincipalAttributeValues=true
# cas.authn.ldap[0].additionalAttributes=
# cas.authn.ldap[0].type=AD|AUTHENTICATED|DIRECT|ANONYMOUS

# cas.authn.ldap[0].trustCertificates=
# cas.authn.ldap[0].keystore=
# cas.authn.ldap[0].keystorePassword=
# cas.authn.ldap[0].keystoreType=JKS|JCEKS|PKCS12

# cas.authn.ldap[0].minPoolSize=3
# cas.authn.ldap[0].maxPoolSize=10
# cas.authn.ldap[0].validateOnCheckout=true
# cas.authn.ldap[0].validatePeriodically=true
# cas.authn.ldap[0].validatePeriod=600

# cas.authn.ldap[0].failFast=true
# cas.authn.ldap[0].idleTime=500
# cas.authn.ldap[0].prunePeriod=600
# cas.authn.ldap[0].blockWaitTime=5000

# cas.authn.ldap[0].providerClass=org.ldaptive.provider.unboundid.UnboundIDProvider
# cas.authn.ldap[0].allowMultipleDns=false
```

## Ldap Authorization

```properties
# cas.ldapAuthz.rolePrefix=ROLE_
# cas.ldapAuthz.allowMultipleResults=false
# cas.ldapAuthz.searchFilter=
# cas.ldapAuthz.baseDn=
# cas.ldapAuthz.roleAttribute=uugid
```

## Logout

```properties
# cas.logout.followServiceRedirects=false
```

## Views

```properties
# cas.view.cas2.success=protocol/2.0/casServiceValidationSuccess
# cas.view.cas2.failure=protocol/2.0/casServiceValidationFailure
# cas.view.cas2.proxy.success=protocol/2.0/casProxySuccessView
# cas.view.cas2.proxy.failure=protocol/2.0/casProxyFailureView

# cas.view.cas3.success=protocol/3.0/casServiceValidationSuccess
# cas.view.cas3.failure=protocol/3.0/casServiceValidationFailure
# cas.view.cas3.releaseProtocolAttributes=true
```

## Clearpass

```properties
# cas.clearpass.cacheCredential=false
```

## Message Bundles

```properties
# cas.messageBundle.encoding=UTF-8
# cas.messageBundle.fallbackSystemLocale=false
# cas.messageBundle.cacheSeconds=180
# cas.messageBundle.useCodeMessage=true
# cas.messageBundle.baseNames=classpath:custom_messagesclasspath:messages
```

## Shibboleth Attribute Resolver

```properties
# cas.shibAttributeResolver.resources=classpath:/attribute-resolver.xml
```

## Audit -> JPA

```properties
# cas.audit.jdbc.healthQuery=SELECT 1 FROM INFORMATION_SCHEMA.SYSTEM_USERS
# cas.audit.jdbc.isolateInternalQueries=false
# cas.audit.jdbc.url=jdbc:hsqldb:mem:cas-hsql-database
# cas.audit.jdbc.failFast=true
# cas.audit.jdbc.isolationLevelName=ISOLATION_READ_COMMITTED
# cas.audit.jdbc.dialect=org.hibernate.dialect.HSQLDialect
# cas.audit.jdbc.leakThreshold=10
# cas.audit.jdbc.propagationBehaviorName=PROPAGATION_REQUIRED
# cas.audit.jdbc.batchSize=1
# cas.audit.jdbc.user=sa
# cas.audit.jdbc.ddlAuto=create-drop
# cas.audit.jdbc.maxAgeDays=180
# cas.audit.jdbc.password=
# cas.audit.jdbc.autocommit=false
# cas.audit.jdbc.driverClass=org.hsqldb.jdbcDriver
# cas.audit.jdbc.idleTimeout=5000

# cas.audit.jdbc.pool.suspension=false
# cas.audit.jdbc.pool.minSize=6
# cas.audit.jdbc.pool.maxSize=18
# cas.audit.jdbc.pool.maxIdleTime=1000
# cas.audit.jdbc.pool.maxWait=2000
```

## Audit Global

```properties
# cas.audit.auditFormat=DEFAULT
# cas.audit.ignoreAuditFailures=false
# cas.audit.singlelineSeparator=|
# cas.audit.useSingleLine=false
# cas.audit.appCode=CAS
```

## Warning Cookie

```properties
# cas.warningCookie.path=
# cas.warningCookie.maxAge=-1
# cas.warningCookie.domain=
# cas.warningCookie.name=CASPRIVACY
# cas.warningCookie.secure=true
```

## CAS Host

A CAS host is automatically appended to the ticket ids generated by CAS.
If none is specified, one is automatically detected and used by CAS. 

```properties
# cas.host.name=
```

## Monitor -> Ticket Granting Tickets

Decide how CAS should monitor the generation of TGTs. 

```properties
# cas.monitor.tgt.warn.threshold=10
# cas.monitor.tgt.warn.evictionThreshold=0
```

## Monitor -> Service Tickets

Decide how CAS should monitor the generation of STs. 

```properties
# cas.monitor.st.warn.threshold=10
# cas.monitor.st.warn.evictionThreshold=0
```

## Monitor -> Cache (Ehcache, Hazelcast, etc) Monitors

Decide how CAS should monitor the internal state of various cache storage services.

```properties
# cas.monitor.warn.threshold=10
# cas.monitor.warn.evictionThreshold=0
```

## Monitor -> JDBC DataSource

Decide how CAS should monitor the internal state of JDBC connections used
for authentication or attribute retrieval.

```properties
# cas.monitor.jdbc.validationQuery=SELECT 1
# cas.monitor.jdbc.maxWait=5000
# cas.monitor.jdbc.healthQuery=SELECT 1 FROM INFORMATION_SCHEMA.SYSTEM_USERS
# cas.monitor.jdbc.isolateInternalQueries=false
# cas.monitor.jdbc.url=jdbc:hsqldb:mem:cas-hsql-database
# cas.monitor.jdbc.failFast=true
# cas.monitor.jdbc.isolationLevelName=ISOLATION_READ_COMMITTED
# cas.monitor.jdbc.dialect=org.hibernate.dialect.HSQLDialect
# cas.monitor.jdbc.leakThreshold=10
# cas.monitor.jdbc.propagationBehaviorName=PROPAGATION_REQUIRED
# cas.monitor.jdbc.batchSize=1
# cas.monitor.jdbc.user=sa
# cas.monitor.jdbc.ddlAuto=create-drop
# cas.monitor.jdbc.maxAgeDays=180
# cas.monitor.jdbc.password=
# cas.monitor.jdbc.autocommit=false
# cas.monitor.jdbc.driverClass=org.hsqldb.jdbcDriver
# cas.monitor.jdbc.idleTimeout=5000
```

## Monitor -> LDAP Connection Pool

Decide how CAS should monitor the internal state of LDAP connections
used for authentication, etc.

```properties
# cas.monitor.ldap.pool.suspension=false
# cas.monitor.ldap.pool.minSize=6
# cas.monitor.ldap.pool.maxSize=18
# cas.monitor.ldap.pool.maxIdleTime=1000
# cas.monitor.ldap.pool.maxWait=2000
# cas.monitor.ldap.maxWait=5000
```

## Monitor Memory

Decide how CAS should monitor the internal state of JVM memory available at runtime.

```properties
# cas.monitor.freeMemThreshold=10
```

## Themes

```properties
# cas.theme.paramName=theme
# cas.theme.defaultThemeName=cas-theme-default
```

## Acceptable Usage Policy

Decide how CAS should attempt to determine whether AUP is accepted. 

```properties
# cas.acceptableUsagePolicy.aupAttributeName=aupAccepted
```

## Acceptable Usage Policy -> Ldap

If AUP is controlled via LDAP, decide how choices should be remembered back inside the LDAP instance.

```properties
# cas.acceptableUsagePolicy.ldap.searchFilter=cn={0}
# cas.acceptableUsagePolicy.ldap.baseDn=dc=example,dc=org
```

<<<<<<< HEAD
## Events Jpa Database
=======

## Events JPA Database
>>>>>>> 85966eac

```properties
# cas.events.jpa.database.healthQuery=SELECT 1 FROM INFORMATION_SCHEMA.SYSTEM_USERS
# cas.events.jpa.database.isolateInternalQueries=false
# cas.events.jpa.database.url=jdbc:hsqldb:mem:cas-events
# cas.events.jpa.database.failFast=true
# cas.events.jpa.database.dialect=org.hibernate.dialect.HSQLDialect
# cas.events.jpa.database.leakThreshold=10
# cas.events.jpa.database.batchSize=1
# cas.events.jpa.database.user=sa
# cas.events.jpa.database.ddlAuto=create-drop
# cas.events.jpa.database.password=
# cas.events.jpa.database.autocommit=false
# cas.events.jpa.database.driverClass=org.hsqldb.jdbcDriver
# cas.events.jpa.database.idleTimeout=5000

# cas.events.jpa.database.pool.suspension=false
# cas.events.jpa.database.pool.minSize=6
# cas.events.jpa.database.pool.maxSize=18
# cas.events.jpa.database.pool.maxIdleTime=1000
# cas.events.jpa.database.pool.maxWait=2000
```

## Events -> Mongodb

```properties
# cas.events.mongodb.clientUri=
# cas.events.mongodb.dropCollection=false
# cas.events.mongodb.collection=MongoDbCasEventRepository
```

## Events

```properties
# cas.events.trackGeolocation=false


## Http Client -> Truststore

```properties
# cas.httpClient.truststore.psw=changeit
# cas.httpClient.truststore.file=classpath:/truststore.jks
```

## Http Client

```properties
# cas.httpClient.connectionTimeout=5000
# cas.httpClient.asyncTimeout=5000
# cas.httpClient.readTimeout=5000
```

## Mongo Service Registry -> Connection

```properties
# cas.serviceRegistry.mongo.conns.lifetime=60000
# cas.serviceRegistry.mongo.conns.perHost=10
```

## Mongo Service Registry

```properties
# cas.serviceRegistry.mongo.idleTimeout=30000
# cas.serviceRegistry.mongo.port=27017
# cas.serviceRegistry.mongo.dropCollection=false
# cas.serviceRegistry.mongo.socketKeepAlive=false
# cas.serviceRegistry.mongo.userPassword=
# cas.serviceRegistry.mongo.serviceRegistryCollection=cas-service-registry
# cas.serviceRegistry.mongo.timeout=5000
# cas.serviceRegistry.mongo.userId=
# cas.serviceRegistry.mongo.writeConcern=NORMAL
# cas.serviceRegistry.mongo.host=localhost
```

## Service Registry Config -> Config

```properties
# cas.serviceRegistry.config.location=classpath:/services
```

## Ldap Service Registry

```properties
# cas.serviceRegistry.ldap.serviceDefinitionAttribute=description
# cas.serviceRegistry.ldap.idAttribute=uid
# cas.serviceRegistry.ldap.objectClass=casRegisteredService
# cas.serviceRegistry.ldap.baseDn=dc=example,dc=org
```

## Couchbase Service Registry

```properties
# cas.serviceRegistry.couchbase.nodeSet=localhost:8091
# cas.serviceRegistry.couchbase.password=
# cas.serviceRegistry.couchbase.queryEnabled=true
# cas.serviceRegistry.couchbase.bucket=default
# cas.serviceRegistry.couchbase.timeout=10
```

## JPA Service Registry Pooling

```properties
# cas.serviceRegistry.jpa.pool.suspension=false
# cas.serviceRegistry.jpa.pool.minSize=6
# cas.serviceRegistry.jpa.pool.maxSize=18
# cas.serviceRegistry.jpa.pool.maxIdleTime=1000
# cas.serviceRegistry.jpa.pool.maxWait=2000
```

## JPA Service Registry

```properties
# cas.serviceRegistry.jpa.healthQuery=SELECT 1 FROM INFORMATION_SCHEMA.SYSTEM_USERS
# cas.serviceRegistry.jpa.isolateInternalQueries=false
# cas.serviceRegistry.jpa.url=jdbc:hsqldb:mem:cas-service-registry
# cas.serviceRegistry.jpa.failFast=true
# cas.serviceRegistry.jpa.dialect=org.hibernate.dialect.HSQLDialect
# cas.serviceRegistry.jpa.leakThreshold=10
# cas.serviceRegistry.jpa.batchSize=1
# cas.serviceRegistry.jpa.user=sa
# cas.serviceRegistry.jpa.ddlAuto=create-drop
# cas.serviceRegistry.jpa.password=
# cas.serviceRegistry.jpa.autocommit=false
# cas.serviceRegistry.jpa.driverClass=org.hsqldb.jdbcDriver
# cas.serviceRegistry.jpa.idleTimeout=5000
```

## Service Registry Global

```properties
# cas.serviceRegistry.watcherEnabled=true
# cas.serviceRegistry.repeatInterval=120000
# cas.serviceRegistry.startDelay=15000
# cas.serviceRegistry.initFromJson=true
```

## Proxy Ticket

```properties
# cas.ticket.pt.timeToKillInSeconds=10
# cas.ticket.pt.numberOfUses=1
```

## JPA Ticket Registry Pooling

```properties
# cas.ticket.registry.jpa.pool.suspension=false
# cas.ticket.registry.jpa.pool.minSize=6
# cas.ticket.registry.jpa.pool.maxSize=18
# cas.ticket.registry.jpa.pool.maxIdleTime=1000
# cas.ticket.registry.jpa.pool.maxWait=2000
```

## JPA Ticket Registry

```properties
# cas.ticket.registry.jpa.jpaLockingTimeout=3600
# cas.ticket.registry.jpa.healthQuery=SELECT 1 FROM INFORMATION_SCHEMA.SYSTEM_USERS
# cas.ticket.registry.jpa.isolateInternalQueries=false
# cas.ticket.registry.jpa.url=jdbc:hsqldb:mem:cas-ticket-registry
# cas.ticket.registry.jpa.failFast=true
# cas.ticket.registry.jpa.dialect=org.hibernate.dialect.HSQLDialect
# cas.ticket.registry.jpa.leakThreshold=10
# cas.ticket.registry.jpa.jpaLockingTgtEnabled=true
# cas.ticket.registry.jpa.batchSize=1
# cas.ticket.registry.jpa.user=sa
# cas.ticket.registry.jpa.ddlAuto=create-drop
# cas.ticket.registry.jpa.password=
# cas.ticket.registry.jpa.autocommit=false
# cas.ticket.registry.jpa.driverClass=org.hsqldb.jdbcDriver
# cas.ticket.registry.jpa.idleTimeout=5000
```

## Couchbase Ticket Registry

```properties
# cas.ticket.registry.couchbase.timeout=10
# cas.ticket.registry.couchbase.nodeSet=localhost:8091
# cas.ticket.registry.couchbase.password=
# cas.ticket.registry.couchbase.queryEnabled=true
# cas.ticket.registry.couchbase.bucket=default
```

## Hazelcast Ticket Registry -> Cluster

```properties
# cas.ticket.registry.hazelcast.cluster.evictionPolicy=LRU
# cas.ticket.registry.hazelcast.cluster.maxNoHeartbeatSeconds=300
# cas.ticket.registry.hazelcast.cluster.multicastEnabled=false
# cas.ticket.registry.hazelcast.cluster.evictionPercentage=10
# cas.ticket.registry.hazelcast.cluster.tcpipEnabled=true
# cas.ticket.registry.hazelcast.cluster.members=localhost
# cas.ticket.registry.hazelcast.cluster.loggingType=slf4j
# cas.ticket.registry.hazelcast.cluster.instanceName=localhost
# cas.ticket.registry.hazelcast.cluster.port=5701
# cas.ticket.registry.hazelcast.cluster.portAutoIncrement=true
# cas.ticket.registry.hazelcast.cluster.maxHeapSizePercentage=85
# cas.ticket.registry.hazelcast.cluster.maxSizePolicy=USED_HEAP_PERCENTAGE
```

## Hazelcast Ticket Registry

```properties
# cas.ticket.registry.hazelcast.pageSize=500
# cas.ticket.registry.hazelcast.mapName=tickets
# cas.ticket.registry.hazelcast.configLocation=
```

## Infinispan Ticket Registry

```properties
# cas.ticket.registry.infinispan.cacheName=
# cas.ticket.registry.infinispan.configLocation=/infinispan.xml
```

## Ticket Registry Cryptography -> Signing & Encryption

```properties
# cas.ticket.registry.signing.key=
# cas.ticket.registry.signing.keySize=512
# cas.ticket.registry.encryption.key=
# cas.ticket.registry.encryption.keySize=16
# cas.ticket.registry.alg=AES
```

## Ticket Registry -> InMemory

```properties
# cas.ticket.registry.inMemory.loadFactor=1
# cas.ticket.registry.inMemory.concurrency=20
# cas.ticket.registry.inMemory.initialCapacity=1000
```

## Ticket Registry -> Cleaner

```properties
# cas.ticket.registry.cleaner.appId=cas-ticket-registry-cleaner
# cas.ticket.registry.cleaner.startDelay=10000
# cas.ticket.registry.cleaner.repeatInterval=60000
# cas.ticket.registry.cleaner.enabled=true
```

## Ehcache Ticket Registry

```properties
# cas.ticket.registry.ehcache.replicateUpdatesViaCopy=true
# cas.ticket.registry.ehcache.maxElementsInMemory=10000
# cas.ticket.registry.ehcache.cacheManagerName=ticketRegistryCacheManager
# cas.ticket.registry.ehcache.replicatePuts=true
# cas.ticket.registry.ehcache.replicateUpdates=true
# cas.ticket.registry.ehcache.memoryStoreEvictionPolicy=LRU
# cas.ticket.registry.ehcache.configLocation=classpath:/ehcache-replicated.xml
# cas.ticket.registry.ehcache.maximumBatchSize=100
# cas.ticket.registry.ehcache.overflowToDisk=false
# cas.ticket.registry.ehcache.shared=false
# cas.ticket.registry.ehcache.replicationInterval=10000
# cas.ticket.registry.ehcache.cacheTimeToLive=2147483647
# cas.ticket.registry.ehcache.diskExpiryThreadIntervalSeconds=0
# cas.ticket.registry.ehcache.replicateRemovals=true
# cas.ticket.registry.ehcache.maxChunkSize=5000000
# cas.ticket.registry.ehcache.maxElementsOnDisk=0
# cas.ticket.registry.ehcache.cacheName=org.apereo.cas.ticket.TicketCache
# cas.ticket.registry.ehcache.eternal=false
# cas.ticket.registry.ehcache.loaderAsync=true
# cas.ticket.registry.ehcache.replicatePutsViaCopy=true
# cas.ticket.registry.ehcache.cacheTimeToIdle=0
# cas.ticket.registry.ehcache.diskPersistent=false
```

## Ignite Ticket Registry -> TicketsCache

```properties
# cas.ticket.registry.ignite.ticketsCache.writeSynchronizationMode=FULL_SYNC
# cas.ticket.registry.ignite.ticketsCache.atomicityMode=TRANSACTIONAL
# cas.ticket.registry.ignite.ticketsCache.cacheName=TicketsCache
# cas.ticket.registry.ignite.ticketsCache.cacheMode=REPLICATED
```

## Ignite Ticket Registry

```properties
# cas.ticket.registry.ignite.keyAlgorithm=
# cas.ticket.registry.ignite.protocol=
# cas.ticket.registry.ignite.trustStorePassword=
# cas.ticket.registry.ignite.keyStoreType=
# cas.ticket.registry.ignite.keyStoreFilePath=
# cas.ticket.registry.ignite.keyStorePassword=
# cas.ticket.registry.ignite.trustStoreType=
# cas.ticket.registry.ignite.igniteAddresses=localhost:47500
# cas.ticket.registry.ignite.trustStoreFilePath=
```

## Memcached Ticket Registry

```properties
# cas.ticket.registry.memcached.servers=localhost:11211
# cas.ticket.registry.memcached.locatorType=ARRAY_MOD
# cas.ticket.registry.memcached.failureMode=Redistribute
# cas.ticket.registry.memcached.hashAlgorithm=FNV1_64_HASH
```

## Service Ticket Expiration Policy

```properties
# cas.ticket.st.numberOfUses=1
# cas.ticket.st.maxLength=20
# cas.ticket.st.timeToKillInSeconds=10
```

## Ticket Granting Ticket Expiration Policy -> Remember Me

```properties
# cas.ticket.tgt.rememberMe.enabled=true
# cas.ticket.tgt.rememberMe.timeToKillInSeconds=true
```

## Ticket Granting Ticket Expiration Policy -> Timeout

```properties
# cas.ticket.tgt.timeout.maxTimeToLiveInSeconds=28800
```

## Ticket Granting Ticket Expiration Policy -> ThrottledTimeout

```properties
# cas.ticket.tgt.throttledTimeout.timeToKillInSeconds=28800
# cas.ticket.tgt.throttledTimeout.timeInBetweenUsesInSeconds=5
```

## Ticket Granting Ticket Expiration Policy -> HardTimeout

```properties
# cas.ticket.tgt.hardTimeout.timeToKillInSeconds=28800
```

## Ticket Granting Ticket Expiration Policy

```properties
# cas.ticket.tgt.maxTimeToLiveInSeconds=28800 (Set to a negative value to never expire tickets)
# cas.ticket.tgt.timeToKillInSeconds=7200 (Set to a negative value to never expire tickets)
```

## Ticket Granting Ticket Global

```properties
# cas.ticket.tgt.onlyTrackMostRecentSession=true
# cas.ticket.tgt.maxLength=50
```

## Proxy Granting Ticket

```properties
# cas.ticket.pgt.maxLength=50
```

## Saml Response

```properties
# cas.samlCore.ticketidSaml2=false
# cas.samlCore.skewAllowance=0
# cas.samlCore.attributeNamespace=http://www.ja-sig.org/products/cas/
# cas.samlCore.issuer=localhost
# cas.samlCore.securityManager=org.apache.xerces.util.SecurityManager
```

## Maxmind GeoTracking

```properties
# cas.maxmind.cityDatabase=
# cas.maxmind.countryDatabase=
```

## Management Webapp

```properties
# cas.mgmt.adminRoles=ROLE_ADMIN
# cas.mgmt.userPropertiesFile=classpath:/user-details.properties
# cas.mgmt.serverName=https://localhost:8443
```

## Google Analytics

```properties
# cas.googleAnalytics.googleAnalyticsTrackingId=
```

## Http Web Request -> Web

```properties
# cas.httpWebRequest.web.forceEncoding=true
# cas.httpWebRequest.web.encoding=UTF-8
```

## Http Web Request -> Header

```properties
# cas.httpWebRequest.header.xframe=false
# cas.httpWebRequest.header.xss=false
# cas.httpWebRequest.header.hsts=false
# cas.httpWebRequest.header.xcontent=false
# cas.httpWebRequest.header.cache=false
```

## Http Web Request Global

```properties
# cas.httpWebRequest.allowMultiValueParameters=false
# cas.httpWebRequest.onlyPostParams=username,password
# cas.httpWebRequest.paramsToCheck=ticket,service,renew,gateway,warn,method,target,SAMLart,pgtUrl,pgt,pgtId,pgtIou,targetService,entityId,token
```

## Webflow Cryptography -> Signing

```properties
# cas.webflow.signing.key=C@$W3bSecretKey!
# cas.webflow.signing.keySize=512
```

## Webflow -> Session

```properties
# cas.webflow.session.lockTimeout=30
# cas.webflow.session.compress=false
# cas.webflow.session.maxConversations=5
# cas.webflow.session.storage=true
# cas.webflow.session.hzLocation=classpath:/hazelcast.xml
```

## Webflow Cryptography -> Encryption

```properties
# cas.webflow.encryption.keySize=16
# cas.webflow.encryption.key=

```

## Webflow Global

```properties
# cas.webflow.autoconfigure=true
# cas.webflow.alwaysPauseRedirect=false
# cas.webflow.refresh=true
# cas.webflow.redirectSameState=false
# cas.webflow.alg=AES
```

## Principal Resolution Global

```properties
# cas.personDirectory.principalAttribute=
# cas.personDirectory.returnNull=false
```

## REST Authentication

```properties
# cas.authn.rest.uri=https://...
```

## REST

```properties
# cas.rest.attributeName=
# cas.rest.attributeValue=
# cas.rest.throttler=neverThrottle
```

## Single Logout

```properties
# cas.slo.disabled=false
# cas.slo.asynchronous=true
```

## Metrics

```properties
# cas.metrics.loggerName=perfStatsLogger
# cas.metrics.refreshInterval=30
```

## Google Apps Authentication

```properties
# cas.googleApps.publicKeyLocation=file:/etc/cas/public.key
# cas.googleApps.keyAlgorithm=RSA
# cas.googleApps.privateKeyLocation=file:/etc/cas/private.key

```<|MERGE_RESOLUTION|>--- conflicted
+++ resolved
@@ -19,7 +19,7 @@
 
 The following list of properties are controlled by and provided to CAS.
 
-### Server Context
+### Embedded Tomcat
 
 The following properties are related to the embedded Tomcat container that ships with CAS. 
 
@@ -56,21 +56,16 @@
 server.useForwardHeaders=true
 ```
 
-### Embedded Tomcat HTTP
-
-Enable HTTP connections for the embedded Tomcat container.
+### Embedded Tomcat HTTP/AJP
+
+Enable HTTP/AJP connections for the embedded Tomcat container.
 
 ```properties
 # cas.server.http.port=8080
 # cas.server.http.protocol=org.apache.coyote.http11.Http11NioProtocol
 # cas.server.http.enabled=true
-```
-
-### Embedded Tomcat AJP
-
-Enable the AJP connector for the embedded Tomcat container.
-
-```properties
+# cas.server.connectionTimeout=20000
+
 # cas.server.ajp.secure=false
 # cas.server.ajp.enabled=false
 # cas.server.ajp.proxyPort=-1
@@ -89,20 +84,15 @@
 Identify the CAS server. `name` and `prefix` are always required settings. 
 
 ```properties
-# cas.server.connectionTimeout=20000
 # cas.server.name=https://cas.example.org:8443
 # cas.server.prefix=https://cas.example.org:8443/cas
 ```
 
-### HTTP Encoding
-
-```properties
-spring.http.encoding.charset=UTF-8
-spring.http.encoding.enabled=true
-spring.http.encoding.force=true
-```
 
 ### Cloud Config AMQP Bus
+
+CAS uses the Spring Cloud Bus to manage configuration in a distributed deployment. Spring Cloud Bus links nodes of a 
+distributed system with a lightweight message broker
 
 ```properties
 spring.cloud.bus.enabled=false
@@ -147,7 +137,7 @@
 server.session.trackingModes=COOKIE
 ```
 
-### Thymeleaf View
+### Thymeleaf View Management
 
 ```properties
 spring.thymeleaf.encoding=UTF-8
@@ -236,7 +226,7 @@
 # cas.jdbc.genDdl=true
 ```
 
-### Password Encoder
+### Authentication Password Encoding
 
 ```properties
 # cas.authn.passwordEncoder.characterEncoding=
@@ -343,9 +333,19 @@
 # cas.authn.mfa.yubikey.rank=0
 ```
 
-## Multifactor Authentication Radius -> Server
-
-```properties
+## Multifactor Authentication -> Radius
+
+```properties
+# cas.authn.mfa.radius.failoverOnAuthenticationFailure=false
+# cas.authn.mfa.radius.failoverOnException=false
+# cas.authn.mfa.radius.rank=0
+
+# cas.authn.mfa.radius.client.socketTimeout=0
+# cas.authn.mfa.radius.client.sharedSecret=N0Sh@ar3d$ecReT
+# cas.authn.mfa.radius.client.authenticationPort=1812
+# cas.authn.mfa.radius.client.accountingPort=1813
+# cas.authn.mfa.radius.client.inetAddress=localhost
+
 # cas.authn.mfa.radius.server.retries=3
 # cas.authn.mfa.radius.server.nasPortType=-1
 # cas.authn.mfa.radius.server.protocol=EAP_MSCHAPv2
@@ -357,24 +357,6 @@
 # cas.authn.mfa.radius.server.nasIpv6Address=
 ```
 
-## Multifactor Authentication Radius -> Client
-
-```properties
-# cas.authn.mfa.radius.client.socketTimeout=0
-# cas.authn.mfa.radius.client.sharedSecret=N0Sh@ar3d$ecReT
-# cas.authn.mfa.radius.client.authenticationPort=1812
-# cas.authn.mfa.radius.client.accountingPort=1813
-# cas.authn.mfa.radius.client.inetAddress=localhost
-```
-
-## Multifactor Authentication -> Radius Global
-
-```properties
-# cas.authn.mfa.radius.failoverOnAuthenticationFailure=false
-# cas.authn.mfa.radius.failoverOnException=false
-# cas.authn.mfa.radius.rank=0
-```
-
 
 ## Multifactor Authentication -> Duo
 
@@ -387,6 +369,9 @@
 ```
 
 ## Authentication Exceptions
+
+Map custom authentication exceptions in the CAS webflow
+and link them to custom messages defined in message bundles. 
 
 ```properties
 # cas.authn.exceptions.exceptions=value1,value2,...
@@ -462,7 +447,7 @@
 # cas.authn.openid.principal.returnNull=false
 ```
 
-## OpenID
+## OpenID Authentication
 
 ```properties
 # cas.authn.openid.enforceRpId=false
@@ -564,13 +549,23 @@
 # cas.authn.policy.req.enabled=true
 ```
 
-## Authentication Policy Global
+## Authentication Policy
 
 ```properties
 # cas.authn.policy.requiredHandlerAuthenticationPolicyEnabled=false
 ```
 
+## Pac4j
+
+Act as a proxy, and delegate authentication to external identity providers.
+
+```properties
+# cas.authn.pac4j.typedIdUsed=false
+```
+
 ## Pac4j -> CAS
+
+Delegate authentication to an external CAS server.
 
 ```properties
 # cas.authn.pac4j.cas.loginUrl=
@@ -578,6 +573,8 @@
 ```
 
 ## Pac4j -> Facebook
+
+Delegate authentication to Facebook.
 
 ```properties
 # cas.authn.pac4j.facebook.fields=
@@ -588,12 +585,16 @@
 
 ## Pac4j -> Twitter
 
+Delegate authentication to Twitter.
+
 ```properties
 # cas.authn.pac4j.twitter.id=
 # cas.authn.pac4j.twitter.secret=
 ```
 
 ## Pac4j -> OIDC
+
+Delegate authentication to an external OpenID Connect server.
 
 ```properties
 # cas.authn.pac4j.oidc.discoveryUri=
@@ -610,6 +611,8 @@
 
 ## Pac4j -> SAML
 
+Delegate authentication to an external SAML2 IdP.
+
 ```properties
 # cas.authn.pac4j.saml.keystorePassword=
 # cas.authn.pac4j.saml.privateKeyPassword=
@@ -619,13 +622,7 @@
 # cas.authn.pac4j.saml.identityProviderMetadataPath=
 ```
 
-## Pac4j Global
-
-```properties
-# cas.authn.pac4j.typedIdUsed=false
-```
-
-## Radius Authentication -> Server
+## Radius Authentication
 
 ```properties
 # cas.authn.radius.server.nasPortId=-1
@@ -637,21 +634,13 @@
 # cas.authn.radius.server.nasIpAddress=
 # cas.authn.radius.server.nasIpv6Address=
 # cas.authn.radius.server.nasIdentifier=-1
-```
-
-## Radius Authentication -> Client
-
-```properties
+
 # cas.authn.radius.client.authenticationPort=1812
 # cas.authn.radius.client.sharedSecret=N0Sh@ar3d$ecReT
 # cas.authn.radius.client.socketTimeout=0
 # cas.authn.radius.client.inetAddress=localhost
 # cas.authn.radius.client.accountingPort=1813
-```
-
-## Radius Authentication Global
-
-```properties
+
 # cas.authn.radius.failoverOnException=false
 # cas.authn.radius.failoverOnAuthenticationFailure=false
 ```
@@ -690,6 +679,8 @@
 ```
 
 ## JDBC Authentication -> Query
+
+Authenticates a user by comparing the (hashed) user password against the password on record determined by a configurable database query.
 
 ```properties
 # cas.authn.jdbc.query[0].healthQuery=SELECT 1 FROM INFORMATION_SCHEMA.SYSTEM_USERS
@@ -712,6 +703,8 @@
 ```
 
 ## JDBC Authentication -> Search
+
+Searches for a user record by querying against a username and password; the user is authenticated if at least one result is found.
 
 ```properties
 # cas.authn.jdbc.search[0].fieldUser=
@@ -737,6 +730,8 @@
 
 ## JDBC Authentication -> Bind
 
+Authenticates a user by attempting to create a database connection using the username and (hashed) password.
+
 ```properties
 # cas.authn.jdbc.bind[0].healthQuery=SELECT 1 FROM INFORMATION_SCHEMA.SYSTEM_USERS
 # cas.authn.jdbc.bind[0].isolateInternalQueries=false
@@ -757,6 +752,14 @@
 ```
 
 ## JDBC Authentication -> Encode
+
+A JDBC querying handler that will pull back the password and the private salt value for a user and validate the encoded 
+password using the public salt value. Assumes everything is inside the same database table. Supports settings for 
+number of iterations as well as private salt.
+
+This password encoding method, combines the private Salt and the public salt which it prepends to the password before hashing. 
+If multiple iterations are used, the bytecode Hash of the first iteration is rehashed without the salt values. The final hash 
+is converted to Hex before comparing it to the database value.
 
 ```properties
 # cas.authn.jdbc.encode[0].numberOfIterations=0
@@ -794,24 +797,20 @@
 # cas.authn.mongo.collectionName=users
 ```
 
-## Throttle -> Failure Parameters
-
-```properties
-# cas.authn.throttle.failure.threshold=100
-# cas.authn.throttle.failure.code=AUTHENTICATION_FAILED
-# cas.authn.throttle.failure.rangeSeconds=60
-```
-
-## Throttle Global
+## Authentication Throttling
 
 ```properties
 # cas.authn.throttle.usernameParameter=username
 # cas.authn.throttle.startDelay=10000
 # cas.authn.throttle.repeatInterval=20000
 # cas.authn.throttle.appcode=CAS
-```
-
-## Throttle JPA
+
+# cas.authn.throttle.failure.threshold=100
+# cas.authn.throttle.failure.code=AUTHENTICATION_FAILED
+# cas.authn.throttle.failure.rangeSeconds=60
+```
+
+## Authentication Throttle via JPA
 
 ```properties
 # cas.authn.throttle.jdbc.auditQuery=SELECT AUD_DATE FROM COM_AUDIT_TRAIL WHERE AUD_CLIENT_IP = ? AND AUD_USER = ? AND AUD_ACTION = ? AND APPLIC_CD = ? AND AUD_DATE >= ? ORDER BY AUD_DATE DESC
@@ -846,7 +845,7 @@
 # cas.locale.defaultValue=en
 ```
 
-## Global SSO
+## Global SSO Behavior
 
 ```properties
 # cas.sso.missingService=true
@@ -1129,12 +1128,9 @@
 # cas.acceptableUsagePolicy.ldap.baseDn=dc=example,dc=org
 ```
 
-<<<<<<< HEAD
-## Events Jpa Database
-=======
-
 ## Events JPA Database
->>>>>>> 85966eac
+
+Decide how CAS should store authentication events.
 
 ```properties
 # cas.events.jpa.database.healthQuery=SELECT 1 FROM INFORMATION_SCHEMA.SYSTEM_USERS
@@ -1160,6 +1156,9 @@
 
 ## Events -> Mongodb
 
+
+Decide how CAS should store authentication events.
+
 ```properties
 # cas.events.mongodb.clientUri=
 # cas.events.mongodb.dropCollection=false
@@ -1168,16 +1167,12 @@
 
 ## Events
 
+Decide how CAS should track authentication events. 
+
 ```properties
 # cas.events.trackGeolocation=false
-
-
-## Http Client -> Truststore
-
-```properties
-# cas.httpClient.truststore.psw=changeit
-# cas.httpClient.truststore.file=classpath:/truststore.jks
-```
+```
+
 
 ## Http Client
 
@@ -1187,11 +1182,11 @@
 # cas.httpClient.readTimeout=5000
 ```
 
-## Mongo Service Registry -> Connection
-
-```properties
-# cas.serviceRegistry.mongo.conns.lifetime=60000
-# cas.serviceRegistry.mongo.conns.perHost=10
+## Http Client -> Truststore
+
+```properties
+# cas.httpClient.truststore.psw=changeit
+# cas.httpClient.truststore.file=classpath:/truststore.jks
 ```
 
 ## Mongo Service Registry
@@ -1207,15 +1202,23 @@
 # cas.serviceRegistry.mongo.userId=
 # cas.serviceRegistry.mongo.writeConcern=NORMAL
 # cas.serviceRegistry.mongo.host=localhost
-```
-
-## Service Registry Config -> Config
+
+# cas.serviceRegistry.mongo.conns.lifetime=60000
+# cas.serviceRegistry.mongo.conns.perHost=10
+```
+
+## Service Registry
+
+If the underlying service registry is using local system resources
+to locate service definitions, decide how those resources should be found.
 
 ```properties
 # cas.serviceRegistry.config.location=classpath:/services
 ```
 
 ## Ldap Service Registry
+
+Control how CAS services should be found inside an LDAP instance.
 
 ```properties
 # cas.serviceRegistry.ldap.serviceDefinitionAttribute=description
@@ -1225,6 +1228,9 @@
 ```
 
 ## Couchbase Service Registry
+
+
+Control how CAS services should be found inside a Couchbase instance.
 
 ```properties
 # cas.serviceRegistry.couchbase.nodeSet=localhost:8091
@@ -1234,17 +1240,9 @@
 # cas.serviceRegistry.couchbase.timeout=10
 ```
 
-## JPA Service Registry Pooling
-
-```properties
-# cas.serviceRegistry.jpa.pool.suspension=false
-# cas.serviceRegistry.jpa.pool.minSize=6
-# cas.serviceRegistry.jpa.pool.maxSize=18
-# cas.serviceRegistry.jpa.pool.maxIdleTime=1000
-# cas.serviceRegistry.jpa.pool.maxWait=2000
-```
-
 ## JPA Service Registry
+
+Control how CAS services should be found inside a database instance
 
 ```properties
 # cas.serviceRegistry.jpa.healthQuery=SELECT 1 FROM INFORMATION_SCHEMA.SYSTEM_USERS
@@ -1260,6 +1258,12 @@
 # cas.serviceRegistry.jpa.autocommit=false
 # cas.serviceRegistry.jpa.driverClass=org.hsqldb.jdbcDriver
 # cas.serviceRegistry.jpa.idleTimeout=5000
+
+# cas.serviceRegistry.jpa.pool.suspension=false
+# cas.serviceRegistry.jpa.pool.minSize=6
+# cas.serviceRegistry.jpa.pool.maxSize=18
+# cas.serviceRegistry.jpa.pool.maxIdleTime=1000
+# cas.serviceRegistry.jpa.pool.maxWait=2000
 ```
 
 ## Service Registry Global
@@ -1271,22 +1275,13 @@
 # cas.serviceRegistry.initFromJson=true
 ```
 
-## Proxy Ticket
+## Proxy Tickets
 
 ```properties
 # cas.ticket.pt.timeToKillInSeconds=10
 # cas.ticket.pt.numberOfUses=1
 ```
 
-## JPA Ticket Registry Pooling
-
-```properties
-# cas.ticket.registry.jpa.pool.suspension=false
-# cas.ticket.registry.jpa.pool.minSize=6
-# cas.ticket.registry.jpa.pool.maxSize=18
-# cas.ticket.registry.jpa.pool.maxIdleTime=1000
-# cas.ticket.registry.jpa.pool.maxWait=2000
-```
 
 ## JPA Ticket Registry
 
@@ -1306,6 +1301,12 @@
 # cas.ticket.registry.jpa.autocommit=false
 # cas.ticket.registry.jpa.driverClass=org.hsqldb.jdbcDriver
 # cas.ticket.registry.jpa.idleTimeout=5000
+
+# cas.ticket.registry.jpa.pool.suspension=false
+# cas.ticket.registry.jpa.pool.minSize=6
+# cas.ticket.registry.jpa.pool.maxSize=18
+# cas.ticket.registry.jpa.pool.maxIdleTime=1000
+# cas.ticket.registry.jpa.pool.maxWait=2000
 ```
 
 ## Couchbase Ticket Registry
@@ -1318,9 +1319,13 @@
 # cas.ticket.registry.couchbase.bucket=default
 ```
 
-## Hazelcast Ticket Registry -> Cluster
-
-```properties
+## Hazelcast Ticket Registry
+
+```properties
+# cas.ticket.registry.hazelcast.pageSize=500
+# cas.ticket.registry.hazelcast.mapName=tickets
+# cas.ticket.registry.hazelcast.configLocation=
+
 # cas.ticket.registry.hazelcast.cluster.evictionPolicy=LRU
 # cas.ticket.registry.hazelcast.cluster.maxNoHeartbeatSeconds=300
 # cas.ticket.registry.hazelcast.cluster.multicastEnabled=false
@@ -1335,14 +1340,6 @@
 # cas.ticket.registry.hazelcast.cluster.maxSizePolicy=USED_HEAP_PERCENTAGE
 ```
 
-## Hazelcast Ticket Registry
-
-```properties
-# cas.ticket.registry.hazelcast.pageSize=500
-# cas.ticket.registry.hazelcast.mapName=tickets
-# cas.ticket.registry.hazelcast.configLocation=
-```
-
 ## Infinispan Ticket Registry
 
 ```properties
@@ -1351,6 +1348,10 @@
 ```
 
 ## Ticket Registry Cryptography -> Signing & Encryption
+
+Decide whether the underlying ticket registry should
+encrypt and sign ticket objects in transition. This is mostly applicable
+to registry choices that are designed to share tickets across multiple CAS nodes.
 
 ```properties
 # cas.ticket.registry.signing.key=
@@ -1404,15 +1405,6 @@
 # cas.ticket.registry.ehcache.diskPersistent=false
 ```
 
-## Ignite Ticket Registry -> TicketsCache
-
-```properties
-# cas.ticket.registry.ignite.ticketsCache.writeSynchronizationMode=FULL_SYNC
-# cas.ticket.registry.ignite.ticketsCache.atomicityMode=TRANSACTIONAL
-# cas.ticket.registry.ignite.ticketsCache.cacheName=TicketsCache
-# cas.ticket.registry.ignite.ticketsCache.cacheMode=REPLICATED
-```
-
 ## Ignite Ticket Registry
 
 ```properties
@@ -1425,6 +1417,11 @@
 # cas.ticket.registry.ignite.trustStoreType=
 # cas.ticket.registry.ignite.igniteAddresses=localhost:47500
 # cas.ticket.registry.ignite.trustStoreFilePath=
+
+# cas.ticket.registry.ignite.ticketsCache.writeSynchronizationMode=FULL_SYNC
+# cas.ticket.registry.ignite.ticketsCache.atomicityMode=TRANSACTIONAL
+# cas.ticket.registry.ignite.ticketsCache.cacheName=TicketsCache
+# cas.ticket.registry.ignite.ticketsCache.cacheMode=REPLICATED
 ```
 
 ## Memcached Ticket Registry
@@ -1438,56 +1435,68 @@
 
 ## Service Ticket Expiration Policy
 
-```properties
+Controls the expiration policy of service tickets, as well as other properties
+applicable to STs. 
+
+```properties
+# cas.ticket.st.maxLength=20
+
 # cas.ticket.st.numberOfUses=1
-# cas.ticket.st.maxLength=20
 # cas.ticket.st.timeToKillInSeconds=10
 ```
 
-## Ticket Granting Ticket Expiration Policy -> Remember Me
+## Ticket Granting Ticket
+
+```properties
+# cas.ticket.tgt.onlyTrackMostRecentSession=true
+# cas.ticket.tgt.maxLength=50
+```
+
+## Proxy Granting Ticket
+
+```properties
+# cas.ticket.pgt.maxLength=50
+```
+
+## TGT Expiration Policy -> Remember Me
 
 ```properties
 # cas.ticket.tgt.rememberMe.enabled=true
 # cas.ticket.tgt.rememberMe.timeToKillInSeconds=true
 ```
 
-## Ticket Granting Ticket Expiration Policy -> Timeout
+## TGT Expiration Policy -> Timeout
+
+The expiration policy applied to TGTs provides for most-recently-used expiration policy, similar to a Web server session timeout.
 
 ```properties
 # cas.ticket.tgt.timeout.maxTimeToLiveInSeconds=28800
 ```
 
-## Ticket Granting Ticket Expiration Policy -> ThrottledTimeout
+## TGT Expiration Policy -> Throttled Timeout
+
+The throttled timeout policy extends the Timeout policy with the concept of throttling where a ticket may be used at most every N seconds.
 
 ```properties
 # cas.ticket.tgt.throttledTimeout.timeToKillInSeconds=28800
 # cas.ticket.tgt.throttledTimeout.timeInBetweenUsesInSeconds=5
 ```
 
-## Ticket Granting Ticket Expiration Policy -> HardTimeout
+## TGT Expiration Policy -> Hard Timeout
+
+The hard timeout policy provides for finite ticket lifetime as measured from the time of creation.
 
 ```properties
 # cas.ticket.tgt.hardTimeout.timeToKillInSeconds=28800
 ```
 
-## Ticket Granting Ticket Expiration Policy
+## TGT Expiration Policy
+
+Provides a hard-time out as well as a sliding window.
 
 ```properties
 # cas.ticket.tgt.maxTimeToLiveInSeconds=28800 (Set to a negative value to never expire tickets)
 # cas.ticket.tgt.timeToKillInSeconds=7200 (Set to a negative value to never expire tickets)
-```
-
-## Ticket Granting Ticket Global
-
-```properties
-# cas.ticket.tgt.onlyTrackMostRecentSession=true
-# cas.ticket.tgt.maxLength=50
-```
-
-## Proxy Granting Ticket
-
-```properties
-# cas.ticket.pgt.maxLength=50
 ```
 
 ## Saml Response
@@ -1515,20 +1524,13 @@
 # cas.mgmt.serverName=https://localhost:8443
 ```
 
-## Google Analytics
+## Google Analytics Integration
 
 ```properties
 # cas.googleAnalytics.googleAnalyticsTrackingId=
 ```
 
-## Http Web Request -> Web
-
-```properties
-# cas.httpWebRequest.web.forceEncoding=true
-# cas.httpWebRequest.web.encoding=UTF-8
-```
-
-## Http Web Request -> Header
+## Http Web Requests
 
 ```properties
 # cas.httpWebRequest.header.xframe=false
@@ -1536,24 +1538,36 @@
 # cas.httpWebRequest.header.hsts=false
 # cas.httpWebRequest.header.xcontent=false
 # cas.httpWebRequest.header.cache=false
-```
-
-## Http Web Request Global
-
-```properties
+
+# cas.httpWebRequest.web.forceEncoding=true
+# cas.httpWebRequest.web.encoding=UTF-8
+
 # cas.httpWebRequest.allowMultiValueParameters=false
 # cas.httpWebRequest.onlyPostParams=username,password
 # cas.httpWebRequest.paramsToCheck=ticket,service,renew,gateway,warn,method,target,SAMLart,pgtUrl,pgt,pgtId,pgtIou,targetService,entityId,token
-```
-
-## Webflow Cryptography -> Signing
-
-```properties
-# cas.webflow.signing.key=C@$W3bSecretKey!
+
+spring.http.encoding.charset=UTF-8
+spring.http.encoding.enabled=true
+spring.http.encoding.force=true
+```
+
+
+## Webflow Cryptography -> Encryption & Signing
+
+```properties
+# cas.webflow.signing.key=
 # cas.webflow.signing.keySize=512
-```
-
-## Webflow -> Session
+
+# cas.webflow.encryption.keySize=16
+# cas.webflow.encryption.key=
+
+# cas.webflow.alg=AES
+```
+
+## Webflow -> Session Management
+
+Control how Spring Webflow's conversational session state should be managed by CAS. 
+
 
 ```properties
 # cas.webflow.session.lockTimeout=30
@@ -1563,14 +1577,6 @@
 # cas.webflow.session.hzLocation=classpath:/hazelcast.xml
 ```
 
-## Webflow Cryptography -> Encryption
-
-```properties
-# cas.webflow.encryption.keySize=16
-# cas.webflow.encryption.key=
-
-```
-
 ## Webflow Global
 
 ```properties
@@ -1578,7 +1584,6 @@
 # cas.webflow.alwaysPauseRedirect=false
 # cas.webflow.refresh=true
 # cas.webflow.redirectSameState=false
-# cas.webflow.alg=AES
 ```
 
 ## Principal Resolution Global
@@ -1594,7 +1599,7 @@
 # cas.authn.rest.uri=https://...
 ```
 
-## REST
+## REST API
 
 ```properties
 # cas.rest.attributeName=
