/*
 * Licensed to Apereo under one or more contributor license
 * agreements. See the NOTICE file distributed with this work
 * for additional information regarding copyright ownership.
 * Apereo licenses this file to you under the Apache License,
 * Version 2.0 (the "License"); you may not use this file
 * except in compliance with the License.  You may obtain a
 * copy of the License at the following location:
 *
 *   http://www.apache.org/licenses/LICENSE-2.0
 *
 * Unless required by applicable law or agreed to in writing,
 * software distributed under the License is distributed on an
 * "AS IS" BASIS, WITHOUT WARRANTIES OR CONDITIONS OF ANY
 * KIND, either express or implied.  See the License for the
 * specific language governing permissions and limitations
 * under the License.
 */
package org.jasig.cas.web.flow;

import org.jasig.cas.AbstractCentralAuthenticationServiceTest;
import org.jasig.cas.logout.DefaultLogoutRequest;
<<<<<<< HEAD
=======
import org.jasig.cas.logout.LogoutRequest;
>>>>>>> 2268c13d
import org.jasig.cas.logout.LogoutRequestStatus;
import org.jasig.cas.services.DefaultServicesManagerImpl;
import org.jasig.cas.services.InMemoryServiceRegistryDaoImpl;
import org.jasig.cas.services.RegisteredServiceImpl;
import org.jasig.cas.web.support.CookieRetrievingCookieGenerator;
import org.jasig.cas.web.support.WebUtils;
import org.junit.Before;
import org.junit.Test;
import org.springframework.mock.web.MockHttpServletRequest;
import org.springframework.mock.web.MockHttpServletResponse;
import org.springframework.webflow.context.servlet.ServletExternalContext;
import org.springframework.webflow.core.collection.LocalAttributeMap;
import org.springframework.webflow.execution.Event;
import org.springframework.webflow.execution.RequestContext;

import javax.servlet.http.Cookie;
import java.util.Arrays;
import java.util.List;

import static org.junit.Assert.assertEquals;
import static org.junit.Assert.assertNull;
import static org.mockito.Mockito.mock;
import static org.mockito.Mockito.when;

/**
 * @author Scott Battaglia
 * @since 3.0.0
 */
public class LogoutActionTests extends AbstractCentralAuthenticationServiceTest {

    private static final String COOKIE_TGC_ID = "CASTGC";

    private LogoutAction logoutAction;

    private CookieRetrievingCookieGenerator warnCookieGenerator;

    private CookieRetrievingCookieGenerator ticketGrantingTicketCookieGenerator;

    private InMemoryServiceRegistryDaoImpl serviceRegistryDao;

    private DefaultServicesManagerImpl serviceManager;

    private MockHttpServletRequest request;

    private MockHttpServletResponse response;

    private RequestContext requestContext;

    @Before
    public void onSetUp() throws Exception {
        this.request = new MockHttpServletRequest();
        this.response = new MockHttpServletResponse();
        this.requestContext = mock(RequestContext.class);
        final ServletExternalContext servletExternalContext = mock(ServletExternalContext.class);
        when(this.requestContext.getExternalContext()).thenReturn(servletExternalContext);
        when(servletExternalContext.getNativeRequest()).thenReturn(request);
        when(servletExternalContext.getNativeResponse()).thenReturn(response);
        final LocalAttributeMap flowScope = new LocalAttributeMap();
        when(this.requestContext.getFlowScope()).thenReturn(flowScope);

        this.warnCookieGenerator = new CookieRetrievingCookieGenerator();
        this.serviceRegistryDao = new InMemoryServiceRegistryDaoImpl();
        this.serviceManager = new DefaultServicesManagerImpl(serviceRegistryDao);
        this.serviceManager.reload();

        this.warnCookieGenerator.setCookieName("test");

        this.ticketGrantingTicketCookieGenerator = new CookieRetrievingCookieGenerator();
        this.ticketGrantingTicketCookieGenerator.setCookieName(COOKIE_TGC_ID);

        this.logoutAction = new LogoutAction();
        this.logoutAction.setServicesManager(this.serviceManager);
    }

    @Test
    public void verifyLogoutNoCookie() throws Exception {
        final Event event = this.logoutAction.doExecute(this.requestContext);
        assertEquals(LogoutAction.FINISH_EVENT, event.getId());
    }

    @Test
    public void verifyLogoutForServiceWithFollowRedirectsAndMatchingService() throws Exception {
        this.request.addParameter("service", "TestService");
        final RegisteredServiceImpl impl = new RegisteredServiceImpl();
        impl.setServiceId("TestService");
        impl.setName("TestService");
        this.serviceManager.save(impl);
        this.logoutAction.setFollowServiceRedirects(true);
        final Event event = this.logoutAction.doExecute(this.requestContext);
        assertEquals(LogoutAction.FINISH_EVENT, event.getId());
        assertEquals("TestService", this.requestContext.getFlowScope().get("logoutRedirectUrl"));
    }

    @Test
    public void logoutForServiceWithNoFollowRedirects() throws Exception {
        this.request.addParameter("service", "TestService");
        this.logoutAction.setFollowServiceRedirects(false);
        final Event event = this.logoutAction.doExecute(this.requestContext);
        assertEquals(LogoutAction.FINISH_EVENT, event.getId());
        assertNull(this.requestContext.getFlowScope().get("logoutRedirectUrl"));
    }

    @Test
    public void logoutForServiceWithFollowRedirectsNoAllowedService() throws Exception {
        this.request.addParameter("service", "TestService");
        final RegisteredServiceImpl impl = new RegisteredServiceImpl();
        impl.setServiceId("http://FooBar");
        impl.setName("FooBar");
        this.serviceManager.save(impl);
        this.logoutAction.setFollowServiceRedirects(true);
        final Event event = this.logoutAction.doExecute(this.requestContext);
        assertEquals(LogoutAction.FINISH_EVENT, event.getId());
        assertNull(this.requestContext.getFlowScope().get("logoutRedirectUrl"));
    }

    @Test
    public void verifyLogoutCookie() throws Exception {
        final Cookie cookie = new Cookie(COOKIE_TGC_ID, "test");
        this.request.setCookies(cookie);
        final Event event = this.logoutAction.doExecute(this.requestContext);
        assertEquals(LogoutAction.FINISH_EVENT, event.getId());
    }

    @Test
    public void verifyLogoutRequestBack() throws Exception {
        final Cookie cookie = new Cookie(COOKIE_TGC_ID, "test");
        this.request.setCookies(cookie);
<<<<<<< HEAD
        final DefaultLogoutRequest logoutRequest = new DefaultLogoutRequest("", null, null);
=======
        final LogoutRequest logoutRequest = new DefaultLogoutRequest("", null, null);
>>>>>>> 2268c13d
        logoutRequest.setStatus(LogoutRequestStatus.SUCCESS);
        WebUtils.putLogoutRequests(this.requestContext, Arrays.asList(logoutRequest));
        final Event event = this.logoutAction.doExecute(this.requestContext);
        assertEquals(LogoutAction.FINISH_EVENT, event.getId());
    }

    @SuppressWarnings("unchecked")
    @Test
    public void verifyLogoutRequestFront() throws Exception {
        final Cookie cookie = new Cookie(COOKIE_TGC_ID, "test");
        this.request.setCookies(cookie);
<<<<<<< HEAD
        final DefaultLogoutRequest logoutRequest = new DefaultLogoutRequest("", null, null);
=======
        final LogoutRequest logoutRequest = new DefaultLogoutRequest("", null, null);
>>>>>>> 2268c13d
        WebUtils.putLogoutRequests(this.requestContext, Arrays.asList(logoutRequest));
        final Event event = this.logoutAction.doExecute(this.requestContext);
        assertEquals(LogoutAction.FRONT_EVENT, event.getId());
        final List<DefaultLogoutRequest> logoutRequests = WebUtils.getLogoutRequests(this.requestContext);
        assertEquals(1, logoutRequests.size());
        assertEquals(logoutRequest, logoutRequests.get(0));
    }
}<|MERGE_RESOLUTION|>--- conflicted
+++ resolved
@@ -20,10 +20,7 @@
 
 import org.jasig.cas.AbstractCentralAuthenticationServiceTest;
 import org.jasig.cas.logout.DefaultLogoutRequest;
-<<<<<<< HEAD
-=======
 import org.jasig.cas.logout.LogoutRequest;
->>>>>>> 2268c13d
 import org.jasig.cas.logout.LogoutRequestStatus;
 import org.jasig.cas.services.DefaultServicesManagerImpl;
 import org.jasig.cas.services.InMemoryServiceRegistryDaoImpl;
@@ -151,11 +148,7 @@
     public void verifyLogoutRequestBack() throws Exception {
         final Cookie cookie = new Cookie(COOKIE_TGC_ID, "test");
         this.request.setCookies(cookie);
-<<<<<<< HEAD
-        final DefaultLogoutRequest logoutRequest = new DefaultLogoutRequest("", null, null);
-=======
         final LogoutRequest logoutRequest = new DefaultLogoutRequest("", null, null);
->>>>>>> 2268c13d
         logoutRequest.setStatus(LogoutRequestStatus.SUCCESS);
         WebUtils.putLogoutRequests(this.requestContext, Arrays.asList(logoutRequest));
         final Event event = this.logoutAction.doExecute(this.requestContext);
@@ -167,15 +160,11 @@
     public void verifyLogoutRequestFront() throws Exception {
         final Cookie cookie = new Cookie(COOKIE_TGC_ID, "test");
         this.request.setCookies(cookie);
-<<<<<<< HEAD
-        final DefaultLogoutRequest logoutRequest = new DefaultLogoutRequest("", null, null);
-=======
         final LogoutRequest logoutRequest = new DefaultLogoutRequest("", null, null);
->>>>>>> 2268c13d
         WebUtils.putLogoutRequests(this.requestContext, Arrays.asList(logoutRequest));
         final Event event = this.logoutAction.doExecute(this.requestContext);
         assertEquals(LogoutAction.FRONT_EVENT, event.getId());
-        final List<DefaultLogoutRequest> logoutRequests = WebUtils.getLogoutRequests(this.requestContext);
+        final List<LogoutRequest> logoutRequests = WebUtils.getLogoutRequests(this.requestContext);
         assertEquals(1, logoutRequests.size());
         assertEquals(logoutRequest, logoutRequests.get(0));
     }
