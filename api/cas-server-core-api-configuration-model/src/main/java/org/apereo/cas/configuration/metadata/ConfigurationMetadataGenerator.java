package org.apereo.cas.configuration.metadata;

import com.fasterxml.jackson.annotation.JsonInclude;
import com.fasterxml.jackson.core.PrettyPrinter;
import com.fasterxml.jackson.core.type.TypeReference;
import com.fasterxml.jackson.core.util.DefaultPrettyPrinter;
import com.fasterxml.jackson.databind.DeserializationFeature;
import com.fasterxml.jackson.databind.ObjectMapper;
import com.fasterxml.jackson.databind.ObjectWriter;
import com.github.javaparser.JavaParser;
import com.github.javaparser.ast.Modifier;
import com.github.javaparser.ast.body.ClassOrInterfaceDeclaration;
import com.github.javaparser.ast.body.FieldDeclaration;
import com.github.javaparser.ast.expr.BooleanLiteralExpr;
import com.github.javaparser.ast.expr.LiteralStringValueExpr;
import com.github.javaparser.ast.type.ClassOrInterfaceType;
import com.github.javaparser.ast.visitor.VoidVisitorAdapter;
import com.google.common.base.Predicate;
import lombok.SneakyThrows;
import lombok.extern.slf4j.Slf4j;
import org.apache.commons.lang3.ClassUtils;
import org.apache.commons.lang3.StringUtils;
import org.apereo.cas.configuration.model.core.authentication.PasswordPolicyProperties;
import org.apereo.cas.configuration.model.core.authentication.PrincipalTransformationProperties;
import org.apereo.cas.configuration.model.support.ldap.AbstractLdapProperties;
import org.apereo.cas.configuration.model.support.ldap.LdapSearchEntryHandlersProperties;
import org.apereo.cas.configuration.support.RelaxedPropertyNames;
import org.apereo.cas.configuration.support.RequiredProperty;
import org.apereo.cas.configuration.support.RequiresModule;
import org.apereo.services.persondir.support.QueryType;
import org.apereo.services.persondir.util.CaseCanonicalizationMode;
import org.jooq.lambda.Unchecked;
import org.reflections.Reflections;
import org.reflections.scanners.SubTypesScanner;
import org.reflections.scanners.TypeElementsScanner;
import org.reflections.util.ClasspathHelper;
import org.reflections.util.ConfigurationBuilder;
import org.springframework.boot.configurationmetadata.ConfigurationMetadataProperty;
import org.springframework.boot.configurationmetadata.ValueHint;
import org.springframework.core.io.Resource;
import org.springframework.util.ReflectionUtils;

import java.io.File;
import java.io.Serializable;
import java.nio.file.Files;
import java.nio.file.Paths;
import java.util.Arrays;
import java.util.Collection;
import java.util.HashMap;
import java.util.HashSet;
import java.util.LinkedHashSet;
import java.util.List;
import java.util.Map;
import java.util.Set;
import java.util.regex.Pattern;
import java.util.stream.Collectors;
import java.util.stream.Stream;
import java.util.stream.StreamSupport;

/**
 * This is {@link ConfigurationMetadataGenerator}.
 * This class is invoked by the build during the finalization of the compile phase.
 * Its job is to scan the generated configuration metadata and produce metadata
 * for settings that the build process is unable to parse. Specifically,
 * this includes fields that are of collection type (indexed) where the inner type is an
 * externalized class.
 * <p>
 * Example:
 * {@code
 * private List<SomeClassProperties> list = new ArrayList<>()
 * }
 * The generator additionally adds hints to the metadata generated to indicate
 * required properties and modules.
 *
 * @author Misagh Moayyed
 * @since 5.2.0
 */
@Slf4j
public class ConfigurationMetadataGenerator {

    private static final Pattern PATTERN_GENERICS = Pattern.compile(".+\\<(.+)\\>");
    private static final Pattern NESTED_TYPE_PATTERN = Pattern.compile("java\\.util\\.\\w+<(org\\.apereo\\.cas\\..+)>");

    private final String buildDir;
    private final String sourcePath;
    private final Map<String, Class> cachedPropertiesClasses = new HashMap<>();

    public ConfigurationMetadataGenerator(final String buildDir, final String sourcePath) {
        this.buildDir = buildDir;
        this.sourcePath = sourcePath;
    }

    /**
     * Main.
     *
     * @param args the args
     * @throws Exception the exception
     */
    public static void main(final String[] args) throws Exception {
<<<<<<< HEAD
        final var buildDir = args[0];
        final var projectDir = args[1];
=======
        if (args.length != 2) {
            throw new RuntimeException("Invalid build configuration. No command-line arguments specified");
        }
        final String buildDir = args[0];
        final String projectDir = args[1];
>>>>>>> 57aa416e
        new ConfigurationMetadataGenerator(buildDir, projectDir).execute();
    }

    /**
     * Execute.
     *
     * @throws Exception the exception
     */
    public void execute() throws Exception {
        final var jsonFile = new File(buildDir, "classes/java/main/META-INF/spring-configuration-metadata.json");
        if (!jsonFile.exists()) {
            throw new RuntimeException("Could not locate file " + jsonFile.getCanonicalPath());
        }
        final var mapper = new ObjectMapper().findAndRegisterModules();
        mapper.configure(DeserializationFeature.FAIL_ON_UNKNOWN_PROPERTIES, false);
        final TypeReference<Map<String, Set<ConfigurationMetadataProperty>>> values = new TypeReference<>() {
        };
        final Map<String, Set> jsonMap = mapper.readValue(jsonFile, values);
        final Set<ConfigurationMetadataProperty> properties = jsonMap.get("properties");
        final Set<ConfigurationMetadataProperty> groups = jsonMap.get("groups");

        final Set<ConfigurationMetadataProperty> collectedProps = new HashSet<>();
        final Set<ConfigurationMetadataProperty> collectedGroups = new HashSet<>();

        properties.stream()
            .filter(p -> NESTED_TYPE_PATTERN.matcher(p.getType()).matches())
            .forEach(Unchecked.consumer(p -> {
                final var matcher = NESTED_TYPE_PATTERN.matcher(p.getType());
                final var indexBrackets = matcher.matches();
                final var typeName = matcher.group(1);
                final var typePath = buildTypeSourcePath(typeName);

                parseCompilationUnit(collectedProps, collectedGroups, p, typePath, typeName, indexBrackets);

            }));

        properties.addAll(collectedProps);
        groups.addAll(collectedGroups);

        final var hints = processHints(properties, groups);

        jsonMap.put("properties", properties);
        jsonMap.put("groups", groups);
        jsonMap.put("hints", hints);

        mapper.setSerializationInclusion(JsonInclude.Include.NON_NULL);
        final PrettyPrinter pp = new DefaultPrettyPrinter();
        final ObjectWriter writer = mapper.writer(pp);
        writer.writeValue(jsonFile, jsonMap);
    }

    private String buildTypeSourcePath(final String type) {
        final var newName = type.replace(".", File.separator);
        return sourcePath + "/src/main/java/" + newName + ".java";
    }

    @SneakyThrows
    private void parseCompilationUnit(final Set<ConfigurationMetadataProperty> collectedProps,
                                      final Set<ConfigurationMetadataProperty> collectedGroups,
                                      final ConfigurationMetadataProperty p,
                                      final String typePath,
                                      final String typeName,
                                      final boolean indexNameWithBrackets) {

        try (var is = Files.newInputStream(Paths.get(typePath))) {
            final var cu = JavaParser.parse(is);
            new FieldVisitor(collectedProps, collectedGroups, indexNameWithBrackets, typeName).visit(cu, p);
            if (cu.getTypes().size() > 0) {
                final var decl = ClassOrInterfaceDeclaration.class.cast(cu.getType(0));
                for (var i = 0; i < decl.getExtendedTypes().size(); i++) {
                    final var parentType = decl.getExtendedTypes().get(i);
                    final var parentClazz = locatePropertiesClassForType(parentType);
                    final var parentTypePath = buildTypeSourcePath(parentClazz.getName());

                    parseCompilationUnit(collectedProps, collectedGroups, p,
                        parentTypePath, parentClazz.getName(), indexNameWithBrackets);
                }
            }
        }
    }

    private class FieldVisitor extends VoidVisitorAdapter<ConfigurationMetadataProperty> {
        private final Set<ConfigurationMetadataProperty> properties;
        private final Set<ConfigurationMetadataProperty> groups;

        private final String parentClass;
        private final boolean indexNameWithBrackets;

        FieldVisitor(final Set<ConfigurationMetadataProperty> properties, final Set<ConfigurationMetadataProperty> groups,
                     final boolean indexNameWithBrackets, final String clazz) {
            this.properties = properties;
            this.groups = groups;
            this.indexNameWithBrackets = indexNameWithBrackets;
            this.parentClass = clazz;
        }

        @Override
        public void visit(final FieldDeclaration field, final ConfigurationMetadataProperty property) {
            if (field.getVariables().isEmpty()) {
                throw new IllegalArgumentException("Field " + field + " has no variable definitions");
            }
            final var var = field.getVariable(0);
            if (field.getModifiers().contains(Modifier.STATIC)) {
                LOGGER.debug("Field [{}] is static and will be ignored for metadata generation", var.getNameAsString());
                return;
            }
<<<<<<< HEAD

            if (field.getJavadoc().isPresent()) {
                final var prop = createConfigurationProperty(field, property);
                processNestedClassOrInterfaceTypeIfNeeded(field, prop);
            } else {
=======
            if (!field.getJavadoc().isPresent()) {
>>>>>>> 57aa416e
                LOGGER.error("Field [{}] has no Javadoc defined", field);
            }
            final ConfigurationMetadataProperty prop = createConfigurationProperty(field, property);
            processNestedClassOrInterfaceTypeIfNeeded(field, prop);
        }

        private ConfigurationMetadataProperty createConfigurationProperty(final FieldDeclaration fieldDecl,
                                                                          final ConfigurationMetadataProperty arg) {
<<<<<<< HEAD
            final var variable = n.getVariables().get(0);
            final var name = StreamSupport.stream(RelaxedPropertyNames.forCamelCase(variable.getNameAsString()).spliterator(), false)
=======
            final VariableDeclarator variable = fieldDecl.getVariables().get(0);
            final String name = StreamSupport.stream(RelaxedNames.forCamelCase(variable.getNameAsString()).spliterator(), false)
>>>>>>> 57aa416e
                .map(Object::toString)
                .findFirst()
                .orElseGet(variable::getNameAsString);

<<<<<<< HEAD
            final var indexedGroup = arg.getName().concat(indexNameWithBrackets ? "[]" : StringUtils.EMPTY);
            final var indexedName = indexedGroup.concat(".").concat(name);

            final var prop = new ConfigurationMetadataProperty();
            final var description = n.getJavadoc().get().getDescription().toText();
            prop.setDescription(description);
            prop.setShortDescription(StringUtils.substringBefore(description, "."));
            prop.setName(indexedName);
            prop.setId(indexedName);

            final var elementType = n.getElementType().asString();
=======

            final String indexedGroup = arg.getName().concat(indexNameWithBrackets ? "[]" : StringUtils.EMPTY);
            final String indexedName = indexedGroup.concat(".").concat(name);

            final ConfigurationMetadataProperty prop = new ConfigurationMetadataProperty();
            if (fieldDecl.getJavadoc().isPresent()) {
                final String description = fieldDecl.getJavadoc().get().getDescription().toText();
                prop.setDescription(description);
                prop.setShortDescription(StringUtils.substringBefore(description, "."));
            } else {
                LOGGER.error("No Javadoc found for field [{}]", indexedName);
            }
            prop.setName(indexedName);
            prop.setId(indexedName);

            final String elementType = fieldDecl.getElementType().asString();
>>>>>>> 57aa416e
            if (elementType.equals(String.class.getSimpleName())
                || elementType.equals(Integer.class.getSimpleName())
                || elementType.equals(Long.class.getSimpleName())
                || elementType.equals(Double.class.getSimpleName())
                || elementType.equals(Float.class.getSimpleName())) {
                prop.setType("java.lang." + elementType);
            } else {
                prop.setType(elementType);
            }

            final var initializer = variable.getInitializer();
            if (initializer.isPresent()) {
                final var exp = initializer.get();
                if (exp instanceof LiteralStringValueExpr) {
                    prop.setDefaultValue(((LiteralStringValueExpr) exp).getValue());
                } else if (exp instanceof BooleanLiteralExpr) {
                    prop.setDefaultValue(((BooleanLiteralExpr) exp).getValue());
                }
            }
            properties.add(prop);

            final var grp = new ConfigurationMetadataProperty();
            grp.setId(indexedGroup);
            grp.setName(indexedGroup);
            grp.setType(this.parentClass);
            groups.add(grp);

            return prop;
        }

        private void processNestedClassOrInterfaceTypeIfNeeded(final FieldDeclaration n, final ConfigurationMetadataProperty prop) {
            if (n.getElementType() instanceof ClassOrInterfaceType) {
                final var type = (ClassOrInterfaceType) n.getElementType();
                if (!shouldTypeBeExcluded(type)) {
                    final var clz = locatePropertiesClassForType(type);
                    if (clz != null && !clz.isMemberClass()) {
                        final var typePath = buildTypeSourcePath(clz.getName());
                        parseCompilationUnit(properties, groups, prop, typePath, clz.getName(), false);
                    }
                }
            }
        }

        private boolean shouldTypeBeExcluded(final ClassOrInterfaceType type) {
            return type.getNameAsString().matches(
                String.class.getSimpleName() + '|'
                    + Integer.class.getSimpleName() + '|'
                    + Double.class.getSimpleName() + '|'
                    + Long.class.getSimpleName() + '|'
                    + Float.class.getSimpleName() + '|'
                    + Boolean.class.getSimpleName() + '|'
                    + PrincipalTransformationProperties.CaseConversion.class.getSimpleName() + '|'
                    + QueryType.class.getSimpleName() + '|'
                    + AbstractLdapProperties.LdapType.class.getSimpleName() + '|'
                    + CaseCanonicalizationMode.class.getSimpleName() + '|'
                    + PasswordPolicyProperties.PasswordPolicyHandlingOptions.class.getSimpleName() + '|'
                    + LdapSearchEntryHandlersProperties.SearchEntryHandlerTypes.class.getSimpleName() + '|'
                    + Map.class.getSimpleName() + '|'
                    + Resource.class.getSimpleName() + '|'
                    + List.class.getSimpleName() + '|'
                    + Set.class.getSimpleName());
        }

    }

    private Class locatePropertiesClassForType(final ClassOrInterfaceType type) {
        if (cachedPropertiesClasses.containsKey(type.getNameAsString())) {
            return cachedPropertiesClasses.get(type.getNameAsString());
        }

        final Predicate<String> filterInputs = s -> s.contains(type.getNameAsString());
        final Predicate<String> filterResults = s -> s.endsWith(type.getNameAsString());
        final var packageName = ConfigurationMetadataGenerator.class.getPackage().getName();
        final var reflections =
            new Reflections(new ConfigurationBuilder()
                .filterInputsBy(filterInputs)
                .setUrls(ClasspathHelper.forPackage(packageName))
                .setScanners(new TypeElementsScanner()
                        .includeFields(false)
                        .includeMethods(false)
                        .includeAnnotations(false)
                        .filterResultsBy(filterResults),
                    new SubTypesScanner(false)));
        final Class clz = reflections.getSubTypesOf(Serializable.class).stream()
            .filter(c -> c.getSimpleName().equalsIgnoreCase(type.getNameAsString()))
            .findFirst()
            .orElseThrow(() -> new IllegalArgumentException("Cant locate class for " + type.getNameAsString()));
        cachedPropertiesClasses.put(type.getNameAsString(), clz);
        return clz;
    }

    private Set<ConfigurationMetadataHint> processHints(final Collection<ConfigurationMetadataProperty> props,
                                                        final Collection<ConfigurationMetadataProperty> groups) {

        final Set<ConfigurationMetadataHint> hints = new LinkedHashSet<>();

        for (final var entry : props) {
            try {
                final var propName = StringUtils.substringAfterLast(entry.getName(), ".");
                final var groupName = StringUtils.substringBeforeLast(entry.getName(), ".");
                final var grp = groups
                    .stream()
                    .filter(g -> g.getName().equalsIgnoreCase(groupName))
                    .findFirst()
                    .orElseThrow(() -> new IllegalArgumentException("Cant locate group " + groupName));

                final var matcher = PATTERN_GENERICS.matcher(grp.getType());
                final var className = matcher.find() ? matcher.group(1) : grp.getType();
                final Class clazz = ClassUtils.getClass(className);


                final var hint = new ConfigurationMetadataHint();
                hint.setName(entry.getName());

                if (clazz.isAnnotationPresent(RequiresModule.class)) {
                    final var annotation = Arrays.stream(clazz.getAnnotations())
                        .filter(a -> a.annotationType().equals(RequiresModule.class))
                        .findFirst()
                        .map(RequiresModule.class::cast)
                        .get();
                    final var valueHint = new ValueHint();
                    valueHint.setValue(Stream.of(RequiresModule.class.getName(), annotation.automated()).collect(Collectors.toList()));
                    valueHint.setDescription(annotation.name());
                    hint.getValues().add(valueHint);
                }

                final var foundRequiredProperty = StreamSupport.stream(RelaxedPropertyNames.forCamelCase(propName).spliterator(), false)
                    .map(n -> ReflectionUtils.findField(clazz, n))
                    .anyMatch(f -> f != null && f.isAnnotationPresent(RequiredProperty.class));

                if (foundRequiredProperty) {
                    final var valueHint = new ValueHint();
                    valueHint.setValue(RequiredProperty.class.getName());
                    hint.getValues().add(valueHint);
                }

                if (!hint.getValues().isEmpty()) {
                    hints.add(hint);
                }
            } catch (final Exception e) {
                LOGGER.error(e.getMessage(), e);
            }
        }
        return hints;
    }
}<|MERGE_RESOLUTION|>--- conflicted
+++ resolved
@@ -97,16 +97,9 @@
      * @throws Exception the exception
      */
     public static void main(final String[] args) throws Exception {
-<<<<<<< HEAD
-        final var buildDir = args[0];
-        final var projectDir = args[1];
-=======
         if (args.length != 2) {
             throw new RuntimeException("Invalid build configuration. No command-line arguments specified");
         }
-        final String buildDir = args[0];
-        final String projectDir = args[1];
->>>>>>> 57aa416e
         new ConfigurationMetadataGenerator(buildDir, projectDir).execute();
     }
 
@@ -213,15 +206,7 @@
                 LOGGER.debug("Field [{}] is static and will be ignored for metadata generation", var.getNameAsString());
                 return;
             }
-<<<<<<< HEAD
-
-            if (field.getJavadoc().isPresent()) {
-                final var prop = createConfigurationProperty(field, property);
-                processNestedClassOrInterfaceTypeIfNeeded(field, prop);
-            } else {
-=======
             if (!field.getJavadoc().isPresent()) {
->>>>>>> 57aa416e
                 LOGGER.error("Field [{}] has no Javadoc defined", field);
             }
             final ConfigurationMetadataProperty prop = createConfigurationProperty(field, property);
@@ -230,35 +215,16 @@
 
         private ConfigurationMetadataProperty createConfigurationProperty(final FieldDeclaration fieldDecl,
                                                                           final ConfigurationMetadataProperty arg) {
-<<<<<<< HEAD
-            final var variable = n.getVariables().get(0);
+            final VariableDeclarator variable = fieldDecl.getVariables().get(0);
             final var name = StreamSupport.stream(RelaxedPropertyNames.forCamelCase(variable.getNameAsString()).spliterator(), false)
-=======
-            final VariableDeclarator variable = fieldDecl.getVariables().get(0);
-            final String name = StreamSupport.stream(RelaxedNames.forCamelCase(variable.getNameAsString()).spliterator(), false)
->>>>>>> 57aa416e
                 .map(Object::toString)
                 .findFirst()
                 .orElseGet(variable::getNameAsString);
 
-<<<<<<< HEAD
-            final var indexedGroup = arg.getName().concat(indexNameWithBrackets ? "[]" : StringUtils.EMPTY);
+
             final var indexedName = indexedGroup.concat(".").concat(name);
 
             final var prop = new ConfigurationMetadataProperty();
-            final var description = n.getJavadoc().get().getDescription().toText();
-            prop.setDescription(description);
-            prop.setShortDescription(StringUtils.substringBefore(description, "."));
-            prop.setName(indexedName);
-            prop.setId(indexedName);
-
-            final var elementType = n.getElementType().asString();
-=======
-
-            final String indexedGroup = arg.getName().concat(indexNameWithBrackets ? "[]" : StringUtils.EMPTY);
-            final String indexedName = indexedGroup.concat(".").concat(name);
-
-            final ConfigurationMetadataProperty prop = new ConfigurationMetadataProperty();
             if (fieldDecl.getJavadoc().isPresent()) {
                 final String description = fieldDecl.getJavadoc().get().getDescription().toText();
                 prop.setDescription(description);
@@ -270,7 +236,6 @@
             prop.setId(indexedName);
 
             final String elementType = fieldDecl.getElementType().asString();
->>>>>>> 57aa416e
             if (elementType.equals(String.class.getSimpleName())
                 || elementType.equals(Integer.class.getSimpleName())
                 || elementType.equals(Long.class.getSimpleName())
