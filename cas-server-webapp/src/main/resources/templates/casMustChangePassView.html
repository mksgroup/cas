--- conflicted
+++ resolved
@@ -40,8 +40,7 @@
 <div layout:fragment="content">
     <div class="alert alert-danger">
         <h2 th:utext="#{screen.mustchangepass.heading}"/>
-<<<<<<< HEAD
-        <p th:if="${passwordPolicyUrl}" th:utext="#{screen.mustchangepass.message(${passwordPolicyUrl})}"/>
+        <p th:utext="#{screen.mustchangepass.message}"/>
 
         <p>
             <label for="password">Enter password:</label>
@@ -57,9 +56,6 @@
         <p id="password-strength-text"/>
         </p>
 
-=======
-        <p th:utext="#{screen.mustchangepass.message}"/>
->>>>>>> 0d3f5a95
     </div>
 </div>
 </body>
