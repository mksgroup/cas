/*
 * Licensed to Jasig under one or more contributor license
 * agreements. See the NOTICE file distributed with this work
 * for additional information regarding copyright ownership.
 * Jasig licenses this file to you under the Apache License,
 * Version 2.0 (the "License"); you may not use this file
 * except in compliance with the License.  You may obtain a
 * copy of the License at the following location:
 *
 *   http://www.apache.org/licenses/LICENSE-2.0
 *
 * Unless required by applicable law or agreed to in writing,
 * software distributed under the License is distributed on an
 * "AS IS" BASIS, WITHOUT WARRANTIES OR CONDITIONS OF ANY
 * KIND, either express or implied.  See the License for the
 * specific language governing permissions and limitations
 * under the License.
 */
package org.jasig.cas.adaptors.trusted.web.flow;

import static org.junit.Assert.*;
import static org.mockito.Mockito.mock;

import java.security.Principal;
import java.util.Collections;
import java.util.HashMap;
import java.util.Map;

import org.jasig.cas.CentralAuthenticationServiceImpl;
import org.jasig.cas.adaptors.trusted.authentication.handler.support.PrincipalBearingCredentialsAuthenticationHandler;
import org.jasig.cas.adaptors.trusted.authentication.principal.PrincipalBearingPrincipalResolver;
import org.jasig.cas.authentication.AuthenticationHandler;
import org.jasig.cas.authentication.AuthenticationManager;
import org.jasig.cas.authentication.PolicyBasedAuthenticationManager;
import org.jasig.cas.authentication.principal.PrincipalResolver;
import org.jasig.cas.authentication.principal.SimpleWebApplicationServiceImpl;
import org.jasig.cas.logout.LogoutManager;
import org.jasig.cas.services.ServicesManager;
import org.jasig.cas.ticket.registry.DefaultTicketRegistry;
import org.jasig.cas.ticket.support.NeverExpiresExpirationPolicy;
import org.jasig.cas.util.DefaultUniqueTicketIdGenerator;
import org.jasig.cas.util.UniqueTicketIdGenerator;
import org.junit.Before;
import org.junit.Test;
import org.springframework.mock.web.MockHttpServletRequest;
import org.springframework.mock.web.MockHttpServletResponse;
import org.springframework.mock.web.MockServletContext;
import org.springframework.webflow.context.servlet.ServletExternalContext;
import org.springframework.webflow.test.MockRequestContext;

/**
 * @author Scott Battaglia
 * @since 3.0.5
 */
public class PrincipalFromRequestUserPrincipalNonInteractiveCredentialsActionTests {

    private PrincipalFromRequestUserPrincipalNonInteractiveCredentialsAction action;

    @Before
    public void setUp() throws Exception {
        this.action = new PrincipalFromRequestUserPrincipalNonInteractiveCredentialsAction();

        final Map<String, UniqueTicketIdGenerator> idGenerators = new HashMap<String, UniqueTicketIdGenerator>();
        idGenerators.put(SimpleWebApplicationServiceImpl.class.getName(), new DefaultUniqueTicketIdGenerator());


<<<<<<< HEAD
        final AuthenticationManagerImpl authenticationManager = new AuthenticationManagerImpl();

        authenticationManager.setAuthenticationHandlers(Arrays.asList(
                new AuthenticationHandler[] {new PrincipalBearingCredentialsAuthenticationHandler()}));
        authenticationManager.setCredentialsToPrincipalResolvers(Arrays.asList(
                new CredentialsToPrincipalResolver[] {new PrincipalBearingCredentialsToPrincipalResolver()}));

        final CentralAuthenticationServiceImpl centralAuthenticationService = new CentralAuthenticationServiceImpl(
                new DefaultTicketRegistry(), null, authenticationManager, new DefaultUniqueTicketIdGenerator(),
                idGenerators, new NeverExpiresExpirationPolicy(), new NeverExpiresExpirationPolicy(),
                mock(ServicesManager.class), mock(LogoutManager.class));
=======
        final AuthenticationManager authenticationManager = new PolicyBasedAuthenticationManager(
                Collections.<AuthenticationHandler, PrincipalResolver>singletonMap(
                        new PrincipalBearingCredentialsAuthenticationHandler(),
                        new PrincipalBearingPrincipalResolver()));
        centralAuthenticationService.setTicketGrantingTicketUniqueTicketIdGenerator(
                new DefaultUniqueTicketIdGenerator());
        centralAuthenticationService.setUniqueTicketIdGeneratorsForService(idGenerators);
        centralAuthenticationService.setServiceTicketExpirationPolicy(new NeverExpiresExpirationPolicy());
        centralAuthenticationService.setTicketGrantingTicketExpirationPolicy(new NeverExpiresExpirationPolicy());
        centralAuthenticationService.setAuthenticationManager(authenticationManager);
>>>>>>> 0eeb1645

        this.action.setCentralAuthenticationService(centralAuthenticationService);
    }

    @Test
    public void testRemoteUserExists() throws Exception {
        final MockHttpServletRequest request = new MockHttpServletRequest();
        request.setUserPrincipal(new Principal() {
            @Override
            public String getName() { return "test"; }
        });

        final MockRequestContext context = new MockRequestContext();
        context.setExternalContext(new ServletExternalContext(
                new MockServletContext(), request, new MockHttpServletResponse()));

        assertEquals("success", this.action.execute(context).getId());
    }

    @Test
    public void testRemoteUserDoesntExists() throws Exception {
        final MockRequestContext context = new MockRequestContext();
        context.setExternalContext(new ServletExternalContext(
                new MockServletContext(), new MockHttpServletRequest(), new MockHttpServletResponse()));

        assertEquals("error", this.action.execute(context).getId());
    }

}<|MERGE_RESOLUTION|>--- conflicted
+++ resolved
@@ -64,30 +64,15 @@
         idGenerators.put(SimpleWebApplicationServiceImpl.class.getName(), new DefaultUniqueTicketIdGenerator());
 
 
-<<<<<<< HEAD
-        final AuthenticationManagerImpl authenticationManager = new AuthenticationManagerImpl();
-
-        authenticationManager.setAuthenticationHandlers(Arrays.asList(
-                new AuthenticationHandler[] {new PrincipalBearingCredentialsAuthenticationHandler()}));
-        authenticationManager.setCredentialsToPrincipalResolvers(Arrays.asList(
-                new CredentialsToPrincipalResolver[] {new PrincipalBearingCredentialsToPrincipalResolver()}));
+        final AuthenticationManager authenticationManager = new PolicyBasedAuthenticationManager(
+                Collections.<AuthenticationHandler, PrincipalResolver>singletonMap(
+                        new PrincipalBearingCredentialsAuthenticationHandler(),
+                        new PrincipalBearingPrincipalResolver()));
 
         final CentralAuthenticationServiceImpl centralAuthenticationService = new CentralAuthenticationServiceImpl(
                 new DefaultTicketRegistry(), null, authenticationManager, new DefaultUniqueTicketIdGenerator(),
                 idGenerators, new NeverExpiresExpirationPolicy(), new NeverExpiresExpirationPolicy(),
                 mock(ServicesManager.class), mock(LogoutManager.class));
-=======
-        final AuthenticationManager authenticationManager = new PolicyBasedAuthenticationManager(
-                Collections.<AuthenticationHandler, PrincipalResolver>singletonMap(
-                        new PrincipalBearingCredentialsAuthenticationHandler(),
-                        new PrincipalBearingPrincipalResolver()));
-        centralAuthenticationService.setTicketGrantingTicketUniqueTicketIdGenerator(
-                new DefaultUniqueTicketIdGenerator());
-        centralAuthenticationService.setUniqueTicketIdGeneratorsForService(idGenerators);
-        centralAuthenticationService.setServiceTicketExpirationPolicy(new NeverExpiresExpirationPolicy());
-        centralAuthenticationService.setTicketGrantingTicketExpirationPolicy(new NeverExpiresExpirationPolicy());
-        centralAuthenticationService.setAuthenticationManager(authenticationManager);
->>>>>>> 0eeb1645
 
         this.action.setCentralAuthenticationService(centralAuthenticationService);
     }
