--- conflicted
+++ resolved
@@ -66,23 +66,14 @@
 
         final AuthenticationManagerImpl authenticationManager = new AuthenticationManagerImpl();
 
-<<<<<<< HEAD
         final AuthenticationHandler[] handlers = new AuthenticationHandler[] {
                new LegacyAuthenticationHandlerAdapter(new PrincipalBearingCredentialsAuthenticationHandler()),
         };
         authenticationManager.setAuthenticationHandlers(Arrays.asList(handlers));
-        authenticationManager.setCredentialsToPrincipalResolvers(Arrays.asList(new CredentialsToPrincipalResolver[] {new PrincipalBearingCredentialsToPrincipalResolver()}));
-        
-        centralAuthenticationService.setTicketGrantingTicketUniqueTicketIdGenerator(new DefaultUniqueTicketIdGenerator());
-=======
-        authenticationManager.setAuthenticationHandlers(Arrays.asList(
-                new AuthenticationHandler[] {new PrincipalBearingCredentialsAuthenticationHandler()}));
         authenticationManager.setCredentialsToPrincipalResolvers(Arrays.asList(
                 new CredentialsToPrincipalResolver[] {new PrincipalBearingCredentialsToPrincipalResolver()}));
-
         centralAuthenticationService.setTicketGrantingTicketUniqueTicketIdGenerator(
                 new DefaultUniqueTicketIdGenerator());
->>>>>>> 0b3300d9
         centralAuthenticationService.setUniqueTicketIdGeneratorsForService(idGenerators);
         centralAuthenticationService.setServiceTicketExpirationPolicy(new NeverExpiresExpirationPolicy());
         centralAuthenticationService.setTicketGrantingTicketExpirationPolicy(new NeverExpiresExpirationPolicy());
