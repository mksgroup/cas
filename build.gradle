import java.util.concurrent.ConcurrentHashMap

description = "Apereo Central Authentication Service $version"
defaultTasks "clean", "build"

buildscript {
    repositories {
        jcenter()
        maven {
            url "https://maven.eveoh.nl/content/repositories/releases"
            mavenContent { releasesOnly() }
        }
        maven {
            url "https://plugins.gradle.org/m2/"
            mavenContent { releasesOnly() }
        }
        maven {
            url "https://repo.spring.io/plugins-release"
            mavenContent { releasesOnly() }
        }
        maven {
            url "https://repo.spring.io/libs-milestone"
            mavenContent { releasesOnly() }
        }
        maven {
            url "http://repo.spring.io/snapshot"
            mavenContent { snapshotsOnly() }
        }
    }

    dependencies {
        classpath "gradle.plugin.com.ewerk.gradle.plugins:jaxb2-plugin:1.0.10"
        classpath "org.gradle:test-retry-gradle-plugin:$gradleRetryVersion"
        classpath "com.github.jk1:gradle-license-report:$gradleLicenseVersion"
        classpath "org.springframework.boot:spring-boot-gradle-plugin:$springBootVersion"
        classpath "gradle.plugin.com.gorylenko.gradle-git-properties:gradle-git-properties:$gradleGitVersion"
        classpath "io.franzbecker:gradle-lombok:$gradleLombokVersion"
        classpath "com.github.ben-manes:gradle-versions-plugin:$gradleDependencyVersionsVersion"
        classpath "io.spring.gradle:propdeps-plugin:$gradlePropDepsVersion"
        classpath "net.ltgt.gradle:gradle-errorprone-javacplugin-plugin:$gradleErrorProneVersion"
        classpath "org.owasp:dependency-check-gradle:$gradleDependencyCheckVersion"
        classpath "gradle.plugin.com.github.spotbugs.snom:spotbugs-gradle-plugin:$gradleSpotbugsVersion"
        classpath "org.sonarsource.scanner.gradle:sonarqube-gradle-plugin:$gradleSonarqubeVersion"
    }
}

ext {
    srcTagMap = new ConcurrentHashMap<File, Set<String>>()

    sonatypeUsername = System.getProperty("sonatypeUsername")
    sonatypePassword = System.getProperty("sonatypePassword")

    publishSnapshots = Boolean.getBoolean("publishSnapshots")
    publishReleases = Boolean.getBoolean("publishReleases")

    if ((publishSnapshots || publishReleases) && (sonatypeUsername == null || sonatypePassword == null)) {
        throw new GradleException("No credentials are configured to publish releases or snapshots")
    }

    skipBootifulArtifact = System.getProperty("skipBootifulArtifact")
    skipErrorProneCompiler = System.getProperty("skipErrorProneCompiler")

    forceBom = Boolean.getBoolean("forceBom")

    enableRemoteDebugging = Boolean.getBoolean("enableRemoteDebugging")
    remoteDebuggingSuspend = Boolean.getBoolean("remoteDebuggingSuspend") ? "y" : "n"
    generateGitProperties = Boolean.getBoolean("generateGitProperties")

    continuousIntegrationBuild = System.getenv("CI") || Boolean.getBoolean("CI") || Boolean.getBoolean("TRAVIS") || Boolean.getBoolean("CONTINUOUS_INTEGRATION")

    excludedFilesFromTestCoverage = [
            '**/**ConfigurationMetadata**',
            '**/**Application**',
            '**/**Application$**',
            '**/**Exception$**',
            '**/**Properties**',
            '**/**Properties$**'
    ]
}

def isArtifactSigningRequired = {
    return publishReleases
}

apply from: rootProject.file("gradle/overrides.gradle")
apply from: rootProject.file("gradle/dependencies.gradle")
apply from: rootProject.file("gradle/dependencyUpdates.gradle")

if (!Boolean.getBoolean("skipSonarqube")) {
    apply plugin: "org.sonarqube"
}

apply plugin: "org.owasp.dependencycheck"
dependencyCheck {
    /*
     * Specifies if the build should be failed if a CVSS score equal
     * to or above a specified level is identified.
     */
    failBuildOnCVSS = 8
    skipTestGroups = true
    skipConfigurations = ['jacocoAgent', 'jacocoAnt', 'optional', 'provided', 'providedCompile', 'providedRuntime',
                          'signatures', 'spotbugs', 'spotbugsPlugins', 'checkstyle', 'errorprone', 'errorproneJavac',
                          'annotationProcessor', 'archives', 'compileOnly',
                          'tests', 'testRuntimeOnly', 'testRuntimeClasspath', 'testRuntime', 'testImplementation',
                          'testCompileOnly', 'testCompileClasspath', 'testCompile', 'testAnnotationProcessor',
                          'bootArchives', 'bootRunAnnotationProcessor']
    cveValidForHours = 24
    suppressionFile = file("$rootProject.projectDir/style/dependency-check-suppressions.xml")
    analyzers {
        assemblyEnabled = false
        swiftEnabled = false
        cocoapodsEnabled = false
        nodeEnabled = false
        nodeAuditEnabled = false
        autoconfEnabled = false
        cmakeEnabled = false
        pathToDotnet = false
        nuspecEnabled = false
        rubygemsEnabled = false
        pyPackageEnabled = false
        pyDistributionEnabled = false
        nexusEnabled = false
        centralEnabled = false
        bundleAuditEnabled = false
        composerEnabled = false
        opensslEnabled = false
        archiveEnabled = false
    }
}

allprojects {
    apply plugin: "idea"
    apply plugin: "eclipse"
    apply plugin: "jacoco"
    apply plugin: "java"
    apply plugin: "org.gradle.test-retry"

    apply from: rootProject.file("gradle/tasks.gradle")

    if (rootProject.publishReleases || rootProject.publishSnapshots || rootProject.generateGitProperties) {
        apply plugin: "com.gorylenko.gradle-git-properties"
        gitProperties {
            extProperty = "gitProps"
            keys = ["git.branch", "git.build.time", "git.build.user.name",
                    "git.build.version", "git.commit.id", "git.remote.origin.url"]
        }
    }

    project.ext["forceBootifulArtifact"] = null

    afterEvaluate { project ->
        jacoco {
            toolVersion = "$gradleJacocoVersion"
        }
    }

    idea {
        module {
            downloadSources = false
            downloadJavadoc = false
            excludeDirs << file(".gradle")
            ["classes", "bin", "docs", "dependency-cache", "libs", "reports", "resources", "test-results", "tmp"].each {
                excludeDirs << file("$buildDir/$it")
            }
        }
    }

    repositories {
        mavenLocal()
        mavenCentral()
        jcenter()
        maven {
            url "https://repo.spring.io/libs-milestone"
            mavenContent { releasesOnly() }
        }
        maven {
            url "$sonatypeReleasesRepositoryUrl"
            mavenContent { releasesOnly() }
        }
    }

    javadoc {
        options.addBooleanOption('html5', true)
        failOnError = Boolean.getBoolean("ignoreJavadocFailures")
        excludes = ['**/generated/**']
    }


}

subprojects {
    task dependencyCheckAnalyze(type: org.owasp.dependencycheck.gradle.tasks.Analyze) {
        /* 
         Disable analyze in cas-server-core-api and cas-server-core because
         support and webapp sub-projects will include their dependencies transitively.
        */
        enabled = !"${project.name}".contains("cas-server-core")
    }

    task allDependenciesInsight(type: DependencyInsightReportTask,
            description: "Produce insight information for all dependencies") {
        doLast {}
    }
    task allDependencies(type: DependencyReportTask,
            description: "Display a graph of all project dependencies") {
        doLast {}
    }
    apply plugin: "java-library"
    if (projectShouldBePublished(project)) {
        apply plugin: "maven-publish"
        apply plugin: "signing"
    }

    if (!rootProject.skipErrorProneCompiler) {
        apply plugin: "net.ltgt.errorprone-javacplugin"
    }

    apply plugin: "propdeps"
    apply plugin: "propdeps-maven"
    apply plugin: "propdeps-idea"
    apply plugin: "propdeps-eclipse"

    apply from: rootProject.file("gradle/tests.gradle")

    ext.libraries = rootProject.ext.libraries

    repositories {
        mavenLocal {
            content {
                includeGroup "org.apereo.service.persondir"
            }
        }
        mavenCentral()
        maven {
            url "https://build.shibboleth.net/nexus/content/repositories/releases"
            content {
                includeGroupByRegex "org\\.opensaml.*"
                includeGroupByRegex "net\\.shibboleth.*"
            }
        }
        maven {
            url "https://oss.sonatype.org/content/repositories/snapshots"
            mavenContent { snapshotsOnly() }
        }
        maven {
            url "https://oss.sonatype.org/content/repositories/releases"
            mavenContent { releasesOnly() }
        }
        maven {
            url "https://repo.spring.io/plugins-release/"
            mavenContent { releasesOnly() }
        }
        maven {
            url "https://repo.spring.io/milestone/"
            mavenContent { releasesOnly() }
        }
        maven {
            url "https://repo.spring.io/snapshot/"
            mavenContent { snapshotsOnly() }
        }
        maven {
            url "https://repo.spring.io/libs-milestone"
            mavenContent { releasesOnly() }
        }
        maven {
            url "https://splunk.jfrog.io/splunk/ext-releases-local"
            mavenContent { releasesOnly() }
        }
        maven {
            url "https://dl.bintray.com/uniconiam/maven"
            mavenContent { releasesOnly() }
        }
        maven {
            url "https://oss.jfrog.org/artifactory/oss-snapshot-local"
            mavenContent { snapshotsOnly() }
        }
        jcenter()
    }

    configurations {
        tests
    }

    configurations.all {
        resolutionStrategy {
            if (!Boolean.getBoolean("skipVersionConflict")) {
                failOnVersionConflict()
            }
            preferProjectModules()

            cacheDynamicVersionsFor 5, 'days'
            cacheChangingModulesFor 5, 'days'
            /**
             * Required for all JRadius modules
             */
            eachDependency { DependencyResolveDetails details ->
                if (details.requested.group == "gnu-getopt") {
                    details.useTarget group: "gnu.getopt", name: "java-getopt", version: details.requested.version
                }
            }
        }
        exclude(group: "cglib", module: "cglib")
        exclude(group: "cglib", module: "cglib-full")
        exclude(group: "org.slf4j", module: "slf4j-log4j12")
        exclude(group: "org.slf4j", module: "slf4j-simple")
        exclude(group: "org.apache.logging.log4j", module: "log4j-to-slf4j")
        exclude(group: "pull-parser", module: "pull-parser")
    }

    /**
     * Apply publishing rules after the build has had a chance to
     * evaluate sub-projects to apply plugins, etc.
     */
    afterEvaluate { project ->
        if (projectShouldBePublished(project)) {
            logger.info "Project ${project.name} should be published"
            apply from: rootProject.file("gradle/maven.gradle")

            publishing {
                publications {
                    def isWarPluginApplied = project.plugins.hasPlugin("war")
                    if (isWarPluginApplied) {
                        logger.info "Project ${project.name} should be published as a WAR"
                        mavenWeb(MavenPublication) {
                            from components.web
                            pom {
                                createPom(it, project)
                            }
                            pom.withXml {
                                createPomRepositories(asNode())
                            }
                        }
                    } else {
                        logger.info "Project ${project.name} should be published as a JAR"
                        mavenJava(MavenPublication) {
                            from components.java
                            artifact tasks['sourcesJar']
                            artifact tasks['resourcesJar']
                            artifact tasks['javadocJar']
                            artifact tasks['testJar']

                            pom {
                                createPom(it, project)
                            }
                            pom.withXml {
                                createPomRepositories(asNode())
                            }
                        }
                    }
                }

                repositories {
                    if (rootProject.publishReleases) {
                        maven {
                            name "Sonatype-Releases"
                            url "${sonatypeRepositoryUrl}"
                            mavenContent {
                                releasesOnly()
                            }
                            credentials {
                                username "${sonatypeUsername}"
                                password "${sonatypePassword}"
                            }
                        }
                        maven {
                            name = "GitHubPackages-Releases"
                            url = uri("${githubPackagesRepositoryUrl}")
                            mavenContent {
                                releasesOnly()
                            }
                            credentials {
                                username = "${githubPackagesUsername}"
                                password = "${githubPackagesToken}"
                            }
                        }
                    }
                    if (rootProject.publishSnapshots) {
                        maven {
                            name "Sonatype-Snapshots"
                            url "${sonatypeSnapshotsRepositoryUrl}"
                            mavenContent {
                                snapshotsOnly()
                            }
                            credentials {
                                username "${sonatypeUsername}"
                                password "${sonatypePassword}"
                            }
                        }
                    }
                }
            }

            signing {
                required = isArtifactSigningRequired
                sign publishing.publications
            }
        }
    }
    
    artifacts {
        tests testJar
        if (rootProject.publishReleases || rootProject.publishSnapshots) {
            archives sourcesJar
            archives javadocJar
            archives resourcesJar
        }
        archives testJar
    }
    
    jacocoTestReport {
        reports {
            xml.enabled(true)
            html.enabled(true)
        }

        jacocoTestReport {
            afterEvaluate {
                classDirectories.setFrom(files(classDirectories.files.collect {
                    fileTree(dir: it, exclude: rootProject.excludedFilesFromTestCoverage)
                }))
            }
        }
    }

    sourceSets {
        main {
            java {
                srcDirs = ["${projectDir}/src/main/java", "${projectDir}/src/main/groovy"]
            }
            resources {
                srcDirs = ["${projectDir}/src/main/resources"]
            }
        }
        test {
            java {
                srcDirs = ["${projectDir}/src/test/java", "${projectDir}/src/test/groovy"]

            }
            resources {
                srcDirs = ["${projectDir}/src/test/resources"]
            }
        }
    }

    ext.buildDate = null
    ext.buildJarFile = new File(project.buildDir, "libs/${project.name}-${project.version}.jar")

    [compileTestJava, compileJava].each {
        it.doFirst {
            it.options.fork = false
            it.options.incremental = true
<<<<<<< HEAD

            def casCompilerArgs = ["-parameters"]

            def terminateCompilerOnWarning = project.ext.properties.get("terminateCompilerOnWarning", true)
            if (terminateCompilerOnWarning) {
                casCompilerArgs.add("-Werror")
            }

=======

            def casCompilerArgs = ["-parameters"]

            def terminateCompilerOnWarning = project.ext.properties.get("terminateCompilerOnWarning", true)
            if (terminateCompilerOnWarning) {
                casCompilerArgs.add("-Werror")
            }

>>>>>>> 8592c79c
            if (!rootProject.skipErrorProneCompiler) {
                it.options.errorprone.allErrorsAsWarnings = false
                it.options.errorprone.disableWarningsInGeneratedCode = true
                it.options.errorprone.errorproneArgs += ['-Xep:ParameterName:OFF', '-Xep:MissingOverride:OFF']

                casCompilerArgs.add("-XDcompilePolicy=byfile")
            }
            it.options.compilerArgs += casCompilerArgs
        }
    }

    tasks.jar.onlyIf {
        project.buildDate != null || !project.buildJarFile.exists()
    }

    if (projectShouldBePublished(project)) {
        apply plugin: "io.franzbecker.gradle-lombok"
        lombok {
            version = "$lombokVersion"
        }
    }

    jar {
        manifest {
            attributes(
                    "Automatic-Module-Name": project.name,
                    "Implementation-Title": project.name,
                    "Implementation-Vendor": project.group,
                    "Created-By": project.group,
                    "Implementation-Date": java.time.ZonedDateTime.now(ZoneId.systemDefault()),
                    "Specification-Version": "${-> project.ext.has("gitProps") ? project.ext.gitProps['git.commit.id'] : 'N/A'}",
                    "Implementation-Version": project.version)
        }
    }


    if (!Boolean.getBoolean("skipCheckstyle") && projectShouldBePublished(project)) {
        apply plugin: "checkstyle"
        checkstyle {
            configProperties = [
                    "checkstyle.suppressions.file" : new File(rootDir, "style/checkstyle-suppressions.xml"),
                    "checkstyle.importcontrol.file": new File(rootDir, "style/import-control.xml")]
            configFile = new File(rootDir, "style/checkstyle-rules.xml")
            ignoreFailures false
            showViolations true
            toolVersion "${checkstyleVersion}"
        }
    }

    if (!Boolean.getBoolean("skipSpotbugs") && projectShouldBePublished(project)) {
        apply plugin: "com.github.spotbugs"
        apply from: rootProject.file("gradle/spotbugs.gradle")
        spotbugs {
            toolVersion = "${spotbugsVersion}"
            showProgress = true
            ignoreFailures = false
            reportsDir = file("$project.buildDir/spotbugs")
            effort = "max"
            reportLevel = "low"
            includeFilter = file("$rootProject.projectDir/style/spotbugs-includes.xml")
            excludeFilter = file("$rootProject.projectDir/style/spotbugs-excludes.xml")
            maxHeapSize = "2g"
        }

        [spotbugsMain, spotbugsTest].each {
            it.reports {
                xml.enabled = true
            }
            it.finalizedBy outputSpotbugsReports
        }
    }

    dependencies {
        implementation libraries.aspectj
        implementation libraries.validationapi

        api libraries.jaxb
        api libraries.slf4j
        api libraries.guava
        api libraries.commons
        api libraries.jodatime
        api libraries.inspektr
        api libraries.persondirectory
        api libraries.spring
        api libraries.bytebuddy
        api libraries.jackson
        api libraries.httpclient
        api libraries.quartz
        api libraries.hibernatevalidator
        api libraries.groovy
        api libraries.caffein
        api libraries.springcloud
        api libraries.springboot
        api libraries.springsecurity

        api libraries.javax

        if (!Boolean.getBoolean("skipSpotbugs") && projectShouldBePublished(project)) {
            spotbugsPlugins libraries.findbugscontrib
            spotbugsPlugins libraries.findbugssec
        }

        if (!Boolean.getBoolean("skipErrorProneCompiler")) {
            errorprone "com.google.errorprone:error_prone_core:$errorProneVersion"
            errorproneJavac "com.google.errorprone:javac:$errorproneJavacVersion"
        }
        testImplementation libraries.tests
        testImplementation libraries.log4j
        compileOnly libraries.spotbugsannotations
    }
}

task outputDependenciesWithoutLicense(description: "Output dependencies without approved license") {
    doLast {
        def results = file("${project.buildDir}/licenses/dependencies-without-allowed-license.json")
        if (results.exists()) {
            def slurper = new groovy.json.JsonSlurper()
            def dependencies = slurper.parseText(results.text)
            if (!dependencies.dependenciesWithoutAllowedLicenses.isEmpty()) {
                println results.text
                throw new GradleException("Dependencies found without allowed licenses")
            }
        }
    }
}

apply plugin: "com.github.jk1.dependency-license-report"
licenseReport {
    outputDir = "$projectDir/build/licenses"
    projects = [project] + project.subprojects
    excludeOwnGroup = true
    configurations = ['runtimeClasspath']
    filters = [new com.github.jk1.license.filter.ExcludeTransitiveDependenciesFilter()]
    allowedLicensesFile = new File("$projectDir/etc/allowed-licenses.json")
}
checkLicense.finalizedBy outputDependenciesWithoutLicense

tasks.withType(Javadoc) {
    source subprojects.collect { project -> project.sourceSets.main.allJava }
    destinationDir = new File(buildDir, "javadoc")
    classpath = files(subprojects.collect { project -> project.sourceSets.main.compileClasspath })
    options.addBooleanOption('html5', true)
    failOnError = Boolean.getBoolean("ignoreJavadocFailures")
}

task aggregateJavadocsIntoJar(type: Jar, dependsOn: javadoc, description: "Aggregate all Javadocs into a single directory") {
    classifier = "javadoc"
    from javadoc
}

task rootSourcesJar(type: Jar, description: "Build JAR for the root CAS module") {
    baseName = "${project.archivesBaseName}"
    from rootProject.file("src")
}

task gradleHome(description: "Display GRADLE_HOME environment variable") {
    doFirst {
        println "\nexport GRADLE_HOME=" + gradle.gradleHomeDir
    }
}

if (rootProject.publishReleases || rootProject.publishSnapshots) {
    artifacts {
        archives aggregateJavadocsIntoJar
        archives rootSourcesJar
    }
}

def publishedProjects = subprojects.findAll { !it.path.contains(':docs') }

task jacocoMerge(type: JacocoMerge) {
    publishedProjects.each { subproject ->
        executionData subproject.tasks.withType(Test)
        dependsOn tasks.withType(Test)
    }
    doFirst {
        executionData = files(executionData.findAll { it.exists() })
    }
}

task jacocoRootReport(type: JacocoReport, group: "Coverage reports") {
    description = 'Generates an aggregate report from all projects'

    subprojects.each {
        if (!it.path.contains(":docs")) {
            it.tasks.withType(Test).each { task -> dependsOn(task) }
        }
    }

    dependsOn jacocoMerge

    additionalSourceDirs.from(files(publishedProjects.sourceSets.main.allSource.srcDirs))
    sourceDirectories.from(files(publishedProjects.sourceSets.main.allSource.srcDirs))
    classDirectories.from(files(subprojects.sourceSets.main.output)).collect {
        fileTree(dir: it, exclude: rootProject.excludedFilesFromTestCoverage)
    }
    executionData jacocoMerge.destinationFile
    reports {
        html.enabled = true
        xml.enabled = true
    }
}

task casVersion(description: "Display current CAS version") {
    doLast {
        println project.version
    }
}

task signingKey(description: "Display CAS signing key id") {
    doLast {
        println "Signing key: " + project.findProperty("signing.keyId")
    }
}

task verifyRequiredJavaVersion {
    def requiredVersion = JavaVersion.toVersion(project.targetCompatibility)
    if (!JavaVersion.current().isCompatibleWith(requiredVersion)) {
        throw new GradleException("Current Java version ${JavaVersion.current()} does not match required Java version ${requiredVersion}")
    }
}

boolean projectShouldBePublished(Project project) {
    return !["api", "core", "docs", "support", "webapp", "cas-server-documentation"].contains(project.name)
}<|MERGE_RESOLUTION|>--- conflicted
+++ resolved
@@ -69,12 +69,12 @@
     continuousIntegrationBuild = System.getenv("CI") || Boolean.getBoolean("CI") || Boolean.getBoolean("TRAVIS") || Boolean.getBoolean("CONTINUOUS_INTEGRATION")
 
     excludedFilesFromTestCoverage = [
-            '**/**ConfigurationMetadata**',
-            '**/**Application**',
-            '**/**Application$**',
-            '**/**Exception$**',
-            '**/**Properties**',
-            '**/**Properties$**'
+        '**/**ConfigurationMetadata**',
+        '**/**Application**',
+        '**/**Application$**',
+        '**/**Exception$**',
+        '**/**Properties**',
+        '**/**Properties$**'
     ]
 }
 
@@ -449,7 +449,6 @@
         it.doFirst {
             it.options.fork = false
             it.options.incremental = true
-<<<<<<< HEAD
 
             def casCompilerArgs = ["-parameters"]
 
@@ -458,16 +457,6 @@
                 casCompilerArgs.add("-Werror")
             }
 
-=======
-
-            def casCompilerArgs = ["-parameters"]
-
-            def terminateCompilerOnWarning = project.ext.properties.get("terminateCompilerOnWarning", true)
-            if (terminateCompilerOnWarning) {
-                casCompilerArgs.add("-Werror")
-            }
-
->>>>>>> 8592c79c
             if (!rootProject.skipErrorProneCompiler) {
                 it.options.errorprone.allErrorsAsWarnings = false
                 it.options.errorprone.disableWarningsInGeneratedCode = true
