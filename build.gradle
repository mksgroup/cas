description = "Apereo Central Authentication Service $version"

defaultTasks "clean", "build"

ext {
    publishSnapshots = Boolean.getBoolean("publishSnapshots")
    publishReleases = Boolean.getBoolean("publishReleases")
    sonatypeUsername = System.getProperty("sonatypeUsername")
    sonatypePassword = System.getProperty("sonatypePassword")
    forceBom = Boolean.getBoolean('forceBom')
    skipErrorProneCompiler = Boolean.getBoolean("skipErrorProneCompiler")
    enableRemoteDebugging = Boolean.getBoolean("enableRemoteDebugging")
    continuousIntegrationBuild = Boolean.getBoolean("CI") || Boolean.getBoolean("TRAVIS") || Boolean.getBoolean("CONTINUOUS_INTEGRATION")

    publishingRelease = publishReleases && rootProject.sonatypeUsername != null && rootProject.sonatypePassword != null
    /*
    Open the Git repository in the current directory.
    Get commit id of HEAD.
     */
    git = org.ajoberstar.grgit.Grgit.open(dir: file('.').canonicalPath)
    def gitHead = git.head()
    currentRevision = gitHead.id
    currentAbbreviatedRevision = gitHead.abbreviatedId
}

def isArtifactSigningRequired = {
    return (publishReleases && sonatypeUsername != null && sonatypePassword != null)
}

apply from: rootProject.file("gradle/overrides.gradle")
apply from: rootProject.file("gradle/dependencies.gradle")
apply plugin: "com.github.kt3k.coveralls"
apply plugin: "com.github.ben-manes.versions"

buildscript {
    repositories {
        mavenLocal()
        jcenter()
        maven { url "https://maven.eveoh.nl/content/repositories/releases" }
        maven { url "https://plugins.gradle.org/m2/" }
        maven { url "https://repo.spring.io/plugins-release" }
        maven { url "https://repo.spring.io/libs-milestone" }
    }

    dependencies {
        classpath "org.springframework.boot:spring-boot-gradle-plugin:$springBootVersion"
        classpath "com.netflix.nebula:gradle-lint-plugin:9.3.1"
        classpath "io.franzbecker:gradle-lombok:1.14"
        classpath 'com.github.ben-manes:gradle-versions-plugin:0.17.0'
        classpath "io.spring.gradle:propdeps-plugin:0.0.10.RELEASE"
        classpath "org.ajoberstar:grgit:2.2.0"
<<<<<<< HEAD
        classpath "net.ltgt.gradle:gradle-errorprone-javacplugin-plugin:0.1"
=======
        classpath "net.ltgt.gradle:gradle-errorprone-plugin:0.0.14"
>>>>>>> 8bcc657d
        classpath "com.moowork.gradle:gradle-node-plugin:1.2.0"
        classpath "org.kt3k.gradle.plugin:coveralls-gradle-plugin:2.8.2"
        classpath "org.owasp:dependency-check-gradle:3.1.2"
    }
}

if (rootProject.continuousIntegrationBuild) {
    buildScan {
        licenseAgreementUrl = 'https://gradle.com/terms-of-service'
        licenseAgree = 'yes'
    }
}

allprojects {
    apply plugin: "idea"
    apply plugin: "eclipse"
    apply plugin: "maven"
    apply plugin: "signing"
    apply plugin: "jacoco"
    apply plugin: "groovy"

    if (!rootProject.publishSnapshots && !Boolean.getBoolean("skipGradleLint")) {
        apply plugin: "nebula.lint"
        gradleLint.rules = ["dependency-parentheses", "dependency-tuple"]
    }

    if (project.name == "cas-server-support-bom") {
        logger.info "Skipping pom generation for [$project.name], letting it create <dependency-management> entries on its own."
    } else {
        apply from: rootProject.file("gradle/maven.gradle")
    }

    signing {
        required = isArtifactSigningRequired
        sign configurations.archives
    }

    idea {
        module {
            downloadSources = false
            downloadJavadoc = false
            excludeDirs << file(".gradle")
            ["classes", "bin", "docs", "dependency-cache", "libs", "reports", "resources", "test-results", "tmp"].each {
                excludeDirs << file("$buildDir/$it")
            }
        }
    }

    signArchives.enabled = rootProject.publishingRelease || rootProject.publishSnapshots

    /*
        Do NOT publish test dependencies into the final POM.
    */
    conf2ScopeMappings.mappings.remove(configurations.findByName("testCompileOnly"))
    conf2ScopeMappings.mappings.remove(configurations.findByName("testRuntimeOnly"))

    repositories {
        mavenLocal()
        mavenCentral()
        jcenter()
        maven { url "https://repo.spring.io/libs-milestone" }
    }
}

subprojects {
    task allDependenciesInsight(type: DependencyInsightReportTask,
            description: "Produce insight information for all dependencies") {
        doLast {}
    }
    task allDependencies(type: DependencyReportTask,
            description: "Display a graph of all project dependencies") {
        doLast {}
    }
    apply plugin: "java-library"
    if (!rootProject.skipErrorProneCompiler) {
        apply plugin: "net.ltgt.errorprone-javacplugin"
    }
    apply plugin: "checkstyle"
    apply plugin: "io.franzbecker.gradle-lombok"
    if (!Boolean.getBoolean("skipFindbugs")) {
        apply plugin: "findbugs"
    }
    apply plugin: "propdeps"
    apply plugin: "propdeps-maven"
    apply plugin: "propdeps-idea"
    apply plugin: "propdeps-eclipse"
    apply plugin: "org.owasp.dependencycheck"

    apply from: rootProject.file("gradle/tasks.gradle")

    ext.libraries = rootProject.ext.libraries
    
    repositories {
        mavenLocal()
        mavenCentral()
        maven { url "https://build.shibboleth.net/nexus/content/repositories/releases" }
        maven { url "https://oss.sonatype.org/content/repositories/snapshots" }
        maven { url "https://repo.spring.io/plugins-release/" }
        maven { url "https://repo.spring.io/milestone/" }
        maven { url "https://repo.spring.io/libs-milestone" }
        maven { url "https://dl.bintray.com/uniconiam/maven" }
        maven { url "https://jitpack.io" }
        jcenter()
    }
    
        if (!Boolean.getBoolean("skipErrorProneCompiler")) {
            // The last argument to disable parameter names is a workaround for: https://github.com/google/error-prone/issues/780
            options.compilerArgs += ['-Xep:MissingOverride:OFF', '-Xep:ParameterName:OFF']
        }
    test {
        enabled = !Boolean.getBoolean("skipTests")
        useJUnit()
        scanForTestClasses = false
        ignoreFailures = Boolean.getBoolean("ignoreTestFailures")
        include "**/*Tests.*"
        exclude "**/Abstract*.*", "**/Base*.*"
        maxParallelForks = 1
        jvmArgs "-Xmx1024m"
        classpath = it.classpath + files("${projectDir}/src/main/resources") + files("${projectDir}/src/test/resources")
        testLogging {
            events = ["FAILED", "STANDARD_OUT"]
            exceptionFormat = "full"
            showStandardStreams = Boolean.getBoolean("showStandardStreams")
            showExceptions = true
            showCauses = true
        }
    }

    configurations {
        tests
    }

    configurations.all {
        resolutionStrategy {
            if (!Boolean.getBoolean("skipVersionConflict")) {
                failOnVersionConflict()
            }
            preferProjectModules()
            cacheDynamicVersionsFor 5, 'days'
            cacheChangingModulesFor 5, 'days'

            /**
             * Required for all JRadius modules
             */
            eachDependency { DependencyResolveDetails details ->
                if (details.requested.group == "gnu-getopt") {
                    details.useTarget group: "gnu.getopt", name: "java-getopt", version: details.requested.version
                }
            }
        }
        exclude(group: "ch.qos.logback", module: "logback-core")
        exclude(group: "ch.qos.logback", module: "logback-classic")
        exclude(group: "cglib", module: "cglib")
        exclude(group: "cglib", module: "cglib-full")
        exclude(group: "org.slf4j", module: "slf4j-log4j12")
        exclude(group: "org.apache.logging.log4j", module: "log4j-to-slf4j")
    }

    artifacts {
        tests testJar

        if (!rootProject.publishSnapshots) {
            archives sourcesJar
            archives javadocJar
            archives resourcesJar
            archives testJar
        }
    }

    sourceSets {
        main {
            java {
                srcDirs = ["${projectDir}/src/main/java", "${projectDir}/src/main/groovy"]

            }
            resources {
                srcDirs = ["${projectDir}/src/main/resources"]
            }
        }
        test {
            java {
                srcDirs = ["${projectDir}/src/test/java", "${projectDir}/src/test/groovy"]

            }
            resources {
                srcDirs = ["${projectDir}/src/test/resources"]
            }
        }
    }

    ext.buildDate = null
    ext.buildJarFile = new File(project.buildDir, "libs/${project.name}-${project.version}.jar")

    [compileTestJava, compileJava].each {
        it.options.fork = true

        def casCompilerArgs = ["-parameters"]
        if (!rootProject.skipErrorProneCompiler) {
            it.options.errorprone.allErrorsAsWarnings = false
            it.options.errorprone.disableWarningsInGeneratedCode = true
            it.options.errorprone.errorproneArgs += [ '-Xep:ParameterName:OFF' ]
        }

        if (JavaVersion.toVersion(sourceCompatibility).isJava9Compatible()) {
            casCompilerArgs.add("--add-modules")
            casCompilerArgs.add("java.xml.ws")
        }

        it.options.compilerArgs += casCompilerArgs
    }

    if (Boolean.getBoolean("enableIncremental")) {
        compileJava.options.incremental = true
    }

    def currentTime = java.time.ZonedDateTime.now()
    compileJava.doLast {
        buildDate = currentTime
        jar.manifest {
            attributes("Implementation-Date": project.buildDate)
        }
    }

    tasks.jar.onlyIf {
        project.buildDate != null || !project.buildJarFile.exists()
    }
    
    lombok {
        version = "$lombokVersion"
    }

    jar {
        manifest {
            attributes(
                    "Automatic-Module-Name": project.name,
                    "Implementation-Title": project.name,
                    "Implementation-Vendor": project.group,
                    "Created-By": project.group,
                    "Specification-Version": rootProject.currentRevision,
                    "Implementation-Version": project.version)
        }
    }

    if (!Boolean.getBoolean("skipCheckstyle")) {
        checkstyle {
            configFile new File(rootDir, "style/checkstyle-rules.xml")
            configProperties = ["checkstyle.suppressions.file": new File(rootDir, "style/checkstyle-suppressions.xml")]
            ignoreFailures false
            showViolations true
            toolVersion "${checkstyleVersion}"
        }
    }
    
    dependencyCheck {
        /*
         * Specifies if the build should be failed if a CVSS score equal
         * to or above a specified level is identified.
         */
        failBuildOnCVSS = 7
        skipTestGroups = true
        suppressionFile = file("$rootProject.projectDir/style/dependency-check-suppressions.xml")
        analyzers {
            assemblyEnabled = false
            swiftEnabled = false
            cocoapodsEnabled = false
            nspEnabled = false
            autoconfEnabled = false
            cmakeEnabled = false
            pathToMono = false
            nuspecEnabled = false
            rubygemsEnabled = false
            pyPackageEnabled = false
            pyDistributionEnabled = false
            nexusEnabled = false
            centralEnabled = false
        }
    }

    if (!Boolean.getBoolean("skipFindbugs")) {
        findbugs {
            toolVersion = "${findbugsVersion}"
            sourceSets = [sourceSets.main]
            ignoreFailures = false
            reportsDir = file("$project.buildDir/findbugsReports")
            effort = "max"
            reportLevel = "low"
            includeFilter = file("$rootProject.projectDir/style/findbugs-rules.xml")
            excludeFilter = file("$rootProject.projectDir/style/findbugs-excludes.xml")
        }

        findbugsMain {
            reports {
                xml.enabled = false
                html.enabled = true
            }
        }
    }

    dependencies {
        optional libraries.springcomponentindexer

        implementation libraries.aspectj
        implementation libraries.validationapi

        api libraries.log4j
        api libraries.guava
        api libraries.commons
        api libraries.jodatime
        api libraries.inspektr
        api libraries.persondirectory
        api libraries.spring
        api libraries.jackson
        api libraries.httpclient
        api libraries.quartz
        api libraries.hibernate
        api libraries.springcloud
        api libraries.springboot
       
        provided libraries.javax

        if (!Boolean.getBoolean("skipFindbugs")) {
            findbugs libraries.findbugs
            findbugs configurations.findbugsPlugins.dependencies
            findbugsPlugins libraries.findbugscontrib
            findbugsPlugins libraries.findbugssec
        }

        if (!Boolean.getBoolean("skipErrorProneCompiler")) {
            errorprone "com.google.errorprone:error_prone_core:$errorProneVersion"
        }
        testImplementation libraries.tests

        compileOnly libraries.findbugsannotations
    }
}

task wrapper(type: Wrapper, description: "Gradle wrapper") {
    gradleVersion = project.gradleVersion
}

task javadoc(type: Javadoc, description: "Aggregate all Javadocs into a single directory", overwrite: true) {
    source subprojects.collect { project -> project.sourceSets.main.allJava }
    destinationDir = new File(buildDir, "javadoc")
    classpath = files(subprojects.collect { project -> project.sourceSets.main.compileClasspath })
}

task aggregateJavadocsIntoJar(type: Jar, dependsOn: javadoc, description: "Aggregate all Javadocs into a single directory") {
    classifier = "javadoc"
    from javadoc
}

task rootSourcesJar(type: Jar, description: "Build JAR for the root CAS module") {
    baseName = "${project.archivesBaseName}"
    from rootProject.file("src")
}

task gradleHome(description: "Display GRADLE_HOME environment variable") {
    doFirst {
        println "\nexport GRADLE_HOME=" + gradle.gradleHomeDir
    }
}

artifacts {
    archives aggregateJavadocsIntoJar
    archives rootSourcesJar
}

task jacocoAggregateReport(type: JacocoReport, description: "Aggregate all test reports into a single directory") {
    additionalSourceDirs = files(subprojects.sourceSets.main.allSource.srcDirs)
    sourceDirectories = files(subprojects.sourceSets.main.allSource.srcDirs)
    classDirectories = files(files(subprojects.sourceSets.main.output).collect {
        fileTree(dir: it,
                include: '**/*.class',
                exclude: [
                        '**/**Configuration.class',
                        '**/shell/cli/**',
                        '**/shell/commands/**',
                        '**/**Configuration$**',
                        '**/**Controller**',
                        '**/**ConfigurationMetadataGenerator**',
                        '**/**Application.class',
                        '**/**Application$**',
                        '**/**WebflowConfigurer.class',
                        '**/**WebflowConfigurer$**',
                        '**/**Exception.class',
                        '**/**Banner.class',
                        '**/**Exception$**',
                        '**/**Properties.class',
                        '**/**Properties$**'
                ])
    })

    executionData = files(subprojects.jacocoTestReport.executionData)
    reports {
        html.enabled = true
        xml.enabled = true
    }
    doFirst {
        executionData = files(executionData.findAll {
            it.exists()
        })
    }
}

coveralls {
    jacocoReportPath = "${buildDir}/reports/jacoco/jacocoAggregateReport/jacocoAggregateReport.xml"
    sourceDirs = files(subprojects.sourceSets.main.allSource.srcDirs).files.absolutePath
}

tasks.coveralls {
    group = "Coverage reports"
    description = "Uploads the aggregated coverage report to Coveralls"
    dependsOn jacocoAggregateReport
}<|MERGE_RESOLUTION|>--- conflicted
+++ resolved
@@ -49,11 +49,7 @@
         classpath 'com.github.ben-manes:gradle-versions-plugin:0.17.0'
         classpath "io.spring.gradle:propdeps-plugin:0.0.10.RELEASE"
         classpath "org.ajoberstar:grgit:2.2.0"
-<<<<<<< HEAD
         classpath "net.ltgt.gradle:gradle-errorprone-javacplugin-plugin:0.1"
-=======
-        classpath "net.ltgt.gradle:gradle-errorprone-plugin:0.0.14"
->>>>>>> 8bcc657d
         classpath "com.moowork.gradle:gradle-node-plugin:1.2.0"
         classpath "org.kt3k.gradle.plugin:coveralls-gradle-plugin:2.8.2"
         classpath "org.owasp:dependency-check-gradle:3.1.2"
@@ -159,10 +155,6 @@
         jcenter()
     }
     
-        if (!Boolean.getBoolean("skipErrorProneCompiler")) {
-            // The last argument to disable parameter names is a workaround for: https://github.com/google/error-prone/issues/780
-            options.compilerArgs += ['-Xep:MissingOverride:OFF', '-Xep:ParameterName:OFF']
-        }
     test {
         enabled = !Boolean.getBoolean("skipTests")
         useJUnit()
