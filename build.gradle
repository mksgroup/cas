--- conflicted
+++ resolved
@@ -161,158 +161,8 @@
         maven { url "https://jitpack.io" }
         jcenter()
     }
-<<<<<<< HEAD
-    
-    task testCassandra(type: Test) {
-        useJUnit {
-            includeCategories 'org.apereo.cas.category.CassandraCategory'
-        }
-    }
-
-    task testCosmosDb(type: Test) {
-        useJUnit {
-            includeCategories 'org.apereo.cas.category.CosmosDbCategory'
-        }
-    }
-
-    task testCouchbase(type: Test) {
-        useJUnit {
-            includeCategories 'org.apereo.cas.category.CouchbaseCategory'
-        }
-    }
-
-    task testCouchDb(type: Test) {
-        useJUnit {
-            includeCategories 'org.apereo.cas.category.CouchDbCategory'
-        }
-    }
-
-    task testMySQL(type: Test) {
-        useJUnit {
-            includeCategories 'org.apereo.cas.category.MySQLCategory'
-        }
-    }
-
-    task testPostgres(type: Test) {
-        useJUnit {
-            includeCategories 'org.apereo.cas.category.PostgresCategory'
-        }
-    }
-    
-    task testDynamoDb(type: Test) {
-        useJUnit {
-            includeCategories 'org.apereo.cas.category.DynamoDbCategory'
-        }
-    }
-
-    task testFileSystem(type: Test) {
-        useJUnit {
-            includeCategories 'org.apereo.cas.category.FileSystemCategory'
-        }
-    }
-
-    task testIgnite(type: Test) {
-        useJUnit {
-            includeCategories 'org.apereo.cas.category.IgniteCategory'
-        }
-    }
-
-    task testInfluxDb(type: Test) {
-        useJUnit {
-            includeCategories 'org.apereo.cas.category.InfluxDbCategory'
-        }
-    }
-
-    task testLdap(type: Test) {
-        useJUnit {
-            includeCategories 'org.apereo.cas.category.LdapCategory'
-        }
-    }
-
-    task testMail(type: Test) {
-        useJUnit {
-            includeCategories 'org.apereo.cas.category.MailCategory'
-        }
-    }
-
-    task testMemcached(type: Test) {
-        useJUnit {
-            includeCategories 'org.apereo.cas.category.MemcachedCategory'
-        }
-    }
-
-    task testMsSqlServer(type: Test) {
-        useJUnit {
-            includeCategories 'org.apereo.cas.category.MsSqlServerCategory'
-        }
-    }
-    
-    task testMongoDb(type: Test) {
-        useJUnit {
-            includeCategories 'org.apereo.cas.category.MongoDbCategory'
-        }
-    }
-
-    task testRedis(type: Test) {
-        useJUnit {
-            includeCategories 'org.apereo.cas.category.RedisCategory'
-        }
-    }
-
-    task testAll(type: Test) {
-        dependsOn {
-            tasks.findAll {task -> task.name.startsWith('test') && task.name != "testAll"}
-        }
-    }
-
-    test {
-        include "**/*Tests.*"
-        useJUnit {
-            excludeCategories 'org.apereo.cas.category.MailCategory'
-            excludeCategories 'org.apereo.cas.category.CassandraCategory'
-            excludeCategories 'org.apereo.cas.category.CosmosDbCategory'
-            excludeCategories 'org.apereo.cas.category.CouchbaseCategory'
-            excludeCategories 'org.apereo.cas.category.DynamoDbCategory'
-            excludeCategories 'org.apereo.cas.category.FileSystemCategory'
-            excludeCategories 'org.apereo.cas.category.IgniteCategory'
-            excludeCategories 'org.apereo.cas.category.InfluxDbCategory'
-            excludeCategories 'org.apereo.cas.category.CouchDbCategory'
-            excludeCategories 'org.apereo.cas.category.LdapCategory'
-            excludeCategories 'org.apereo.cas.category.MailCategory'
-            excludeCategories 'org.apereo.cas.category.MongoDbCategory'
-            excludeCategories 'org.apereo.cas.category.RedisCategory'
-            excludeCategories 'org.apereo.cas.category.MsSqlServerCategory'
-            excludeCategories 'org.apereo.cas.category.MySQLCategory'
-        }
-    }
-
-    tasks.withType(Test) {
-        exclude "**/Abstract*.*", "**/Base*.*"
-        enabled = !Boolean.getBoolean("skipTests")
-        scanForTestClasses = false
-        ignoreFailures = Boolean.getBoolean("ignoreTestFailures")
-        maxParallelForks = 1
-        jvmArgs "-Xmx2048m"
-        classpath = it.classpath + files("${projectDir}/src/main/resources") + files("${projectDir}/src/test/resources")
-        testLogging {
-            events = ["FAILED", "STANDARD_OUT"]
-            exceptionFormat = "full"
-            showStandardStreams = Boolean.getBoolean("showStandardStreams")
-            showExceptions = true
-            showCauses = true
-        }
-    }
-
-=======
-
-    tasks.withType(JavaCompile) {
-        if (!Boolean.getBoolean("skipErrorProneCompiler")) {
-            // The last argument to disable parameter names is a workaround for: https://github.com/google/error-prone/issues/780
-            options.compilerArgs += ['-Xep:MissingOverride:OFF', '-Xep:ParameterName:OFF']
-        }
-    }
-    
->>>>>>> abacec24
+    
+    
     configurations {
         tests
     }
