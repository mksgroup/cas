import java.util.concurrent.ConcurrentHashMap

description = "Apereo Central Authentication Service $version"
defaultTasks "clean", "build"

buildscript {
    repositories {
        mavenCentral()
        jcenter()
        gradlePluginPortal()
        maven {
            url "https://maven.eveoh.nl/content/repositories/releases"
        }
    }

    dependencies {
        classpath "gradle.plugin.com.ewerk.gradle.plugins:jaxb2-plugin:1.0.10"
        classpath "org.gradle:test-retry-gradle-plugin:$gradleRetryVersion"
        classpath "com.github.jk1:gradle-license-report:$gradleLicenseVersion"
        classpath "org.springframework.boot:spring-boot-gradle-plugin:$springBootVersion"
        classpath "gradle.plugin.com.gorylenko.gradle-git-properties:gradle-git-properties:$gradleGitVersion"
        classpath "io.franzbecker:gradle-lombok:$gradleLombokVersion"
        classpath "com.github.ben-manes:gradle-versions-plugin:$gradleDependencyVersionsVersion"

        classpath "net.ltgt.gradle:gradle-errorprone-javacplugin-plugin:$gradleErrorProneVersion"
        classpath "org.owasp:dependency-check-gradle:$gradleDependencyCheckVersion"
        classpath "gradle.plugin.com.github.spotbugs.snom:spotbugs-gradle-plugin:$gradleSpotbugsVersion"
        classpath "org.sonarsource.scanner.gradle:sonarqube-gradle-plugin:$gradleSonarqubeVersion"
        classpath "com.github.jengelman.gradle.plugins:shadow:$gradleShadowVersion"
        classpath "io.codearte.gradle.nexus:gradle-nexus-staging-plugin:$gradleNexusStagingVersion"
    }
}

ext {
    srcTagMap = new ConcurrentHashMap<File, Set<String>>()

    sonatypeUsername = System.getProperty("sonatypeUsername")
    sonatypePassword = System.getProperty("sonatypePassword")

    publishSnapshots = Boolean.getBoolean("publishSnapshots")
    publishReleases = Boolean.getBoolean("publishReleases")
    
    skipBootifulArtifact = providers.systemProperty("skipBootifulArtifact").forUseAtConfigurationTime().present
    skipErrorProneCompiler = providers.systemProperty("skipErrorProneCompiler").forUseAtConfigurationTime().present

    enableRemoteDebugging = Boolean.getBoolean("enableRemoteDebugging")
    remoteDebuggingSuspend = Boolean.getBoolean("remoteDebuggingSuspend") ? "y" : "n"
    generateGitProperties = Boolean.getBoolean("generateGitProperties")

    ci = System.getenv("CI") || Boolean.getBoolean("CI")

    excludedFilesFromTestCoverage = [
        '**/**ConfigurationMetadata**',
        '**/**NtlmAuthenticationHandler**',
        '**/**CosmosDbServiceRegistry**',
        '**/**NimbusOAuthJacksonModule**',
        '**/**Application**',
        '**/**Application$**',
        '**/**Exception$**',
        '**/**Properties**',
        '**/**Properties$**'
    ]
}

def isArtifactSigningRequired = {
    return publishReleases
}

apply plugin: "io.codearte.nexus-staging"
nexusStaging {
    username = "${sonatypeUsername}"
    password = "${sonatypePassword}"
    packageGroup = "org.apereo"
    stagingProfileId = "11d1ddbbdeae9d"
    numberOfRetries = 20
    delayBetweenRetriesInMillis = 10000
}

apply from: rootProject.file("gradle/dependencies.gradle")
apply from: rootProject.file("gradle/dependencyUpdates.gradle")

if (!Boolean.getBoolean("skipSonarqube")) {
    apply plugin: "org.sonarqube"

    sonarqube {
        def exclusions = rootProject.excludedFilesFromTestCoverage.join(",")
        def token = providers.systemProperty("SONARCLOUD_TOKEN").forUseAtConfigurationTime().getOrElse(System.getenv("SONARCLOUD_TOKEN"))
        properties {
            property "sonar.host.url", "https://sonarcloud.io"
            property "sonar.projectName", "cas"
            property "sonar.sourceEncoding", "UTF-8"
            property "sonar.java.source", project.targetCompatibility
            property "sonar.organization", "apereo"
            property "sonar.login", token
            property "sonar.coverage.exclusions", exclusions
            property "sonar.java.coveragePlugin", "jacoco"
        }
    }
}

apply plugin: "org.owasp.dependencycheck"
dependencyCheck {
    /*
     * Specifies if the build should be failed if a CVSS score equal
     * to or above a specified level is identified.
     */
    failBuildOnCVSS = 8
    skipTestGroups = true
    skipConfigurations = ['jacocoAgent', 'jacocoAnt', 'optional', 'provided', 'providedCompile', 'providedRuntime',
                          'signatures', 'spotbugs', 'spotbugsPlugins', 'checkstyle', 'errorprone', 'errorproneJavac',
                          'annotationProcessor', 'archives', 'compileOnlyApi ',
                          'tests', 'testRuntimeOnly', 'testRuntimeClasspath', 'testRuntime', 'testImplementation',
                          'testCompileOnly', 'testCompileClasspath', 'testCompile', 'testAnnotationProcessor',
                          'bootArchives', 'bootRunAnnotationProcessor']
    cveValidForHours = 24
    suppressionFile = file("$rootProject.projectDir/style/dependency-check-suppressions.xml")
    analyzers {
        assemblyEnabled = false
        swiftEnabled = false
        cocoapodsEnabled = false
        nodeEnabled = false
        nodeAuditEnabled = false
        autoconfEnabled = false
        cmakeEnabled = false
        pathToDotnet = false
        nuspecEnabled = false
        rubygemsEnabled = false
        pyPackageEnabled = false
        pyDistributionEnabled = false
        nexusEnabled = false
        centralEnabled = false
        bundleAuditEnabled = false
        composerEnabled = false
        opensslEnabled = false
        archiveEnabled = false
    }
}

allprojects {
    apply plugin: "idea"
    apply plugin: "eclipse"
    apply plugin: "java-library"
    apply plugin: "jacoco"

    if (gradle.startParameter.taskNames.any {task -> task.equalsIgnoreCase("install") }) {
        apply plugin: "maven"
    }
<<<<<<< HEAD

=======
    
>>>>>>> cbd7b00b
    if (!Boolean.getBoolean("skipTestRetry")) {
        apply plugin: "org.gradle.test-retry"
    }

    apply from: rootProject.file("gradle/tasks.gradle")

    if (rootProject.publishReleases || rootProject.publishSnapshots || rootProject.generateGitProperties) {
        apply plugin: "com.gorylenko.gradle-git-properties"
        gitProperties {
            extProperty = "gitProps"
            keys = ["git.branch", "git.build.time", "git.build.user.name",
                    "git.build.version", "git.commit.id", "git.remote.origin.url"]
        }
    }

    project.ext["forceBootifulArtifact"] = null

    afterEvaluate { project ->
        jacoco {
            toolVersion = "$gradleJacocoVersion"
        }
    }

    java {
        toolchain {
            languageVersion = JavaLanguageVersion.of(project.targetCompatibility)
        }
    }

    idea {
        module {
            downloadSources = false
            downloadJavadoc = false
            jdkName = project.targetCompatibility
            excludeDirs += file(".gradle")
            [".settings", "classes", "bin", "out", "docs", "dependency-cache", "libs", "reports", "resources", "test-results", "tmp"].each {
                excludeDirs += file("$buildDir/$it")
            }
        }
    }

    repositories {
        mavenLocal()
        mavenCentral()
        jcenter()
        maven {
            url "$sonatypeReleasesRepositoryUrl"
            mavenContent { releasesOnly() }
        }
    }

    javadoc {
        options.addBooleanOption('html5', true)
        failOnError = Boolean.getBoolean("ignoreJavadocFailures")
        excludes = ['**/generated/**']
    }


}

subprojects {
    task dependencyCheckAnalyze(type: org.owasp.dependencycheck.gradle.tasks.Analyze) {
        /* 
         Disable analyze in cas-server-core-api and cas-server-core because
         support and webapp sub-projects will include their dependencies transitively.
        */
        enabled = !"${project.name}".contains("cas-server-core")
    }

    task allDependenciesInsight(type: DependencyInsightReportTask,
            description: "Produce insight information for all dependencies") {
        doLast {}
    }
    task allDependencies(type: DependencyReportTask,
            description: "Display a graph of all project dependencies") {
        doLast {}
    }

    if (projectShouldBePublished(project)) {
        apply plugin: "maven-publish"
        apply plugin: "signing"
    }

    if (!rootProject.skipErrorProneCompiler) {
        apply plugin: "net.ltgt.errorprone-javacplugin"
    }
    apply from: rootProject.file("gradle/tests.gradle")

    ext.libraries = rootProject.ext.libraries

    repositories {
        mavenLocal()
        mavenCentral()
        maven {
            url "https://build.shibboleth.net/nexus/content/repositories/releases"
            content {
                includeGroupByRegex "org\\.opensaml.*"
                includeGroupByRegex "net\\.shibboleth.*"
            }
        }
        maven {
            url "https://dl.bintray.com/apereocas/webauthn-cas/"
            mavenContent { releasesOnly() }
        }
        maven {
            url "https://dl.bintray.com/apereocas/jradius/"
            content {
                includeGroupByRegex "net\\.jradius.*"
            }
        }
        maven {
            url "https://oss.sonatype.org/content/repositories/snapshots"
            mavenContent { snapshotsOnly() }
        }
        maven {
            url "https://oss.sonatype.org/content/repositories/releases"
            mavenContent { releasesOnly() }
        }
        maven {
            url "https://splunk.jfrog.io/splunk/ext-releases-local"
            content {
                includeGroupByRegex ".*splunk.*"
            }
            mavenContent { releasesOnly() }
        }
        maven {
            url "https://dl.bintray.com/uniconiam/maven"
            mavenContent { releasesOnly() }
        }
        maven {
            url "https://repo.terracotta.org/maven2"
            mavenContent { releasesOnly() }
            content {
                includeGroup "org.terracotta"
            }
        }
        maven {
            url "https://oss.jfrog.org/artifactory/oss-snapshot-local"
            mavenContent { snapshotsOnly() }
        }
        jcenter()
    }

    configurations {
        tests
        provided
    }

    jacocoTestReport {
        reports {
            xml.enabled(true)
            html.enabled(true)
        }
        afterEvaluate {
            classDirectories.setFrom(files(classDirectories.files.collect {
                fileTree(dir: it, include: ['**/*.*'], exclude: rootProject.excludedFilesFromTestCoverage)
            }))
        }
        sourceSets sourceSets.main
        getExecutionData().setFrom(fileTree(buildDir).include("/jacoco/*.exec"))
    }


    jacocoTestCoverageVerification {
        getExecutionData().setFrom(fileTree(buildDir).include("/jacoco/*.exec"))
        afterEvaluate {
            classDirectories.setFrom(files(classDirectories.files.collect {
                fileTree(dir: it, include: ['**/*.*'], exclude: rootProject.excludedFilesFromTestCoverage)
            }))
        }
        violationRules {
            rule {
                element = 'CLASS'
                limit {
                    minimum = 0.80
                }
            }
        }
    }

    apply from: rootProject.file("gradle/overrides.gradle")

    /**
     * Apply publishing rules after the build has had a chance to
     * evaluate sub-projects to apply plugins, etc.
     */
    afterEvaluate { project ->
        if ((rootProject.publishReleases || rootProject.publishSnapshots) && projectShouldBePublished(project)) {
            //logger.info "Project ${project.name} should be published"
            apply from: rootProject.file("gradle/maven.gradle")

            publishing {
                publications {
                    def isWarPluginApplied = project.plugins.hasPlugin("war")
                    if (isWarPluginApplied) {
                        //logger.info "Project ${project.name} should be published as a WAR"
                        mavenWeb(MavenPublication) {
                            from components.web
                            pom {
                                createPom(it, project)
                            }
                            pom.withXml {
                                createPomRepositories(asNode())
                            }
                        }
                    } else {
                        //logger.info "Project ${project.name} should be published as a JAR"
                        mavenJava(MavenPublication) {
                            from components.java
                            artifact tasks['sourcesJar']
                            artifact tasks['resourcesJar']
                            artifact tasks['javadocJar']
                            artifact tasks['testJar']

                            pom {
                                createPom(it, project)
                            }
                            pom.withXml {
                                createPomRepositories(asNode())
                            }
                        }
                    }
                }

                repositories {
                    if (rootProject.publishReleases) {
                        maven {
                            name "Sonatype-Releases"
                            url "${sonatypeRepositoryUrl}"
                            mavenContent {
                                releasesOnly()
                            }
                            credentials {
                                username "${sonatypeUsername}"
                                password "${sonatypePassword}"
                            }
                        }
                    }
                    if (rootProject.publishSnapshots) {
                        maven {
                            name "Sonatype-Snapshots"
                            url "${sonatypeSnapshotsRepositoryUrl}"
                            mavenContent {
                                snapshotsOnly()
                            }
                            credentials {
                                username "${sonatypeUsername}"
                                password "${sonatypePassword}"
                            }
                        }
                    }
                }
            }

            signing {
                required = isArtifactSigningRequired
                sign publishing.publications
            }
        }
    }

    artifacts {
        tests testJar
        if (rootProject.publishReleases || rootProject.publishSnapshots) {
            archives sourcesJar
            archives javadocJar
            archives resourcesJar
        }
        archives testJar
    }

    sourceSets {
        main {
            compileClasspath += configurations.provided
            runtimeClasspath += configurations.provided
            
            java {
                srcDirs = ["${projectDir}/src/main/java"]
            }
            resources {
                srcDirs = ["${projectDir}/src/main/resources"]
            }
        }
        test {
            java {
                srcDirs = ["${projectDir}/src/test/java"]
            }
            resources {
                srcDirs = ["${projectDir}/src/test/resources"]
            }
        }
    }

    ext.buildDate = null
    ext.buildJarFile = new File(project.buildDir, "libs/${project.name}-${project.version}.jar")

    [compileTestJava, compileJava].each {
        it.doFirst {
            it.options.fork = true
            it.options.incremental = true

            def casCompilerArgs = ["-parameters"]

            def terminateCompilerOnWarning = project.ext.properties.get("terminateCompilerOnWarning", true)
            if (terminateCompilerOnWarning) {
                casCompilerArgs.add("-Werror")
            }

            if (!rootProject.skipErrorProneCompiler) {
                it.options.errorprone.allErrorsAsWarnings = false
                it.options.errorprone.disableWarningsInGeneratedCode = true
                it.options.errorprone.errorproneArgs += ['-Xep:ParameterName:OFF', '-Xep:MissingOverride:OFF', '-Xep:MissingSummary:OFF']

                casCompilerArgs.add("-XDcompilePolicy=byfile")
            }
            it.options.compilerArgs += casCompilerArgs
        }
    }

    tasks.jar.onlyIf {
        project.buildDate != null || !project.buildJarFile.exists()
    }

    if (projectShouldBePublished(project)) {
        apply plugin: "io.franzbecker.gradle-lombok"
        lombok {
            version = "$lombokVersion"
            sha256 = ""
        }
        installLombok.enabled = false
    }

    jar {
        manifest {
            attributes(
                    "Automatic-Module-Name": project.name,
                    "Implementation-Title": project.name,
                    "Implementation-Vendor": project.group,
                    "Created-By": project.group,
                    "Implementation-Date": java.time.ZonedDateTime.now(ZoneId.systemDefault()),
                    "Specification-Version": "${-> project.ext.has("gitProps") ? project.ext.gitProps['git.commit.id'] : 'N/A'}",
                    "Implementation-Version": project.version)
        }
    }


    if (!Boolean.getBoolean("skipCheckstyle") && projectShouldBePublished(project)) {
        apply plugin: "checkstyle"
        checkstyle {
            configProperties = [
                "checkstyle.suppressions.file" : new File(rootDir, "style/checkstyle-suppressions.xml"),
                "checkstyle.importcontrol.file": new File(rootDir, "style/import-control.xml")
            ]
            configFile = new File(rootDir, "style/checkstyle-rules.xml")
            ignoreFailures false
            showViolations true
            toolVersion "${checkstyleVersion}"
        }
    }

    if (!Boolean.getBoolean("skipSpotbugs") && projectShouldBePublished(project)) {
        apply from: rootProject.file("gradle/spotbugs.gradle")
    }

    apply plugin: "com.github.jk1.dependency-license-report"
    licenseReport {
        outputDir = "$projectDir/build/licenses"
        projects = project
        excludeOwnGroup = true
        configurations = ['runtimeClasspath']
        filters = [new com.github.jk1.license.filter.ExcludeTransitiveDependenciesFilter()]
        allowedLicensesFile = new File("$rootProject.projectDir/etc/allowed-licenses.json")
    }
    checkLicense.finalizedBy outputDependenciesWithoutLicense
    
    dependencies {
        
        implementation libraries.aspectj
        implementation libraries.validationapi

        api libraries.jaxb
        api libraries.slf4j
        api libraries.guava
        api libraries.commons
        api libraries.jodatime
        api libraries.inspektr
        api libraries.persondirectory
        api libraries.spring
        api libraries.bytebuddy
        api libraries.jackson
        api libraries.httpclient
        api libraries.quartz
        api libraries.hibernatevalidator
        api libraries.groovy
        api libraries.caffein
        api libraries.springcloud
        api libraries.springboot
        api libraries.springsecurity
        api libraries.springwebflow
        api libraries.javaxel
        api libraries.javax

        if (!Boolean.getBoolean("skipSpotbugs") && projectShouldBePublished(project)) {
            spotbugsPlugins libraries.findbugscontrib
            spotbugsPlugins libraries.findbugssec
        }

        if (!Boolean.getBoolean("skipErrorProneCompiler")) {
            errorprone "com.google.errorprone:error_prone_core:$errorProneVersion"
            errorproneJavac "com.google.errorprone:javac:$errorproneJavacVersion"
        }
        testImplementation libraries.tests
        testImplementation libraries.log4j
        compileOnlyApi  libraries.spotbugsannotations
    }
}

tasks.withType(Javadoc) {
    source subprojects.collect { project -> project.sourceSets.main.allJava }
    destinationDir = new File(buildDir, "javadoc")
    classpath = files(subprojects.collect { project -> project.sourceSets.main.compileClasspath })
    options.addBooleanOption('html5', true)
    failOnError = Boolean.getBoolean("ignoreJavadocFailures")
}

task aggregateJavadocsIntoJar(type: Jar, dependsOn: javadoc, description: "Aggregate all Javadocs into a single directory") {
    classifier = "javadoc"
    from javadoc
}

task rootSourcesJar(type: Jar, description: "Build JAR for the root CAS module") {
    archiveBaseName = "${project.archivesBaseName}"
    from rootProject.file("src")
}

task gradleHome(description: "Display GRADLE_HOME environment variable") {
    doFirst {
        println "\nexport GRADLE_HOME=" + gradle.gradleHomeDir
    }
}

if (rootProject.publishReleases || rootProject.publishSnapshots) {
    artifacts {
        archives aggregateJavadocsIntoJar
        archives rootSourcesJar
    }
}


task jacocoMerge(type: JacocoMerge) {
    subprojects.each { subproject ->
        executionData subproject.tasks.withType(Test)
        dependsOn tasks.withType(Test)
    }
    doFirst {
        executionData = files(executionData.findAll { it.exists() })
    }
}

task jacocoRootReport(type: JacocoReport) {
    description = 'Generates an aggregate report from all projects'

    subprojects.each {
        if (!it.path.contains(":docs")) {
            it.tasks.withType(Test).each { task -> dependsOn(task) }
        }
    }

    dependsOn jacocoMerge
    
    additionalSourceDirs.setFrom(files(subprojects.sourceSets.main.allSource.srcDirs))
    sourceDirectories.setFrom(files(subprojects.sourceSets.main.allSource.srcDirs))
    classDirectories.setFrom(
            files(subprojects.sourceSets.main.output).collect {
                fileTree(dir: it,
                        include: ['**/*.*'],
                        exclude: rootProject.excludedFilesFromTestCoverage
                        )
            })
    //executionData.setFrom(files(subprojects.jacocoTestReport.executionData))
    executionData jacocoMerge.destinationFile

    reports {
        html.enabled = true
        xml.enabled = true
    }
    onlyIf = {
        true
    }
    doFirst {
        executionData files(executionData.findAll {
            it.exists()
        })
    }
}

task casVersion(description: "Display current CAS version") {
    doLast {
        println rootProject.version
    }
}

task signingKey(description: "Display CAS signing key id") {
    doLast {
        println "Signing key: " + project.findProperty("signing.keyId")
    }
}

task verifyRequiredJavaVersion {
    def requiredVersion = JavaVersion.toVersion(project.targetCompatibility)
    if (!JavaVersion.current().isCompatibleWith(requiredVersion)) {
        throw new GradleException("Current Java version ${JavaVersion.current()} does not match required Java version ${requiredVersion}")
    }
}

boolean projectShouldBePublished(Project project) {
    return !["api", "core", "docs", "support", "webapp", "cas-server-documentation"].contains(project.name)
}

<|MERGE_RESOLUTION|>--- conflicted
+++ resolved
@@ -145,11 +145,7 @@
     if (gradle.startParameter.taskNames.any {task -> task.equalsIgnoreCase("install") }) {
         apply plugin: "maven"
     }
-<<<<<<< HEAD
-
-=======
     
->>>>>>> cbd7b00b
     if (!Boolean.getBoolean("skipTestRetry")) {
         apply plugin: "org.gradle.test-retry"
     }
