description = "Apereo Central Authentication Service $version"

defaultTasks "clean", "build"

ext {
    publishSnapshots = Boolean.getBoolean("publishSnapshots")
    publishReleases = Boolean.getBoolean("publishReleases")
    sonatypeUsername = System.getProperty("sonatypeUsername")
    sonatypePassword = System.getProperty("sonatypePassword")
<<<<<<< HEAD
    forceBom = Boolean.getBoolean('forceBom')
    skipErrorProneCompiler = Boolean.getBoolean("skipErrorProneCompiler")
=======
    testCategoryType = System.getProperty("testCategoryType")
    forceBom = Boolean.getBoolean("forceBom")
>>>>>>> e537f3e4
    enableRemoteDebugging = Boolean.getBoolean("enableRemoteDebugging")
    continuousIntegrationBuild = Boolean.getBoolean("CI") || Boolean.getBoolean("TRAVIS") || Boolean.getBoolean("CONTINUOUS_INTEGRATION")

    publishingRelease = publishReleases && rootProject.sonatypeUsername != null && rootProject.sonatypePassword != null
    /*
    Open the Git repository in the current directory.
    Get commit id of HEAD.
     */
    git = org.ajoberstar.grgit.Grgit.open(dir: file('.').canonicalPath)
    def gitHead = git.head()
    currentRevision = gitHead.id
    currentAbbreviatedRevision = gitHead.abbreviatedId
}

def isArtifactSigningRequired = {
    return (publishReleases && sonatypeUsername != null && sonatypePassword != null)
}

apply from: rootProject.file("gradle/overrides.gradle")
apply from: rootProject.file("gradle/dependencies.gradle")
apply plugin: "com.github.kt3k.coveralls"
apply plugin: "com.github.ben-manes.versions"

buildscript {
    repositories {
        mavenLocal()
        jcenter()
        maven { url "https://maven.eveoh.nl/content/repositories/releases" }
        maven { url "https://plugins.gradle.org/m2/" }
        maven { url "https://repo.spring.io/plugins-release" }
        maven { url "https://repo.spring.io/libs-milestone" }
    }

    dependencies {
        classpath "org.springframework.boot:spring-boot-gradle-plugin:$springBootVersion"
        classpath "com.netflix.nebula:gradle-lint-plugin:$gradleLintVersion"
        classpath "io.franzbecker:gradle-lombok:$gradleLombokVersion"
        classpath "com.github.ben-manes:gradle-versions-plugin:$gradleDependencyVersionsVersion"
        classpath "io.spring.gradle:propdeps-plugin:$gradlePropDepsVersion"
        classpath "org.ajoberstar:grgit:$gradleGitVersion"
        classpath "net.ltgt.gradle:gradle-errorprone-javacplugin-plugin:$gradleErrorProneVersion"
        classpath "com.moowork.gradle:gradle-node-plugin:$gradleNodeVersion"
        classpath "org.kt3k.gradle.plugin:coveralls-gradle-plugin:$gradleCoverallsVersion"
        classpath "org.owasp:dependency-check-gradle:$gradleDependencyCheckVersion"
        classpath "gradle.plugin.com.github.spotbugs:spotbugs-gradle-plugin:$gradleFindbugsVersion"
    }
}

if (rootProject.continuousIntegrationBuild) {
    buildScan {
        licenseAgreementUrl = "https://gradle.com/terms-of-service"
        licenseAgree = "yes"
    }
}

allprojects {
    apply plugin: "idea"
    apply plugin: "eclipse"
    apply plugin: "maven"
    apply plugin: "signing"
    apply plugin: "jacoco"
    apply plugin: "groovy"

    if (!rootProject.publishSnapshots && !Boolean.getBoolean("skipGradleLint")) {
        apply plugin: "nebula.lint"
        gradleLint.rules = ["dependency-parentheses", "dependency-tuple"]
    }

    if (project.name == "cas-server-support-bom") {
        logger.info "Skipping pom generation for [$project.name], letting it create <dependency-management> entries on its own."
    } else {
        apply from: rootProject.file("gradle/maven.gradle")
    }

    signing {
        required = isArtifactSigningRequired
        sign configurations.archives
    }

    idea {
        module {
            downloadSources = false
            downloadJavadoc = false
            excludeDirs << file(".gradle")
            ["classes", "bin", "docs", "dependency-cache", "libs", "reports", "resources", "test-results", "tmp"].each {
                excludeDirs << file("$buildDir/$it")
            }
        }
    }

    signArchives.enabled = rootProject.publishingRelease || rootProject.publishSnapshots

    /*
        Do NOT publish test dependencies into the final POM.
    */
    conf2ScopeMappings.mappings.remove(configurations.findByName("testCompileOnly"))
    conf2ScopeMappings.mappings.remove(configurations.findByName("testRuntimeOnly"))

    repositories {
        mavenLocal()
        mavenCentral()
        jcenter()
        maven { url "https://repo.spring.io/libs-milestone" }
    }

    javadoc {
        options.addBooleanOption('html5', true)
        failOnError = Boolean.getBoolean("ignoreJavadocFailures")
    }
}

subprojects {
    task allDependenciesInsight(type: DependencyInsightReportTask,
            description: "Produce insight information for all dependencies") {
        doLast {}
    }
    task allDependencies(type: DependencyReportTask,
            description: "Display a graph of all project dependencies") {
        doLast {}
    }
    apply plugin: "java-library"
   if (!rootProject.skipErrorProneCompiler) {
       apply plugin: "net.ltgt.errorprone-javacplugin"
   }
    apply plugin: "checkstyle"
    apply plugin: "io.franzbecker.gradle-lombok"
    if (!Boolean.getBoolean("skipFindbugs")) {
        apply plugin: "com.github.spotbugs"
    }
    apply plugin: "propdeps"
    apply plugin: "propdeps-maven"
    apply plugin: "propdeps-idea"
    apply plugin: "propdeps-eclipse"
    apply plugin: "org.owasp.dependencycheck"

    apply from: rootProject.file("gradle/tasks.gradle")
    apply from: rootProject.file("gradle/tests.gradle")

    ext.libraries = rootProject.ext.libraries

    repositories {
        mavenLocal()
        mavenCentral()
        maven { url "https://build.shibboleth.net/nexus/content/repositories/releases" }
        maven { url "https://oss.sonatype.org/content/repositories/snapshots" }
        maven { url "https://repo.spring.io/plugins-release/" }
        maven { url "https://repo.spring.io/milestone/" }
        maven { url "https://repo.spring.io/libs-milestone" }
        maven { url "https://dl.bintray.com/uniconiam/maven" }
        maven { url "https://jitpack.io" }
        jcenter()
    }


    configurations {
        tests
    }

    configurations.all {
        resolutionStrategy {
            if (!Boolean.getBoolean("skipVersionConflict")) {
                failOnVersionConflict()
            }
            preferProjectModules()
            cacheDynamicVersionsFor 5, "days"
            cacheChangingModulesFor 5, "days"

            /**
             * Required for all JRadius modules
             */
            eachDependency { DependencyResolveDetails details ->
                if (details.requested.group == "gnu-getopt") {
                    details.useTarget group: "gnu.getopt", name: "java-getopt", version: details.requested.version
                }
            }
        }
        exclude(group: "ch.qos.logback", module: "logback-core")
        exclude(group: "ch.qos.logback", module: "logback-classic")
        exclude(group: "cglib", module: "cglib")
        exclude(group: "cglib", module: "cglib-full")
        exclude(group: "org.slf4j", module: "slf4j-log4j12")
        exclude(group: "org.apache.logging.log4j", module: "log4j-to-slf4j")
    }

    artifacts {
        tests testJar

        if (!rootProject.publishSnapshots) {
            archives sourcesJar
            archives javadocJar
            archives resourcesJar
            archives testJar
        }
    }

    sourceSets {
        main {
            java {
                srcDirs = ["${projectDir}/src/main/java", "${projectDir}/src/main/groovy"]

            }
            resources {
                srcDirs = ["${projectDir}/src/main/resources"]
            }
        }
        test {
            java {
                srcDirs = ["${projectDir}/src/test/java", "${projectDir}/src/test/groovy"]

            }
            resources {
                srcDirs = ["${projectDir}/src/test/resources"]
            }
        }
    }

    ext.buildDate = null
    ext.buildJarFile = new File(project.buildDir, "libs/${project.name}-${project.version}.jar")

    [compileTestJava, compileJava].each {
        it.options.fork = true
        def casCompilerArgs = ["-parameters"]

        if (!rootProject.skipErrorProneCompiler) {
            it.options.errorprone.allErrorsAsWarnings = false
            it.options.errorprone.disableWarningsInGeneratedCode = true
            it.options.errorprone.errorproneArgs += [ '-Xep:ParameterName:OFF', '-Xep:MissingOverride:OFF' ]

            casCompilerArgs.add("-XDcompilePolicy=byfile")
        }
        it.options.compilerArgs += casCompilerArgs
    }

    def currentTime = java.time.ZonedDateTime.now()
    compileJava.doLast {
        buildDate = currentTime
        jar.manifest {
            attributes("Implementation-Date": project.buildDate)
        }
    }

    tasks.jar.onlyIf {
        project.buildDate != null || !project.buildJarFile.exists()
    }

    lombok {
        version = "$lombokVersion"
    }

    jar {
        manifest {
            attributes(
                    "Automatic-Module-Name": project.name,
                    "Implementation-Title": project.name,
                    "Implementation-Vendor": project.group,
                    "Created-By": project.group,
                    "Specification-Version": rootProject.currentRevision,
                    "Implementation-Version": project.version)
        }
    }

    if (!Boolean.getBoolean("skipCheckstyle")) {
        checkstyle {
            configFile new File(rootDir, "style/checkstyle-rules.xml")
            configProperties = ["checkstyle.suppressions.file": new File(rootDir, "style/checkstyle-suppressions.xml")]
            ignoreFailures false
            showViolations true
            toolVersion "${checkstyleVersion}"
        }
    }

    dependencyCheck {
        /*
         * Specifies if the build should be failed if a CVSS score equal
         * to or above a specified level is identified.
         */
        failBuildOnCVSS = 7
        skipTestGroups = true
        suppressionFile = file("$rootProject.projectDir/style/dependency-check-suppressions.xml")
        analyzers {
            assemblyEnabled = false
            swiftEnabled = false
            cocoapodsEnabled = false
            nspEnabled = false
            autoconfEnabled = false
            cmakeEnabled = false
            pathToMono = false
            nuspecEnabled = false
            rubygemsEnabled = false
            pyPackageEnabled = false
            pyDistributionEnabled = false
            nexusEnabled = false
            centralEnabled = false
        }
    }

    if (!Boolean.getBoolean("skipFindbugs")) {
        spotbugs {
            toolVersion = "${findbugsVersion}"
            sourceSets = [sourceSets.main]
            ignoreFailures = false
            reportsDir = file("$project.buildDir/findbugsReports")
            effort = "max"
            reportLevel = "low"
            includeFilter = file("$rootProject.projectDir/style/findbugs-rules.xml")
            excludeFilter = file("$rootProject.projectDir/style/findbugs-excludes.xml")
        }

        [spotbugsMain, spotbugsTest].each {
            it.reports {
                xml.enabled = false
                html.enabled = true
            }
        }
    }

    dependencies {
        optional libraries.springcomponentindexer

        implementation libraries.aspectj
        implementation libraries.validationapi

        api libraries.jaxb
        api libraries.log4j
        api libraries.guava
        api libraries.commons
        api libraries.jodatime
        api libraries.inspektr
        api libraries.persondirectory
        api libraries.spring
        api libraries.jackson
        api libraries.httpclient
        api libraries.quartz
        api libraries.hibernate
        api libraries.springcloud
        api libraries.springboot

        provided libraries.javax

        if (!Boolean.getBoolean("skipFindbugs")) {
            spotbugs libraries.findbugs
            spotbugs configurations.spotbugsPlugins.dependencies

            spotbugsPlugins libraries.findbugscontrib
            spotbugsPlugins libraries.findbugssec
        }

        if (!Boolean.getBoolean("skipErrorProneCompiler")) {
            errorprone "com.google.errorprone:error_prone_core:$errorProneVersion"
        }
        testImplementation libraries.tests
        compileOnly libraries.findbugsannotations
    }

    if (project.name != 'cas-server-core-api-test-category') {
        dependencies {
            testImplementation project(path: ':api:cas-server-core-api-test-category', configuration: "tests")
        }
    }
}

wrapper {
    gradleVersion = project.gradleVersion
}

task javadoc(type: Javadoc, description: "Aggregate all Javadocs into a single directory", overwrite: true) {
    source subprojects.collect { project -> project.sourceSets.main.allJava }
    destinationDir = new File(buildDir, "javadoc")
    classpath = files(subprojects.collect { project -> project.sourceSets.main.compileClasspath })
    options.addBooleanOption('html5', true)
    failOnError = Boolean.getBoolean("ignoreJavadocFailures")
}

task aggregateJavadocsIntoJar(type: Jar, dependsOn: javadoc, description: "Aggregate all Javadocs into a single directory") {
    classifier = "javadoc"
    from javadoc
}

task rootSourcesJar(type: Jar, description: "Build JAR for the root CAS module") {
    baseName = "${project.archivesBaseName}"
    from rootProject.file("src")
}

task gradleHome(description: "Display GRADLE_HOME environment variable") {
    doFirst {
        println "\nexport GRADLE_HOME=" + gradle.gradleHomeDir
    }
}

artifacts {
    archives aggregateJavadocsIntoJar
    archives rootSourcesJar
}

def publishedProjects = subprojects.findAll { !it.path.contains(':docs') }

task jacocoMerge(type: JacocoMerge) {
    publishedProjects.each { subproject ->
        executionData subproject.tasks.withType(Test)
    }
    doFirst {
        executionData = files(executionData.findAll { it.exists() })
    }
}

task jacocoRootReport(type: JacocoReport, group: 'Coverage reports') {
    description = 'Generates an aggregate report from all subprojects'
    dependsOn publishedProjects.test
    dependsOn jacocoMerge

    additionalSourceDirs = files(publishedProjects.sourceSets.main.allSource.srcDirs)
    sourceDirectories = files(publishedProjects.sourceSets.main.allSource.srcDirs)
    classDirectories = files(files(subprojects.sourceSets.main.output).collect {
        fileTree(dir: it,
                include: '**/*.class',
                exclude: [
                        '**/**Configuration.class',
                        '**/shell/cli/**',
                        '**/shell/commands/**',
                        '**/**Configuration$**',
                        '**/**Controller**',
                        '**/**ConfigurationMetadataGenerator**',
                        '**/**Application.class',
                        '**/**Application$**',
                        '**/**WebflowConfigurer.class',
                        '**/**WebflowConfigurer$**',
                        '**/**Exception.class',
                        '**/**Banner.class',
                        '**/**Exception$**',
                        '**/**Properties.class',
                        '**/**Properties$**'
                ])
    })
    executionData jacocoMerge.destinationFile
    reports {
        html.enabled = false
        xml.enabled = true
    }
}

coveralls {
    sourceDirs = publishedProjects.sourceSets.main.allSource.srcDirs.flatten()
    jacocoReportPath = "${buildDir}/reports/jacoco/jacocoRootReport/jacocoRootReport.xml"
}

tasks.coveralls {
    group = "Coverage reports"
    description = "Uploads the aggregated coverage report to Coveralls"
    dependsOn jacocoRootReport
}<|MERGE_RESOLUTION|>--- conflicted
+++ resolved
@@ -7,13 +7,8 @@
     publishReleases = Boolean.getBoolean("publishReleases")
     sonatypeUsername = System.getProperty("sonatypeUsername")
     sonatypePassword = System.getProperty("sonatypePassword")
-<<<<<<< HEAD
-    forceBom = Boolean.getBoolean('forceBom')
-    skipErrorProneCompiler = Boolean.getBoolean("skipErrorProneCompiler")
-=======
     testCategoryType = System.getProperty("testCategoryType")
     forceBom = Boolean.getBoolean("forceBom")
->>>>>>> e537f3e4
     enableRemoteDebugging = Boolean.getBoolean("enableRemoteDebugging")
     continuousIntegrationBuild = Boolean.getBoolean("CI") || Boolean.getBoolean("TRAVIS") || Boolean.getBoolean("CONTINUOUS_INTEGRATION")
 
