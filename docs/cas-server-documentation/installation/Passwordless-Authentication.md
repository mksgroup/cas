---
layout: default
title: CAS - Passwordless Authentication
category: Authentication
---

# Passwordless Authentication

<<<<<<< HEAD
Passwordless Authentication is a form of authentication in CAS where passwords 
take the form of tokens that expire after a configurable period of time. 
Using this strategy, users are asked for an identifier (i.e. username) which is used to locate the user record that 
contains forms of contact such as email and phone number. Once located, the CAS-generated token is sent to 
the user via the configured notification strategies (i.e. email, sms, etc) where the user is then expected to 
=======
Passwordless Authentication is a form of authentication in CAS where passwords take the 
form of tokens that expire after a configurable period of time. 
Using this strategy, users are asked for an identifier (i.e. username) which is used to locate the user record 
that contains forms of contact such as email and phone
number. Once located, the CAS-generated token is sent to the user via the configured notification 
strategies (i.e. email, sms, etc) where the user is then expected to 
>>>>>>> cdb2f926
provide the token back to CAS in order to proceed. 

<div class="alert alert-info"><strong>No Magic Link</strong><p>
Presently, there is no support for magic links that would remove the task of providing the token 
back to CAS allowing the user to proceed automagically.
This variant may be worked out in future releases.</p></div>

In order to successfully implement this feature, configuration needs to be in place to contact 
account stores that hold user records who qualify for passwordless authentication. 
<<<<<<< HEAD
Similarly, CAS must be configured to manage issued tokens in order to execute find, 
validate, expire or save operations in appropriate data stores.

## Passwordless Variants

Passwordless authentication can also be activated using [QR Code Authentication](QRCode-Authentication.html),
allowing end users to login by scanning a QR code using a mobile device.
=======
Similarly, CAS must be configured to manage issued tokens in order to execute find, validate, expire or save operations in appropriate data stores.
>>>>>>> cdb2f926

## Overview

Support is enabled by including the following module in the overlay:

```xml
<dependency>
    <groupId>org.apereo.cas</groupId>
    <artifactId>cas-server-support-passwordless-webflow</artifactId>
    <version>${cas.version}</version>
</dependency>
```

To see the relevant list of CAS properties, please [review this guide](../configuration/Configuration-Properties.html#passwordless-authentication).

## WebAuthN FIDO2

Passwordless authentication can also be achieved via [FIDO2 WebAuthn](../mfa/FIDO2-WebAuthn-Authentication.html) which lets users 
verify their identities without passwords and login using FIDO2-enabled devices.

## Account Stores

User records that qualify for passwordless authentication must be found by CAS using one of the following strategies. All strategies may be configured
using CAS settings and are activated depending on the presence of configuration values.

### Simple

This strategy provides a static map of usernames that are linked to their method of contact, such as email or phone number. It is best used
for testing and demo purposes. The key in the map is taken to be the username eligible for authentication while the value can either be an email
address or phone number that would be used to contact the user with issued tokens.

### MongoDb

This strategy allows one to locate a user record in MongoDb. The designated MongoDb collection is expectd to carry objects of type `PasswordlessUserAccount` in JSON format. To see the relevant list of CAS 
properties, please [review this guide](../configuration/Configuration-Properties.html#passwordless-authentication).

Support is enabled by including the following module in the overlay:

```xml
<dependency>
    <groupId>org.apereo.cas</groupId>
    <artifactId>cas-server-support-passwordless-mongo</artifactId>
    <version>${cas.version}</version>
</dependency>
```

### LDAP

This strategy allows one to locate a user record in an LDAP directory. The record is expected to carry the user's phone number
or email address via configurable attributes. To see the relevant list of CAS 
properties, please [review this guide](../configuration/Configuration-Properties.html#passwordless-authentication).

Support is enabled by including the following module in the overlay:

```xml
<dependency>
    <groupId>org.apereo.cas</groupId>
    <artifactId>cas-server-support-passwordless-ldap</artifactId>
    <version>${cas.version}</version>
</dependency>
```

### Groovy

This strategy allows one to locate user records via a Groovy script. The body of the script may be defined as such:

```groovy
import org.apereo.cas.api.*

def run(Object[] args) {
    def username = args[0]
    def logger = args[1]
    
    logger.info("Locating user record for user $username")
    
    /*
     ...
     Locate the record for the given username, and return the result back to CAS.
     ...
    */
    
    def account = new PasswordlessUserAccount()
    account.setUsername(username)
    account.setEmail("username@example.org")
    account.setName("TestUser")
    account.setPhone("123-456-7890") 
    account.setAttributes(Map.of("...", List.of("...", "...")) 
    account.setMultifactorAuthenticationEligible(TriStateBoolean.FALSE)  
    account.setRequestPassword(false)
    return account
}
```

### REST

This strategy allows one design REST endpoints in charge of locating passwordless user records. A successful execution of the endpoint  
would produce a response body similar to the following:

```json
{
  "@class" : "org.apereo.cas.api.PasswordlessUserAccount",
  "username" : "casuser",
  "email" : "cas@example.org",
  "phone" : "123-456-7890",
  "name" : "CASUser",        
  "multifactorAuthenticationEligible": "FALSE",  
  "delegatedAuthenticationEligible": "FALSE",  
  "requestPassword": false,
  "attributes":{ "lastName" : ["...", "..."] }
}
```

### Custom

You may also define your own user account store using the following bean definition and by implementing `PasswordlessUserAccountStore`:

```java 
@Bean
public PasswordlessUserAccountStore passwordlessUserAccountStore() {
    ...
}
```

[See this guide](../configuration/Configuration-Management-Extensions.html) to learn more about how to register configurations into the CAS runtime.

## Token Management

The following strategies define how issued tokens may be managed by CAS. 

### Memory

This is the default option where tokens are kept in memory using a cache with a configurable expiration period. Needless to say, this option 
is not appropriate in clustered CAS deployments inside there is not a way to synchronize and replicate tokens across CAS nodes.

### JPA

This strategy allows one to store tokens and manage their expiration policy using a relational database.

Support is enabled by including the following module in the overlay:

```xml
<dependency>
    <groupId>org.apereo.cas</groupId>
    <artifactId>cas-server-support-passwordless-jpa</artifactId>
    <version>${cas.version}</version>
</dependency>
```     

To see the relevant list of CAS 
properties, please [review this guide](../configuration/Configuration-Properties.html#passwordless-authentication).

### REST

This strategy allows one design REST endpoints in charge of managing tokens and their expiration policy entirely. 
CAS continues to generate tokens and the endpoint is only acting as a facade to the real token store, receiving tokens from CAS
in an encrypted fashion. 

The following operations need to be supported by the endpoint:

| HTTP Method | Description                               | Parameter(s)          | Response
|-------------|-------------------------------------------|-----------------------|--------------------------------
| `GET`       | Locate tokens for the user.               | `username`            | Token in the response body.
| `DELETE`    | Delete all tokens for the user.           | `username`            | N/A
| `DELETE`    | Delete a single token for the user.       | `username`, `token`   | N/A
| `POST`      | Save a token for the user.                | `username`, `token`   | N/A

### Custom

You may also define your own token management store using the following bean definition and by implementing `PasswordlessTokenRepository`:

```java 
@Bean
public PasswordlessTokenRepository passwordlessTokenRepository() {
    ...
}
```

[See this guide](../configuration/Configuration-Management-Extensions.html) to learn more about how to register configurations into the CAS runtime.

### Messaging & Notifications

Users may be notified of tokens via text messages, mail, etc.
To learn more about available options, please [see this guide](../notifications/SMS-Messaging-Configuration.html)
or [this guide](../notifications/Sending-Email-Configuration.html).

## Disabling Passwordless Authentication Flow

Passwordless authentication can be disabled conditionally on a per-user basis. If the passwordless account retrieved from the account store
carries a user whose `requestPassword` is set to `true`, the passwordless flow (i.e. as described above with token generation, etc) will
be disabled and skipped in favor of the more usual CAS authentication flow, challenging the user for a password. Support for this behavior may depend
on each individual account store implementation.

## Multifactor Authentication Integration

Passwordless authentication can be integrated 
with [CAS multifactor authentication providers](../mfa/Configuring-Multifactor-Authentication.html). In this scenario,
once CAS configuration is enabled to support this behavior via settings 
or the located passwordless user account is considered *eligible* for multifactor authentication,
CAS will allow passwordless authentication to skip its own *intended normal* flow (i.e. as described above with token generation, etc) in favor of 
multifactor authentication providers that may be available and defined in CAS.

This means that if [multifactor authentication providers](../mfa/Configuring-Multifactor-Authentication.html) are defined and activated, and defined 
[multifactor triggers](../mfa/Configuring-Multifactor-Authentication-Triggers.html) in CAS signal availability and eligibility of an multifactor flow for the given passwordless user, CAS will skip 
its normal passwordless authentication flow in favor of the requested multifactor authentication provider and its flow. If no multifactor providers 
are available, or if no triggers require the use of multifactor authentication for the verified passwordless user, passwordless 
authentication flow will commence as usual.

To see the relevant list of CAS 
properties, please [review this guide](../configuration/Configuration-Properties.html#passwordless-authentication).

## Delegated Authentication Integration

Passwordless authentication can be integrated with [CAS delegated authentication](../integration/Delegate-Authentication.html). In this scenario,
once CAS configuration is enabled to support this behavior via settings or the located passwordless user account is considered *eligible* for delegated authentication,
CAS will allow passwordless authentication to skip its own *intended normal* flow (i.e. as described above with token generation, etc) in favor of 
delegated authentication that may be available and defined in CAS.

This means that if [delegated authentication providers](../integration/Delegate-Authentication.html) are defined and activated, CAS will skip 
its normal passwordless authentication flow in favor of the requested multifactor authentication provider and its flow. If no delegated identity providers 
are available, passwordless authentication flow will commence as usual.

The selection of a delegated authentication identity provider for a passwordless user is handled 
using a script. The script may be defined as such:

```groovy
def run(Object[] args) {
    def passwordlessUser = args[0]
    def clients = (Set) args[1]
    def httpServletRequest = args[2]
    def logger = args[3]
    
    logger.info("Testing username $passwordlessUser")

    return clients[0]
}
``` 

The parameters passed are as follows:

| Parameter             | Description
|-----------------------|-----------------------------------------------------------------------
| `passwordlessUser`    | The object representing the `PasswordlessUserAccount`.
| `clients`             | The object representing the collection of identity provider configurations.
| `httpServletRequest`  | The object representing the http request.
| `logger`              | The object responsible for issuing log messages such as `logger.info(...)`.

The outcome of the script can be `null` to skip delegated authentication for the user, or it could a selection from the available identity providers
passed into the script.

To see the relevant list of CAS 
properties, please [review this guide](../configuration/Configuration-Properties.html#passwordless-authentication).<|MERGE_RESOLUTION|>--- conflicted
+++ resolved
@@ -6,20 +6,12 @@
 
 # Passwordless Authentication
 
-<<<<<<< HEAD
-Passwordless Authentication is a form of authentication in CAS where passwords 
-take the form of tokens that expire after a configurable period of time. 
-Using this strategy, users are asked for an identifier (i.e. username) which is used to locate the user record that 
-contains forms of contact such as email and phone number. Once located, the CAS-generated token is sent to 
-the user via the configured notification strategies (i.e. email, sms, etc) where the user is then expected to 
-=======
 Passwordless Authentication is a form of authentication in CAS where passwords take the 
 form of tokens that expire after a configurable period of time. 
 Using this strategy, users are asked for an identifier (i.e. username) which is used to locate the user record 
 that contains forms of contact such as email and phone
 number. Once located, the CAS-generated token is sent to the user via the configured notification 
 strategies (i.e. email, sms, etc) where the user is then expected to 
->>>>>>> cdb2f926
 provide the token back to CAS in order to proceed. 
 
 <div class="alert alert-info"><strong>No Magic Link</strong><p>
@@ -29,7 +21,6 @@
 
 In order to successfully implement this feature, configuration needs to be in place to contact 
 account stores that hold user records who qualify for passwordless authentication. 
-<<<<<<< HEAD
 Similarly, CAS must be configured to manage issued tokens in order to execute find, 
 validate, expire or save operations in appropriate data stores.
 
@@ -37,9 +28,6 @@
 
 Passwordless authentication can also be activated using [QR Code Authentication](QRCode-Authentication.html),
 allowing end users to login by scanning a QR code using a mobile device.
-=======
-Similarly, CAS must be configured to manage issued tokens in order to execute find, validate, expire or save operations in appropriate data stores.
->>>>>>> cdb2f926
 
 ## Overview
 
