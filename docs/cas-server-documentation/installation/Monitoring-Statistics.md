--- conflicted
+++ resolved
@@ -5,7 +5,6 @@
 
 # Monitoring / Statistics
 
-<<<<<<< HEAD
 Actuator endpoints used to monitor and diagnose the internal configuration of the CAS server are typically
 exposed over the endpoint `/actuator`. The following endpoints are secured and available by 
 [Spring Boot actuators](http://docs.spring.io/spring-boot/docs/current/reference/html/production-ready-endpoints.html):
@@ -34,6 +33,7 @@
 | `prometheus`              | Exposes metrics in a format that can be scraped by a Prometheus server.
 
  The following endpoints are provided by CAS:
+
  
 | URL                       | Description
 |---------------------------|-------------------------------------------------------------------------------------
@@ -58,6 +58,8 @@
 
 Actuator endpoints provided by Spring Boot can also be visually managed and monitored
  via the [Spring Boot Administration Server](Configuring-Monitoring-Administration.html).
+<div class="alert alert-info"><strong>Obtaining Health Info</strong><p>Note that <code>/status</code> endpoint is kept mostly 
+as a legacy endpoint. If you wish to obtain health status of each monitor in detail, we recommend the <code>/status/health</code> endpoint instead.</p></div>
  
 ### Attribute Release Endpoint
 
@@ -99,99 +101,12 @@
 So in the example above, the returned "Value" statistic is the sum of the maximum memory footprints of "Code Cache", 
 "Compressed Class Space", and "Metaspace" areas of the heap. If you just wanted to see the maximum size for the "Metaspace", 
 you could add an additional `tag=id:Metaspace`, i.e. `/actuator/metrics/jvm.memory.max?tag=area:nonheap&tag=id:Metaspace`.
-=======
-The following endpoints are available and secured by CAS:
 
-| URL                               | Description
-|-----------------------------------|------------------------------------------
-| `/status/dashboard`               | The control panel to CAS server functionality and management.
-| `/status`                         | [Monitor CAS status and other underlying components](Configuring-Monitoring.html).
-| `/status/sso`                     | Describes if there exists an active SSO session for this request tied to this browser session.
-| `/status/swf`                     | Describes the current configured state of CAS webflow in JSON.
-| `/status/stats`                   | Visual representation of CAS statistics with graphs and charts, etc.
-| `/status/logging`                 | Monitor CAS logs in a streaming fashion and review the audit log.
-| `/status/config`                  | Visual representation of application properties and configuration.
-| `/status/ssosessions`             | Reports active SSO sessions. Examine attributes, services and log users out.
-| `/status/services`                | Reports the collection of [applications registered with CAS](Service-Management.html).
-| `/status/trustedDevs`             | Reports on the [registered trusted devices/browsers](Multifactor-TrustedDevice-Authentication.html).
-| `/status/authnEvents`             | When enabled, reports on the [events captured by CAS](Configuring-Authentication-Events.html).
-| `/status/attrresolution`          | Examine resolution of user attributes via [CAS attribute resolution](../integration/Attribute-Resolution.html).
-| `/status/discovery`               | Advertises the CAS server's profile, features and capabilities for auto-configuration of client applications.
-
-To see the relevant list of CAS properties, please [review this guide](Configuration-Properties.html#cas-endpoints).
-
-The following endpoints are secured and available 
-by [Spring Boot actuators](http://docs.spring.io/spring-boot/docs/current/reference/html/production-ready-endpoints.html):
-
-| URL                               | Description
-|-----------------------------------|-------------------------------------------------------------------------------------
-| `/status/autoconfig`              | Describes how the CAS application context is auto-configured. 
-| `/status/beans`                   | Displays all CAS application context **internal** Spring beans.
-| `/status/configprops`             | List of **internal** configuration properties.
-| `/status/dump`                    | Produces a thread dump for the running CAS server.
-| `/status/env`                     | Produces a collection of all application properties.
-| `/status/health`                  | Reports back general health status of the system, produced by various monitors.  When the application is secure, a simple `status` when accessed over an unauthenticated connection is presented, or full message details when authenticated.
-| `/status/info`                    | CAS version information and other system traits.
-| `/status/metrics`                 | Runtime metrics and stats.
-| `/status/mappings`                | Describes how requests are mapped and handled by CAS.
-| `/status/shutdown`                | Shut down the application via a `POST`. Disabled by default.
-| `/status/restart`                 | Restart the application via a `POST`. Disabled by default.
-| `/status/refresh`                 | Refresh the application configuration via a `POST` to let components reload and recognize new values.
-
-Actuator endpoints provided by Spring Boot can also be visually managed and monitored via the [Spring Boot Administration Server](Configuring-Monitoring-Administration.html).
->>>>>>> 707c2358
-
-To see the relevant list of CAS properties, please [review this guide](Configuration-Properties.html#spring-boot-endpoints).
-
-<div class="alert alert-info"><strong>Obtaining Health Info</strong><p>Note that <code>/status</code> endpoint is kept mostly 
-as a legacy endpoint. If you wish to obtain health status of each monitor in detail, we recommend the <code>/status/health</code> endpoint instead.</p></div>
+<div class="alert alert-info"><strong>Use `/status/health` instead of `/status` </strong><p>Note that `/status` endpoint is kept for legacy reason. It is advised to use `/status/health` instead of `/status` for the purpose of general health status monitoring</p></div>
 
 ## Security
 
-<<<<<<< HEAD
 TODO:
-=======
-All urls that are scoped to the `/status` endpoint are modeled after Spring Boot's own actuator endpoints
-and by default are considered `sensitive`. By default, no endpoint is enabled or allowed access.
-
-Endpoints may go through multiple levels and layers of security described here:
-
-- All endpoints may be globally considered `sensitive`.
-- Spring Boot's actuator endpoints may be individually marked as `sensitive` or `enabled`.
-- Similarly, CAS endpoints may be individually marked as `sensitive` or `enabled`.
-- In the event that access to an endpoint is allowed, (i.e endpoint is enabled and is not marked as sensitive), CAS will attempt
-to control access by enforcing rules via IP address matching, delegating to itself, etc. The `/status` endpoint is always protected by an IP pattern. The other administrative endpoints however can optionally be protected by the CAS server. Failing to secure these endpoints via a CAS instance will have CAS fallback onto the IP range.
-    - If you decide to protect other administrative endpoints via CAS itself, you will need to provide
-    a reference to the list of authorized users in the CAS configuration. You may also enforce authorization
-    rules via [Service-based Access Strategy](Configuring-Service-Access-Strategy.html) features of CAS.
-
-<div class="alert alert-warning"><strong>Reverse Proxies</strong><p>Allowing access to the <code>/status</code> endpoint
-via IP address matching needs to be very carefully designed, specially in cases where CAS is deployed behind a proxy
-such as Apache. Be sure to test access rules and policies carefully or otherwise devise your own.</p></div>
-
-
-### Spring Security
-
-Alternatively, you may design the security of CAS `/status` endpoints to take advantage
-of [Spring Security](http://docs.spring.io/spring-boot/docs/current/reference/html/production-ready-monitoring.html).
-After all, that's what `sensitive` is designed to do. Using this model and via CAS settings, you get to define 
-the authentication scheme (i.e. `BASIC`) as well
-as the protected/ignored paths and pre-defined "master" username/password that is used for authentication.
-If the password is left blank, a random password will be generated/printed in the logs by default.
-Besides the master credentials, backend authentication support via LDAP and JDBC storage facilities are also available.
-
-Support is enabled by including the following module in the WAR overlay:
-
-```xml
-<dependency>
-  <groupId>org.apereo.cas</groupId>
-  <artifactId>cas-server-webapp-config-security</artifactId>
-  <version>${cas.version}</version>
-</dependency>
-```
-
-To see the relevant list of CAS properties, please [review this guide](Configuration-Properties.html#securing-endpoints-with-spring-security).
->>>>>>> 707c2358
 
 ### Troubleshooting
 
