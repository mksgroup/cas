---
layout: default
title: CAS - Multifactor Authentication Triggers
category: Multifactor Authentication
---

# Multifactor Authentication Triggers

The following triggers can be used to activate and instruct CAS to navigate to a multifactor authentication flow.
To see the relevant list of CAS properties, please [review this guide](../configuration/Configuration-Properties.html#multifactor-authentication).

The execution order of multifactor authentication triggers is outlined below:

1. Adaptive
2. Global
3. Opt-In Request Parameter/Header
4. REST Endpoint
5. Groovy Script
6. Principal Attribute Per Application
7. Global Principal Attribute Predicate
8. Global Principal Attribute
9. Global Authentication Attribute
10. Applications
11. Grouper
12. Entity ID Request Parameter
13. Other

Each trigger should properly try to ignore the authentication request, if applicable configuration is not found for its activation and execution. Also note that various CAS modules present and inject their own *internal triggers* into the CAS application runtime in order to translate protocol-specific authentication requests (such as those presented by SAML2 or OpenID Connect) into multifactor authentication flows.

<div class="alert alert-info"><strong>Service Requirement</strong><p>Most multifactor authentication triggers require that the original authentication request submitted to CAS contain a <code>service</code> parameter. Failure to do so will simply result in an initial successful authentication attempt where subsequent requests that carry the relevant parameter will elevate the authentication context and trigger multifactor later. If you need to test a particular trigger, remember to provide the <code>service</code> parameter appropriately to see the trigger in action.</p></div>

The trigger machinery in general should be completely oblivious to multifactor authentication; all it cares about is finding the next event in the chain in a very generic way. This means that it is technically possible to combine multiple triggers each of which may produce a different event in the authentication flow. In the event, having selected a final candidate event, the appropriate component and module that is able to support and respond to the produced event will take over and route the authentication flow appropriately.

## Global

MFA can be triggered for all applications and users regardless of individual settings.

To see the relevant list of CAS properties, please [review this guide](../configuration/Configuration-Properties.html#multifactor-authentication).

## Per Application

MFA can be triggered for a specific application registered inside the CAS service registry.

```json
{
  "@class" : "org.apereo.cas.services.RegexRegisteredService",
  "serviceId" : "^(https|imaps)://.*",
  "id" : 100,
  "name": "test",
  "multifactorPolicy" : {
    "@class" : "org.apereo.cas.services.DefaultRegisteredServiceMultifactorPolicy",
    "multifactorAuthenticationProviders" : [ "java.util.LinkedHashSet", [ "mfa-duo" ] ],
    "bypassEnabled": false,
    "forceExecution": true
  }
}
```

The following fields are accepted by the policy definition

| Field                 | Description
|-----------------------|----------------------------------------------------------------------------------------
| `multifactorAuthenticationProviders` | Set of multifactor provider ids that should trigger for this application.
| `bypassEnabled`           | Whether multifactor authentication should be [bypassed](Configuring-Multifactor-Authentication-Bypass.html) for this service.
| `forceExecution`          | Whether multifactor authentication should forcefully trigger, even if the existing authentication context can be satisfied without MFA.

### Groovy Per Application

Additionally, you may determine the multifactor authentication policy for a registered service using a Groovy script:

```json
{
  "@class" : "org.apereo.cas.services.RegexRegisteredService",
  "serviceId" : "^(https|imaps)://.*",
  "id" : 100,
  "name": "test",
  "multifactorPolicy" : {
    "@class" : "org.apereo.cas.services.GroovyRegisteredServiceMultifactorPolicy",
    "groovyScript" : "file:///etc/cas/config/mfa-policy.groovy"
  }
}
```

The script itself may be designed as such by overriding the needed operations where necessary:

```groovy
import org.apereo.cas.services.*
import java.util.*

class GroovyMultifactorPolicy extends DefaultRegisteredServiceMultifactorPolicy {
    @Override
    Set<String> getMultifactorAuthenticationProviders() {
        ...
    }

    @Override
    RegisteredServiceMultifactorPolicyFailureModes getFailureMode() {
        ...
    }

    @Override
    String getPrincipalAttributeNameTrigger() {
        ...
    }

    @Override
    String getPrincipalAttributeValueToMatch() {
        ...
    }

    @Override
    boolean isBypassEnabled() {
        ...
    }

    @Override
    boolean isForceExecution() {
        ...
    }
}
```

Refer to the CAS API documentation to learn more about operations and expected behaviors.

## Global Principal Attribute

MFA can be triggered for all users/subjects carrying a specific attribute that matches one of the conditions below.

- Trigger MFA based on a principal attribute(s) whose value(s) matches a regex pattern.
**Note** that this behavior is only applicable if there is only a **single MFA provider** configured, since that would allow CAS
to know what provider to next activate.

- Trigger MFA based on a principal attribute(s) whose value(s) **EXACTLY** matches an MFA provider.
This option is more relevant if you have more than one provider configured or if you have the flexibility of assigning provider ids to attributes as values.

Needless to say, the attributes need to have been resolved for the principal prior to this step. To see the relevant list of CAS properties, please [review this guide](../configuration/Configuration-Properties.html#multifactor-authentication).

## Global Principal Attribute Predicate

This is a more generic variant of the above trigger. It may be useful in cases where there is more than one provider configured and available in the application runtime and you need to design a strategy to dynamically decide on the provider that should be activated for the request.

The decision is handed off to a `Predicate` implementation defined in a Groovy script whose location is taught to CAS. The responsibility of the `test` function in the script is to determine eligibility of the provider to be triggered. If the predicate determines multiple providers as eligible by returning `true` more than one, the first provider in the sorted result set ranked by the provider's order will be chosen to respond.

The Groovy script predicate may be designed as such:

```groovy
import org.apereo.cas.authentication.*
import java.util.function.*
import org.apereo.cas.services.*

class PredicateExample implements Predicate<MultifactorAuthenticationProvider> {

    def service
    def principal
    def providers
    def logger

    public PredicateExample(service, principal, providers, logger) {
        this.service = service
        this.principal = principal
        this.providers = providers
        this.logger = logger
    }

    @Override
    boolean test(final MultifactorAuthenticationProvider p) {
        ...
    }
}
```

The parameters passed are as follows:

| Parameter             | Description
|-----------------------|------------------------------------------------------------------------------------
| `service`             | The object representing the corresponding service definition in the registry.
| `principal`           | The object representing the authenticated principal.
| `providers`           | Collection of `MultifactorAuthenticationProvider`s from which a selection shall be made.
| `logger`              | The object responsible for issuing log messages such as `logger.info(...)`.


To see the relevant list of CAS properties, please [review this guide](../configuration/Configuration-Properties.html#multifactor-authentication).

As an example, the following predicate example will begin to test each multifactor authentication provider and if the given provider is `mfa-duo` it will accept it as a valid trigger so long as the provider can be reached.

```groovy
import org.apereo.cas.authentication.*
import java.util.function.*
import org.apereo.cas.services.*

class PredicateExample implements Predicate<MultifactorAuthenticationProvider> {

    def service
    def principal
    def providers
    def logger

    public PredicateExample(service, principal, providers, logger) {
        this.service = service
        this.principal = principal
        this.providers = providers
        this.logger = logger
    }

    @Override
    boolean test(final MultifactorAuthenticationProvider p) {
        logger.info("Testing provider {}", p.getId())
        if (p.matches("mfa-duo")) {
           logger.info("Provider {} is available. Checking eligibility...", p.getId())
           if (p.isAvailable(this.service)) {
               logger.info("Provider {} matched. Good to go!", p.getId())
               return true;
           }
           logger.info("Skipping provider {}. Match failed.", p.getId())
           return false; 
        }
        logger.info("Provider {} cannot be reached", p.getId())
        return false
    }
}
```

## Global Authentication Attribute

MFA can be triggered for all users/subjects whose *authentication event/metadata* has resolved a specific attribute
that matches one of the below conditions:

- Trigger MFA based on a *authentication attribute(s)* whose value(s) matches a regex pattern.
**Note** that this behavior is only applicable if there is only a **single MFA provider** configured, since that would allow CAS
to know what provider to next activate.

- Trigger MFA based on a *authentication attribute(s)* whose value(s) **EXACTLY** matches an MFA provider.
This option is more relevant if you have more than one provider configured or if you have the flexibility of assigning
provider ids to attributes as values.

Needless to say, the attributes need to have been resolved for the authentication event prior to this step. This trigger
is generally useful when the underlying authentication engine signals CAS to perform additional validation of credentials.
This signal may be captured by CAS as an attribute that is part of the authentication event metadata which can then trigger
additional multifactor authentication events.

An example of this scenario would be the "Access Challenge response" produced by RADIUS servers.

## Adaptive

MFA can be triggered based on the specific nature of a request that may be considered outlawed. For instance,
you may want all requests that are submitted from a specific IP pattern, or from a particular geographical location
to be forced to go through MFA. CAS is able to adapt itself to various properties of the incoming request
and will route the flow to execute MFA. See [this guide](Configuring-Adaptive-Authentication.html) for more info.

## Grouper

MFA can be triggered by [Grouper](https://www.internet2.edu/products-services/trust-identity-middleware/grouper/)
groups to which the authenticated principal is assigned.
Groups are collected by CAS and then cross-checked against all available/configured MFA providers.
The group's comparing factor **MUST** be defined in CAS to activate this behavior
and it can be based on the group's name, display name, etc where
a successful match against a provider id shall activate the chosen MFA provider.

```xml
<dependency>
  <groupId>org.apereo.cas</groupId>
  <artifactId>cas-server-support-grouper</artifactId>
  <version>${cas.version}</version>
</dependency>
```

You will also need to ensure `grouper.client.properties` is available on the classpath
with the following configured properties:

```properties
grouperClient.webService.url = http://192.168.99.100:32768/grouper-ws/servicesRest
grouperClient.webService.login = banderson
grouperClient.webService.password = password
```

## Groovy

MFA can be triggered based on the results of a groovy script of your own design. The outcome of the script should determine the MFA provider id that CAS should attempt to activate.

The outline of the groovy script is shown below as a sample:

```groovy
import java.util.*

class SampleGroovyEventResolver {
    def String run(final Object... args) {
        def service = args[0]
        def registeredService = args[1]
        def authentication = args[2]
        def httpRequest = args[3]
        def logger = args[4]

        ...

        return "mfa-duo"
    }
}
```

The parameters passed are as follows:

| Parameter             | Description
|-----------------------|-----------------------------------------------------------------------
| `service`             | The object representing the incoming service provided in the request, if any.
| `registeredService`   | The object representing the corresponding service definition in the registry.
| `authentication`      | The object representing the established authentication event, containing the principal.
| `httpRequest`         | The object representing the `HttpServletRequest`.
| `logger`              | The object responsible for issuing log messages such as `logger.info(...)`.

As an example, the following script triggers multifactor authentication via Duo Security, if the requesting application is `https://www.example.com` and the authenticated principal contains a `mail` attribute whose values contain `email@example.org`.

```groovy
import java.util.*

class MyExampleScript {
    def String run(final Object... args) {
        def service = args[0]
        def registeredService = args[1]
        def authentication = args[2]
        def logger = args[3]

        if (service.id == "https://www.example.com") {
            logger.info("Evaluating principal attributes [{}]", authentication.principal.attributes)

            def mail = authentication.principal.attributes['mail']
            if (mail.contains("email@example.org")) {
                logger.info("Found mail attribute with value [{}]", mail)
                return "mfa-duo"
            }
        }
        return null
    }
}
```

## REST

MFA can be triggered based on the results of a remote REST endpoint of your design. If the endpoint is configured,
CAS shall issue a `POST`, providing the authenticated username as `principalId` and `serviceId` as the service 
url in the body of the request.

Endpoints must be designed to accept/process `application/json`. The body of the response in 
the event of a successful `200` status code is expected to be the MFA provider id which CAS should activate.

## Opt-In Request Parameter/Header

MFA can be triggered for a specific authentication request, provided
the initial request to the CAS `/login` endpoint contains a parameter/header
that indicates the required MFA authentication flow. The parameter/header name
is configurable, but its value must match the authentication provider id
of an available MFA provider described above.

An example request that triggers an authentication flow based on a request parameter would be:

```bash
https://.../cas/login?service=...&<PARAMETER_NAME>=<MFA_PROVIDER_ID>
```

The same strategy also applied to triggers that are based on request/session attributes, which tend to get used for internal communications between APIs and CAS components specially when designing extensions.

## Principal Attribute Per Application

As a hybrid option, MFA can be triggered for a specific application registered inside the CAS service registry, provided
the authenticated principal carries an attribute that matches a configured attribute value. The attribute
value can be an arbitrary regex pattern. See below to learn about how to configure MFA settings.

```json
{
  "@class" : "org.apereo.cas.services.RegexRegisteredService",
  "serviceId" : "^(https|imaps)://.*",
  "id" : 100,
  "name": "test",
  "multifactorPolicy" : {
    "@class" : "org.apereo.cas.services.DefaultRegisteredServiceMultifactorPolicy",
    "multifactorAuthenticationProviders" : [ "java.util.LinkedHashSet", [ "mfa-duo" ] ],
    "principalAttributeNameTrigger" : "memberOf",
    "principalAttributeValueToMatch" : "faculty|allMfaMembers"
  }
}
```

## Entity Id Request Parameter

<<<<<<< HEAD
In situations where authentication is delegated to CAS, most commonly via a [Shibboleth Identity Provider](https://shibboleth.net/products/identity-provider.html),  the entity id may be passed as a request parameter to CAS to be treated as a CAS registered service.
This allows one to activate multifactor authentication policies based on the entity id that is registered
=======
In situations where authentication is delegated to CAS, most commonly via a [Shibboleth Identity Provider](https://shibboleth.net/products/identity-provider.html),
the entity id may be passed as a request parameter to CAS to be treated as a CAS registered service.
This allows one to [activate multifactor authentication policies](#Per Application) based on the entity id that is registered
>>>>>>> c5138a1e
in the CAS service registry. As a side benefit, the entity id can take advantage of all other CAS features
such as access strategies and authorization rules simply because it's just another service definition known to CAS.

To learn more about integration options and to understand how to delegate authentication to CAS 
from a Shibboleth identity provider, please [see this guide](../integration/Shibboleth.html).

Support is enabled by including the following dependency in the WAR overlay:

```xml
<dependency>
  <groupId>org.apereo.cas</groupId>
  <artifactId>cas-server-support-shibboleth</artifactId>
  <version>${cas.version}</version>
</dependency>
```

The `entityId` parameter may be passed as such:

```bash
https://.../cas/login?service=http://idp.example.org&entityId=the-entity-id-passed
```

## Custom

While support for triggers may seem extensive, there is always that edge use case that would have you trigger MFA based on a special set of requirements. To learn how to design your own triggers, [please see this guide](Configuring-Multifactor-Authentication-CustomTriggers.html).<|MERGE_RESOLUTION|>--- conflicted
+++ resolved
@@ -381,14 +381,9 @@
 
 ## Entity Id Request Parameter
 
-<<<<<<< HEAD
 In situations where authentication is delegated to CAS, most commonly via a [Shibboleth Identity Provider](https://shibboleth.net/products/identity-provider.html),  the entity id may be passed as a request parameter to CAS to be treated as a CAS registered service.
 This allows one to activate multifactor authentication policies based on the entity id that is registered
-=======
-In situations where authentication is delegated to CAS, most commonly via a [Shibboleth Identity Provider](https://shibboleth.net/products/identity-provider.html),
-the entity id may be passed as a request parameter to CAS to be treated as a CAS registered service.
 This allows one to [activate multifactor authentication policies](#Per Application) based on the entity id that is registered
->>>>>>> c5138a1e
 in the CAS service registry. As a side benefit, the entity id can take advantage of all other CAS features
 such as access strategies and authorization rules simply because it's just another service definition known to CAS.
 
