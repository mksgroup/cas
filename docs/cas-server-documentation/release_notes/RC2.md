--- conflicted
+++ resolved
@@ -77,7 +77,6 @@
 the above changes. 
 </div>
 
-<<<<<<< HEAD
 ## Pac4j v5
 
 The Pac4j library, mainly responsible for delegated authentication, is now upgraded to `v5`. This is a major upgrade
@@ -98,12 +97,10 @@
 - A special failure analyzer for Spring Boot is now available to analyze startup failures more accurately and with better logs.
 - Support for the legacy syntax for [JSON service definitions](../services/JSON-Service-Management.html) based on CAS Addons as well as the old `org.jasig` namespace has been removed. 
 - Reworking internal components and APIs for [password management](../password_management/Password-Management.html) to make customizations easier, specially when multiple fields may be involved to locate the user record.
-=======
- - The default value for `cas.service-registry.git.branches-to-clone` and `cas.authn.saml-idp.metadata.git.branches-to-clone`
+- The default value for `cas.service-registry.git.branches-to-clone` and `cas.authn.saml-idp.metadata.git.branches-to-clone`
    changed from `master` to `*` which means all branches will be cloned by default. The properties may contain a list of
    branches, but the list must include the branch specified in the `cas.service-registry.git.active-branch` 
    or `cas.authn.saml-idp.metadata.git.active-branch` property. 
->>>>>>> e0c8d1c0
 
 ## Library Upgrades
 
