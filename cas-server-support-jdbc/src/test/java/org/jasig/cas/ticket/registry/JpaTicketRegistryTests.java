/*
 * Licensed to Apereo under one or more contributor license
 * agreements. See the NOTICE file distributed with this work
 * for additional information regarding copyright ownership.
 * Apereo licenses this file to you under the Apache License,
 * Version 2.0 (the "License"); you may not use this file
 * except in compliance with the License.  You may obtain a
 * copy of the License at the following location:
 *
 *   http://www.apache.org/licenses/LICENSE-2.0
 *
 * Unless required by applicable law or agreed to in writing,
 * software distributed under the License is distributed on an
 * "AS IS" BASIS, WITHOUT WARRANTIES OR CONDITIONS OF ANY
 * KIND, either express or implied.  See the License for the
 * specific language governing permissions and limitations
 * under the License.
 */
package org.jasig.cas.ticket.registry;

import org.jasig.cas.TestUtils;
import org.jasig.cas.authentication.principal.Principal;
import org.jasig.cas.authentication.principal.SimplePrincipal;
import org.jasig.cas.mock.MockService;
import org.jasig.cas.ticket.ExpirationPolicy;
import org.jasig.cas.ticket.ServiceTicket;
import org.jasig.cas.ticket.Ticket;
import org.jasig.cas.ticket.TicketGrantingTicket;
import org.jasig.cas.ticket.TicketGrantingTicketImpl;
import org.jasig.cas.ticket.support.HardTimeoutExpirationPolicy;
import org.jasig.cas.ticket.support.MultiTimeUseOrTimeoutExpirationPolicy;
import org.jasig.cas.util.DefaultUniqueTicketIdGenerator;
import org.jasig.cas.util.UniqueTicketIdGenerator;
import org.junit.Before;
import org.junit.Test;
import org.junit.runner.RunWith;
import org.slf4j.Logger;
import org.slf4j.LoggerFactory;
import org.springframework.beans.factory.annotation.Autowired;
import org.springframework.jdbc.core.JdbcTemplate;
import org.springframework.test.annotation.IfProfileValue;
import org.springframework.test.annotation.ProfileValueSourceConfiguration;
import org.springframework.test.annotation.SystemProfileValueSource;
import org.springframework.test.context.ContextConfiguration;
import org.springframework.test.context.junit4.SpringJUnit4ClassRunner;
import org.springframework.test.jdbc.JdbcTestUtils;
import org.springframework.transaction.PlatformTransactionManager;
import org.springframework.transaction.TransactionStatus;
import org.springframework.transaction.support.TransactionCallback;
import org.springframework.transaction.support.TransactionTemplate;

import javax.sql.DataSource;
import java.util.ArrayList;
import java.util.Collections;
import java.util.List;
import java.util.concurrent.Callable;
import java.util.concurrent.ExecutorService;
import java.util.concurrent.Executors;
import java.util.concurrent.Future;

import static org.junit.Assert.*;


/**
 * Unit test for {@link JpaTicketRegistry} class.
 *
 * @author Marvin S. Addison
 * @since 3.0.0
 */
@RunWith(SpringJUnit4ClassRunner.class)
@ContextConfiguration("classpath:jpaTestApplicationContext.xml")
@ProfileValueSourceConfiguration(SystemProfileValueSource.class)
public class JpaTicketRegistryTests {
    /** Number of clients contending for operations in concurrent test. */
    private static final int CONCURRENT_SIZE = 20;

    private static final UniqueTicketIdGenerator ID_GENERATOR = new DefaultUniqueTicketIdGenerator(64);

    private static final ExpirationPolicy EXP_POLICY_TGT = new HardTimeoutExpirationPolicy(1000);

    private static final ExpirationPolicy EXP_POLICY_ST = new MultiTimeUseOrTimeoutExpirationPolicy(1, 1000);

    /** Logger instance. */
    private final Logger logger = LoggerFactory.getLogger(getClass());

    @Autowired
    private PlatformTransactionManager txManager;

    @Autowired
    private JpaTicketRegistry jpaTicketRegistry;

    private JdbcTemplate simpleJdbcTemplate;


    /**
     * Set the datasource.
     */
    @Autowired
    public void setDataSource(final DataSource dataSource) {
        this.simpleJdbcTemplate = new JdbcTemplate(dataSource);
    }


    @Before
    public void setUp() {
        JdbcTestUtils.deleteFromTables(simpleJdbcTemplate, "SERVICETICKET");
        JdbcTestUtils.deleteFromTables(simpleJdbcTemplate, "TICKETGRANTINGTICKET");
    }


    @Test
    public void verifyTicketCreationAndDeletion() throws Exception {
        final TicketGrantingTicket newTgt = newTGT();
        addTicketInTransaction(newTgt);
        final TicketGrantingTicket tgtFromDb = (TicketGrantingTicket) getTicketInTransaction(newTgt.getId());
        assertNotNull(tgtFromDb);
        assertEquals(newTgt.getId(), tgtFromDb.getId());
        final ServiceTicket newSt = grantServiceTicketInTransaction(tgtFromDb);
        final ServiceTicket stFromDb = (ServiceTicket) getTicketInTransaction(newSt.getId());
        assertNotNull(stFromDb);
        assertEquals(newSt.getId(), stFromDb.getId());
        deleteTicketInTransaction(newTgt.getId());
        assertNull(getTicketInTransaction(newTgt.getId()));
        assertNull(getTicketInTransaction(newSt.getId()));
    }

    @Test
    @IfProfileValue(name="cas.jpa.concurrent", value="true")
    public void verifyConcurrentServiceTicketGeneration() throws Exception {
        final TicketGrantingTicket newTgt = newTGT();
        addTicketInTransaction(newTgt);
        final ExecutorService executor = Executors.newFixedThreadPool(CONCURRENT_SIZE);
        try {
            final List<ServiceTicketGenerator> generators = new ArrayList<ServiceTicketGenerator>(CONCURRENT_SIZE);
            for (int i = 0; i < CONCURRENT_SIZE; i++) {
                generators.add(new ServiceTicketGenerator(newTgt.getId(), this.jpaTicketRegistry, this.txManager));
            }
            final List<Future<String>> results = executor.invokeAll(generators);
            for (Future<String> result : results) {
                assertNotNull(result.get());
            }
        } catch (final Exception e) {
            logger.debug("testConcurrentServiceTicketGeneration produced an error", e);
            fail("testConcurrentServiceTicketGeneration failed.");
        } finally {
            executor.shutdownNow();
        }
    }


    static TicketGrantingTicket newTGT() {
        final Principal principal = new SimplePrincipal(
                "bob", Collections.singletonMap("displayName", (Object) "Bob"));
        return new TicketGrantingTicketImpl(
                ID_GENERATOR.getNewTicketId("TGT"),
                TestUtils.getAuthentication(principal),
                EXP_POLICY_TGT);
    }

    static ServiceTicket newST(final TicketGrantingTicket parent) {
       return parent.grantServiceTicket(
               ID_GENERATOR.getNewTicketId("ST"),
               new MockService("https://service.example.com"),
               EXP_POLICY_ST,
               false);
    }

    void addTicketInTransaction(final Ticket ticket) {
        new TransactionTemplate(txManager).execute(new TransactionCallback<Void>() {
            public Void doInTransaction(final TransactionStatus status) {
                jpaTicketRegistry.addTicket(ticket);
                return null;
            }
        });
    }

    void deleteTicketInTransaction(final String ticketId) {
        new TransactionTemplate(txManager).execute(new TransactionCallback<Void>() {
            public Void doInTransaction(final TransactionStatus status) {
                jpaTicketRegistry.deleteTicket(ticketId);
                return null;
            }
        });
    }

    Ticket getTicketInTransaction(final String ticketId) {
        return new TransactionTemplate(txManager).execute(new TransactionCallback<Ticket>() {
            public Ticket doInTransaction(final TransactionStatus status) {
                return jpaTicketRegistry.getTicket(ticketId);
            }
        });
    }

    ServiceTicket grantServiceTicketInTransaction(final TicketGrantingTicket parent) {
        return new TransactionTemplate(txManager).execute(new TransactionCallback<ServiceTicket>() {
            public ServiceTicket doInTransaction(final TransactionStatus status) {
                final ServiceTicket st = newST(parent);
                jpaTicketRegistry.addTicket(st);
                return st;
            }
        });
    }

<<<<<<< HEAD
    private static class ServiceTicketGenerator implements Callable<String> {
        private PlatformTransactionManager txManager;
        private String parentTgtId;
        private final JpaTicketRegistry jpaTicketRegistry;
=======
    class ServiceTicketGenerator implements Callable<String> {

        private final String parentTgtId;
>>>>>>> 570a1082

        public ServiceTicketGenerator(final String tgtId, final JpaTicketRegistry jpaTicketRegistry,
                                      final PlatformTransactionManager txManager) {
            parentTgtId = tgtId;
            this.jpaTicketRegistry = jpaTicketRegistry;
            this.txManager = txManager;
        }

        /**
     * {@inheritDoc}
     */
        @Override
        public String call() throws Exception {
            return new TransactionTemplate(txManager).execute(new TransactionCallback<String>() {
                public String doInTransaction(final TransactionStatus status) {
                    // Querying for the TGT prior to updating it as done in
                    // CentralAuthenticationServiceImpl#grantServiceTicket(String, Service, Credential)
                    final ServiceTicket st = newST((TicketGrantingTicket) jpaTicketRegistry.getTicket(parentTgtId));
                    jpaTicketRegistry.addTicket(st);
                    return st.getId();
                }
            });
        }

    }
}<|MERGE_RESOLUTION|>--- conflicted
+++ resolved
@@ -201,16 +201,10 @@
         });
     }
 
-<<<<<<< HEAD
     private static class ServiceTicketGenerator implements Callable<String> {
         private PlatformTransactionManager txManager;
-        private String parentTgtId;
+        private final String parentTgtId;
         private final JpaTicketRegistry jpaTicketRegistry;
-=======
-    class ServiceTicketGenerator implements Callable<String> {
-
-        private final String parentTgtId;
->>>>>>> 570a1082
 
         public ServiceTicketGenerator(final String tgtId, final JpaTicketRegistry jpaTicketRegistry,
                                       final PlatformTransactionManager txManager) {
