/*
 * Licensed to Apereo under one or more contributor license
 * agreements. See the NOTICE file distributed with this work
 * for additional information regarding copyright ownership.
 * Apereo licenses this file to you under the Apache License,
 * Version 2.0 (the "License"); you may not use this file
 * except in compliance with the License.  You may obtain a
 * copy of the License at the following location:
 *
 *   http://www.apache.org/licenses/LICENSE-2.0
 *
 * Unless required by applicable law or agreed to in writing,
 * software distributed under the License is distributed on an
 * "AS IS" BASIS, WITHOUT WARRANTIES OR CONDITIONS OF ANY
 * KIND, either express or implied.  See the License for the
 * specific language governing permissions and limitations
 * under the License.
 */
package org.jasig.cas.ticket.registry;

import org.jasig.cas.TestUtils;
import org.jasig.cas.authentication.principal.DefaultPrincipalFactory;
import org.jasig.cas.authentication.principal.Principal;
import org.jasig.cas.mock.MockService;
import org.jasig.cas.ticket.ExpirationPolicy;
import org.jasig.cas.ticket.ServiceTicket;
import org.jasig.cas.ticket.Ticket;
import org.jasig.cas.ticket.TicketGrantingTicket;
import org.jasig.cas.ticket.TicketGrantingTicketImpl;
import org.jasig.cas.ticket.support.HardTimeoutExpirationPolicy;
import org.jasig.cas.ticket.support.MultiTimeUseOrTimeoutExpirationPolicy;
import org.jasig.cas.util.DefaultUniqueTicketIdGenerator;
import org.jasig.cas.util.UniqueTicketIdGenerator;
import org.junit.Before;
import org.junit.Test;
import org.junit.runner.RunWith;
import org.slf4j.Logger;
import org.slf4j.LoggerFactory;
import org.springframework.beans.factory.annotation.Autowired;
import org.springframework.jdbc.core.JdbcTemplate;
import org.springframework.test.annotation.IfProfileValue;
import org.springframework.test.annotation.ProfileValueSourceConfiguration;
import org.springframework.test.annotation.SystemProfileValueSource;
import org.springframework.test.context.ContextConfiguration;
import org.springframework.test.context.junit4.SpringJUnit4ClassRunner;
import org.springframework.test.jdbc.JdbcTestUtils;
import org.springframework.transaction.PlatformTransactionManager;
import org.springframework.transaction.TransactionStatus;
import org.springframework.transaction.support.TransactionCallback;
import org.springframework.transaction.support.TransactionTemplate;

import javax.sql.DataSource;
import java.util.ArrayList;
import java.util.Collections;
import java.util.List;
import java.util.concurrent.Callable;
import java.util.concurrent.ExecutorService;
import java.util.concurrent.Executors;
import java.util.concurrent.Future;

import static org.junit.Assert.*;


/**
 * Unit test for {@link JpaTicketRegistry} class.
 *
 * @author Marvin S. Addison
 * @since 3.0.0
 */
@RunWith(SpringJUnit4ClassRunner.class)
@ContextConfiguration("classpath:jpaTestApplicationContext.xml")
@ProfileValueSourceConfiguration(SystemProfileValueSource.class)
public class JpaTicketRegistryTests {
    /** Number of clients contending for operations in concurrent test. */
    private static final int CONCURRENT_SIZE = 20;

    private static final UniqueTicketIdGenerator ID_GENERATOR = new DefaultUniqueTicketIdGenerator(64);

    private static final ExpirationPolicy EXP_POLICY_TGT = new HardTimeoutExpirationPolicy(1000);

    private static final ExpirationPolicy EXP_POLICY_ST = new MultiTimeUseOrTimeoutExpirationPolicy(1, 1000);

    /** Logger instance. */
    private final Logger logger = LoggerFactory.getLogger(getClass());

    @Autowired
    private PlatformTransactionManager txManager;

    @Autowired
    private JpaTicketRegistry jpaTicketRegistry;

    private JdbcTemplate simpleJdbcTemplate;


    /**
     * Set the datasource.
     */
    @Autowired
    public void setDataSource(final DataSource dataSource) {
        this.simpleJdbcTemplate = new JdbcTemplate(dataSource);
    }


    @Before
    public void setUp() {
        JdbcTestUtils.deleteFromTables(simpleJdbcTemplate, "SERVICETICKET");
        JdbcTestUtils.deleteFromTables(simpleJdbcTemplate, "TICKETGRANTINGTICKET");
    }


    @Test
    public void verifyTicketCreationAndDeletion() throws Exception {
        final TicketGrantingTicket newTgt = newTGT();
        addTicketInTransaction(newTgt);
        final TicketGrantingTicket tgtFromDb = (TicketGrantingTicket) getTicketInTransaction(newTgt.getId());
        assertNotNull(tgtFromDb);
        assertEquals(newTgt.getId(), tgtFromDb.getId());
        final ServiceTicket newSt = grantServiceTicketInTransaction(tgtFromDb);
        final ServiceTicket stFromDb = (ServiceTicket) getTicketInTransaction(newSt.getId());
        assertNotNull(stFromDb);
        assertEquals(newSt.getId(), stFromDb.getId());
        deleteTicketInTransaction(newTgt.getId());
        assertNull(getTicketInTransaction(newTgt.getId()));
        assertNull(getTicketInTransaction(newSt.getId()));
    }

    @Test
    @IfProfileValue(name="cas.jpa.concurrent", value="true")
    public void verifyConcurrentServiceTicketGeneration() throws Exception {
        final TicketGrantingTicket newTgt = newTGT();
        addTicketInTransaction(newTgt);
        final ExecutorService executor = Executors.newFixedThreadPool(CONCURRENT_SIZE);
        try {
            final List<ServiceTicketGenerator> generators = new ArrayList<>(CONCURRENT_SIZE);
            for (int i = 0; i < CONCURRENT_SIZE; i++) {
                generators.add(new ServiceTicketGenerator(newTgt.getId(), this.jpaTicketRegistry, this.txManager));
            }
            final List<Future<String>> results = executor.invokeAll(generators);
            for (final Future<String> result : results) {
                assertNotNull(result.get());
            }
        } catch (final Exception e) {
            logger.debug("testConcurrentServiceTicketGeneration produced an error", e);
            fail("testConcurrentServiceTicketGeneration failed.");
        } finally {
            executor.shutdownNow();
        }
    }


    static TicketGrantingTicket newTGT() {
        final Principal principal = new DefaultPrincipalFactory().createPrincipal(
                "bob", Collections.singletonMap("displayName", (Object) "Bob"));
        return new TicketGrantingTicketImpl(
                ID_GENERATOR.getNewTicketId("TGT"),
                TestUtils.getAuthentication(principal),
                EXP_POLICY_TGT);
    }

    static ServiceTicket newST(final TicketGrantingTicket parent) {
       return parent.grantServiceTicket(
               ID_GENERATOR.getNewTicketId("ST"),
               new MockService("https://service.example.com"),
               EXP_POLICY_ST,
<<<<<<< HEAD
               false, TestUtils.getDefaultRegisteredService());
=======
               false,
               true);
>>>>>>> e7972279
    }

    void addTicketInTransaction(final Ticket ticket) {
        new TransactionTemplate(txManager).execute(new TransactionCallback<Void>() {
            public Void doInTransaction(final TransactionStatus status) {
                jpaTicketRegistry.addTicket(ticket);
                return null;
            }
        });
    }

    void deleteTicketInTransaction(final String ticketId) {
        new TransactionTemplate(txManager).execute(new TransactionCallback<Void>() {
            public Void doInTransaction(final TransactionStatus status) {
                jpaTicketRegistry.deleteTicket(ticketId);
                return null;
            }
        });
    }

    Ticket getTicketInTransaction(final String ticketId) {
        return new TransactionTemplate(txManager).execute(new TransactionCallback<Ticket>() {
            public Ticket doInTransaction(final TransactionStatus status) {
                return jpaTicketRegistry.getTicket(ticketId);
            }
        });
    }

    ServiceTicket grantServiceTicketInTransaction(final TicketGrantingTicket parent) {
        return new TransactionTemplate(txManager).execute(new TransactionCallback<ServiceTicket>() {
            public ServiceTicket doInTransaction(final TransactionStatus status) {
                final ServiceTicket st = newST(parent);
                jpaTicketRegistry.addTicket(st);
                return st;
            }
        });
    }

    private static class ServiceTicketGenerator implements Callable<String> {
        private final PlatformTransactionManager txManager;
        private final String parentTgtId;
        private final JpaTicketRegistry jpaTicketRegistry;

        ServiceTicketGenerator(final String tgtId, final JpaTicketRegistry jpaTicketRegistry,
                                      final PlatformTransactionManager txManager) {
            parentTgtId = tgtId;
            this.jpaTicketRegistry = jpaTicketRegistry;
            this.txManager = txManager;
        }

        /**
     * {@inheritDoc}
     */
        @Override
        public String call() throws Exception {
            return new TransactionTemplate(txManager).execute(new TransactionCallback<String>() {
                public String doInTransaction(final TransactionStatus status) {
                    // Querying for the TGT prior to updating it as done in
                    // CentralAuthenticationServiceImpl#grantServiceTicket(String, Service, Credential)
                    final ServiceTicket st = newST((TicketGrantingTicket) jpaTicketRegistry.getTicket(parentTgtId));
                    jpaTicketRegistry.addTicket(st);
                    return st.getId();
                }
            });
        }

    }
}<|MERGE_RESOLUTION|>--- conflicted
+++ resolved
@@ -162,12 +162,8 @@
                ID_GENERATOR.getNewTicketId("ST"),
                new MockService("https://service.example.com"),
                EXP_POLICY_ST,
-<<<<<<< HEAD
-               false, TestUtils.getDefaultRegisteredService());
-=======
                false,
                true);
->>>>>>> e7972279
     }
 
     void addTicketInTransaction(final Ticket ticket) {
