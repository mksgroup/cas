<?xml version="1.0" encoding="UTF-8"?>
<!--
  ~ Licensed to Jasig under one or more contributor license
  ~ agreements. See the NOTICE file distributed with this work
  ~ for additional information regarding copyright ownership.
  ~ Jasig licenses this file to you under the Apache License,
  ~ Version 2.0 (the "License"); you may not use this file
  ~ except in compliance with the License.  You may obtain a
  ~ copy of the License at the following location:
  ~
  ~   http://www.apache.org/licenses/LICENSE-2.0
  ~
  ~ Unless required by applicable law or agreed to in writing,
  ~ software distributed under the License is distributed on an
  ~ "AS IS" BASIS, WITHOUT WARRANTIES OR CONDITIONS OF ANY
  ~ KIND, either express or implied.  See the License for the
  ~ specific language governing permissions and limitations
  ~ under the License.
  -->

<project xmlns="http://maven.apache.org/POM/4.0.0" xmlns:xsi="http://www.w3.org/2001/XMLSchema-instance" xsi:schemaLocation="http://maven.apache.org/POM/4.0.0 http://maven.apache.org/maven-v4_0_0.xsd">
  <parent>
    <groupId>org.jasig.parent</groupId>
    <artifactId>jasig-parent</artifactId>
    <version>34</version>
  </parent>
  <modelVersion>4.0.0</modelVersion>
  <groupId>org.jasig.cas</groupId>
  <artifactId>cas-server</artifactId>
  <packaging>pom</packaging>
  <name>Jasig Central Authentication Service</name>
  <description>Jasig CAS SSO server libraries and Web application.</description>
  <version>4.0.0-SNAPSHOT</version>
  <url>http://www.jasig.org/cas/</url>
  <inceptionYear>2004</inceptionYear>

  <licenses>
    <license>
      <name>Apache 2</name>
      <url>http://www.apache.org/licenses/LICENSE-2.0.txt</url>
      <distribution>repo</distribution>
    </license>
  </licenses>

  <developers>
    <developer>
      <id>battags</id>
      <name>Scott Battaglia</name>
      <email>scott.battaglia@gmail.com</email>
      <timezone>-5</timezone>
      <roles>
        <role>developer</role>
      </roles>
    </developer>
    <developer>
      <id>serac</id>
      <name>Marvin S. Addison</name>
      <email>marvin.addison@gmail.com</email>
      <timezone>-5</timezone>
      <roles>
        <role>developer</role>
        <role>cas-server-support-ldap module lead</role>
        <role>cas-server-support-x509 module lead</role>
      </roles>
    </developer>
    <developer>
      <id>wgthom</id>
      <name>William G. Thompson</name>
      <email>wgthom@gmail.com</email>
      <timezone>-5</timezone>
      <roles>
        <role>developer</role>
      </roles>
    </developer>
    <developer>
      <id>apetro</id>
      <name>Andrew Petro</name>
      <email>apetro@unicon.net</email>
      <timezone>-5</timezone>
      <roles>
        <role>developer</role>
      </roles>
    </developer>
    <developer>
      <id>leleuj</id>
      <name>Jérôme Leleu</name>
      <email>leleuj@gmail.com</email>
      <timezone>-5</timezone>
      <roles>
        <role>developer</role>
        <role>cas-server-support-oauth module lead</role>
      </roles>
    </developer>
    <developer>
      <id>mmoayyed</id>
      <name>Misagh Moayyed</name>
      <email>mmoayyed@unicon.net</email>
      <timezone>-7</timezone>
      <roles>
        <role>developer</role>
      </roles>
    </developer>

  </developers>

  <contributors>
    <contributor>
      <name>Adam Rybicki</name>
      <email>arybicki@unicon.net</email>
    </contributor>
    <contributor>
      <name>Andrew Tillinghast</name>
      <email>atilling@conncoll.edu</email>
    </contributor>
    <contributor>
      <name>Arnaud Lesueur</name>
      <email>arnaud.lesueur@gmail.com</email>
    </contributor>
    <contributor>
      <name>Dmitriy Kopylenko</name>
      <email>dima767@gmail.com</email>
    </contributor>
    <contributor>
      <name>Drew Mazurek</name>
      <email>dmazurek@unicon.net</email>
    </contributor>
    <contributor>
      <name>Eric Dalquist</name>
      <email>eric.dalquist@doit.wisc.edu</email>
    </contributor>
    <contributor>
      <name>Eric Pierce</name>
      <email>epierce@usf.edu</email>
    </contributor>
    <contributor>
      <name>Frederic Esnault</name>
      <email>esnault.frederic@gmail.com</email>
    </contributor>
    <contributor>
      <name>Howard Gilbert</name>
      <email>Howard.Gilbert@yale.edu</email>
    </contributor>
    <contributor>
      <name>Jan Van der Velpen</name>
      <email>velpi@industria.be</email>
    </contributor>
    <contributor>
      <name>John Martin</name>
      <email>jmartin@unicon.net</email>
    </contributor>
    <contributor>
      <name>MarcAntoine Garrigue</name>
      <email>marc.antoine.garrigue@gmail.com</email>
    </contributor>
    <contributor>
      <name>Mihir Patel</name>
      <email>exploremihir@gmail.com</email>
    </contributor>
  </contributors>

  <issueManagement>
    <system>Jira</system>
    <url>https://issues.jasig.org/browse/CAS</url>
  </issueManagement>
  
  <mailingLists>
    <mailingList>
      <name>cas-user</name>
      <subscribe>join-cas-user@lists.jasig.org</subscribe>
      <unsubscribe>leave-cas-user@lists.jasig.org</unsubscribe>
      <post>cas-user@lists.jasig.org</post>
      <archive>https://lists.wisc.edu/read/?forum=cas-user</archive>
    </mailingList>
    <mailingList>
      <name>cas-dev</name>
      <subscribe>join-cas-dev@lists.jasig.org</subscribe>
      <unsubscribe>leave-cas-dev@lists.jasig.org</unsubscribe>
      <post>cas-dev@lists.jasig.org</post>
      <archive>https://lists.wisc.edu/read/?forum=cas-dev</archive>
    </mailingList>
    <mailingList>
      <name>cas-announce</name>
      <subscribe>join-cas-announce@lists.jasig.org</subscribe>
      <unsubscribe>leave-cas-announce@lists.jasig.org</unsubscribe>
      <post>cas-announce@lists.jasig.org</post>
      <archive>https://lists.wisc.edu/read/?forum=cas-announce</archive>
    </mailingList>
  </mailingLists>

  <scm>
    <connection>scm:git:git@github.com:Jasig/cas.git</connection>
    <developerConnection>scm:git:git@github.com:Jasig/cas.git</developerConnection>
    <url>https://github.com/Jasig/cas</url>
  </scm>
	
  <distributionManagement>
    <site>
      <id>cas-site</id>
      <name>CAS Staging Site Documentation</name>
      <url>file:${project.site.deployDirectory}</url>
    </site>
  </distributionManagement>
	
  <build>
    <testResources>
      <testResource>
        <directory>${basedir}/src/test/resources</directory>
      </testResource>
    </testResources>
    
    <pluginManagement>
      <plugins>
        <plugin>
          <groupId>org.apache.maven.plugins</groupId>
          <artifactId>maven-surefire-plugin</artifactId>
          <version>2.12.4</version>
          <configuration>
            <forkMode>once</forkMode>
            <includes>
              <include>**/*Tests.java</include>
            </includes>
            <excludes>
              <exclude>**/Abstract*.java</exclude>
            </excludes>
            <additionalClasspathElements>
              <additionalClasspathElement>${project.build.directory}/test-lib/jdbc-driver.jar</additionalClasspathElement>
            </additionalClasspathElements>
          </configuration>
        </plugin>
        <plugin>
          <groupId>org.jasig.maven</groupId>
          <artifactId>maven-translate-plugin</artifactId>
          <version>0.0.1</version>
          <executions>
            <execution>
              <goals>
                <goal>check</goal>
              </goals>
              <phase>process-resources</phase>
            </execution>
          </executions>
          <configuration>
            <messagesDirectory>${basedir}/src/main/resources/</messagesDirectory>
            <mainMessagesFile>messages.properties</mainMessagesFile>
          </configuration>
        </plugin>
        <!--This plugin's configuration is used to store Eclipse m2e settings only. It has no influence on the Maven build itself.-->
        <plugin>
          <groupId>org.eclipse.m2e</groupId>
          <artifactId>lifecycle-mapping</artifactId>
          <version>1.0.0</version>
          <configuration>
            <lifecycleMappingMetadata>
              <pluginExecutions>
                <pluginExecution>
                  <pluginExecutionFilter>
                    <groupId>org.jasig.maven</groupId>
                    <artifactId>maven-translate-plugin</artifactId>
                    <versionRange>[0.0.1,)</versionRange>
                    <goals>
                      <goal>check</goal>
                    </goals>
                  </pluginExecutionFilter>
                  <action>
                    <ignore></ignore>
                  </action>
                </pluginExecution>
              </pluginExecutions>
            </lifecycleMappingMetadata>
          </configuration>
        </plugin>
      </plugins>
    </pluginManagement>
    
    <plugins>
      <plugin>
        <groupId>org.apache.maven.plugins</groupId>
        <artifactId>maven-enforcer-plugin</artifactId>
        <executions>
          <execution>
            <id>enforce-versions</id>
            <goals>
              <goal>enforce</goal>
            </goals>
            <configuration>
              <rules>
                <requireMavenVersion>
                  <version>2.0.9</version>
                </requireMavenVersion>
                <requireJavaVersion>
                  <version>${project.build.sourceVersion}</version>
                </requireJavaVersion>
              </rules>
            </configuration>
        </execution>
        </executions>
      </plugin>
      <!--
      <plugin>
        <groupId>com.atlassian.maven.plugins</groupId>
        <artifactId>maven-clover2      lugin</artifactId>
        <version>${clover.version}</version>
        <configuration>
          <license><![CDATA[oPpoNpLipDQKHHXaIXJPCIsoqRpdAfeXwIImkDIRoTnriq
mi2KuXZFGad>>Lz0ULLXhqIo2KPjARsdren1aP3vzebzkM
qNNNUvQNpqopPoOQRqmTvqoPnOnMopRPqpSUtxrWTxOxTu
pTSqrOnmqmUUnopqmvummmmmmUUnopqmvummmmmmUUA1jJ
97W9kZkUUnmm]]></license>
          <jdk>${project.build.sourceVersion}</jdk>
          <generateXml>true</generateXml>
          <generateHtml>true</generateHtml>
          <includes>
            <include>**/*.java</include>
          </includes>
          <excludes>
            <exclude>**/CasVersion.java</exclude>
            <exclude>
              **/SamlCompliantUniqueTicketIdGenerator.java
            </exclude>
          </excludes>
        </configuration>
        <executions>
          <execution>
            <phase>verify</phase>
            <goals>
              <goal>instrument</goal>
            </goals>
          </execution>
        </executions>
      </plugin>-->
      <plugin>
        <groupId>org.apache.maven.plugins</groupId>
        <artifactId>maven-compiler-plugin</artifactId>
        <configuration>
          <source>${project.build.sourceVersion}</source>
          <target>${project.build.targetVersion}</target>
        </configuration>
      </plugin>
      <plugin>
        <groupId>org.apache.maven.plugins</groupId>
        <artifactId>maven-jar-plugin</artifactId>
        <configuration>
          <archive>
            <manifest>
              <addDefaultImplementationEntries>true</addDefaultImplementationEntries>
            </manifest>
          </archive>
        </configuration>
      </plugin>
      <plugin>
        <groupId>org.apache.maven.plugins</groupId>
        <artifactId>maven-assembly-plugin</artifactId>
        <version>2.2.1</version>
        <configuration>
          <descriptors>
            <descriptor>${basedir}/assembly.xml</descriptor>
          </descriptors>
        </configuration>
      </plugin>
      <plugin>
        <groupId>org.codehaus.mojo</groupId>
        <artifactId>aspectj-maven-plugin</artifactId>
        <version>1.4</version>
        <executions>
          <execution>
            <goals>
              <goal>compile</goal>
            </goals>
          </execution>
        </executions>
        <configuration>
          <source>${project.build.sourceVersion}</source>
          <target>${project.build.targetVersion}</target>
        </configuration>
      </plugin>
      <plugin>
        <groupId>org.apache.maven.plugins</groupId>
        <artifactId>maven-release-plugin</artifactId>
        <version>2.2.1</version>
        <configuration>
          <mavenExecutorId>forked-path</mavenExecutorId>
          <tagNameFormat>v@{project.version}</tagNameFormat>
        </configuration>
      </plugin>
      <!-- CAS-988 generate hashes for assembly artifacts -->
      <plugin>
        <groupId>org.apache.maven.plugins</groupId>
        <artifactId>maven-antrun-plugin</artifactId>
        <version>1.5</version>
        <configuration>
          <target>
            <ant antfile="tasks.xml" target="genhash" />
          </target>
        </configuration>
      </plugin>
      <plugin>
        <groupId>com.mycila.maven-license-plugin</groupId>
        <artifactId>maven-license-plugin</artifactId>
        <configuration>
          <header>src/licensing/header.txt</header>
          <headerDefinitions>
            <headerDefinition>src/licensing/header-definitions.xml</headerDefinition>
          </headerDefinitions>
          <aggregate>true</aggregate>
          <excludes>
            <exclude>LICENSE</exclude>
            <exclude>**/INSTALL*</exclude>
            <exclude>**/NOTICE*</exclude>
            <exclude>**/README*</exclude>
            <exclude>**/readme*</exclude>
            <exclude>**/*.log</exclude>
            <exclude>**/*.license</exclude>
            <exclude>**/*.txt</exclude>
            <exclude>**/*.crt</exclude>
            <exclude>**/*.crl</exclude>
            <exclude>**/*.key</exclude>
            <exclude>**/.gitignore</exclude>
            <exclude>**/overlays/**</exclude>
            <exclude>src/licensing/**</exclude>
            <exclude>**/testCA/**</exclude>
          </excludes>
        </configuration>
      </plugin>
    </plugins>
  </build>

  <dependencies>
    <dependency>
      <groupId>junit</groupId>
      <artifactId>junit</artifactId>
      <version>${junit.version}</version>
      <scope>test</scope>
    </dependency>

	<dependency>
		<groupId>org.mockito</groupId>
	    <artifactId>mockito-core</artifactId>
	    <version>${mockito.version}</version>
	    <scope>test</scope>
	</dependency>

    <dependency>
      <groupId>org.springframework</groupId>
      <artifactId>spring-test</artifactId>
      <scope>test</scope>
    </dependency>

    <dependency>
      <groupId>javax.servlet</groupId>
      <artifactId>servlet-api</artifactId>
      <scope>provided</scope>
    </dependency>

    <dependency>
      <groupId>org.aspectj</groupId>
      <artifactId>aspectjrt</artifactId>
      <scope>compile</scope>
    </dependency>

    <dependency>
      <groupId>org.aspectj</groupId>
      <artifactId>aspectjweaver</artifactId>
      <scope>compile</scope>
    </dependency>

    <dependency>
      <groupId>javax.validation</groupId>
      <artifactId>validation-api</artifactId>
      <version>${javax.validation.version}</version>
      <scope>compile</scope>
    </dependency>

    <dependency>
      <groupId>org.slf4j</groupId>
      <artifactId>slf4j-api</artifactId>
      <version>${slf4j.version}</version>
      <scope>compile</scope>
    </dependency>

    <dependency>
      <groupId>org.slf4j</groupId>
      <artifactId>slf4j-log4j12</artifactId>
      <version>${slf4j.version}</version>
      <scope>runtime</scope>
      <type>jar</type>
      <exclusions>
        <exclusion>
          <groupId>log4j</groupId>
          <artifactId>log4j</artifactId>
        </exclusion>
      </exclusions>
    </dependency>

    <dependency>
      <groupId>org.slf4j</groupId>
      <artifactId>jcl-over-slf4j</artifactId>
      <version>${slf4j.version}</version>
      <scope>compile</scope>
    </dependency>
  </dependencies>

  <repositories>
    <repository>
      <id>jasig-repository</id>
      <name>Jasig Maven2 Repository</name>
      <url>http://developer.ja-sig.org/maven2</url>
    </repository>

    <repository>
      <id>jboss</id>
      <name>JBoss Repository</name>
      <layout>default</layout>
      <url>http://repository.jboss.org/nexus/content/groups/public-jboss/</url>
    </repository>
  </repositories>

  <pluginRepositories>
    <pluginRepository>
      <id>mojo-snapshot</id>
      <name>Codehause Mojo Snapshot Repository</name>
      <url>https://nexus.codehaus.org/content/repositories/codehaus-snapshots/</url>
      <snapshots>
        <enabled>true</enabled>
      </snapshots>
    </pluginRepository>
  </pluginRepositories>

  <dependencyManagement>
    <dependencies>
      <dependency>
        <groupId>commons-lang</groupId>
        <artifactId>commons-lang</artifactId>
        <version>${commons.lang.version}</version>
      </dependency>
      
      <dependency>
        <groupId>net.sf.ehcache</groupId>
        <artifactId>ehcache-core</artifactId>
        <version>${ehcache.version}</version>
      </dependency>  

      <!-- Inspektr Dependencies -->
      <dependency>
        <groupId>com.github.inspektr</groupId>
        <artifactId>inspektr-audit</artifactId>
        <version>${inspektr.version}</version>
      </dependency>

      <dependency>
        <groupId>com.github.inspektr</groupId>
        <artifactId>inspektr-common</artifactId>
        <version>${inspektr.version}</version>
      </dependency>

      <dependency>
        <groupId>com.github.inspektr</groupId>
        <artifactId>inspektr-support-spring</artifactId>
        <version>${inspektr.version}</version>
      </dependency>

      <dependency>
        <groupId>commons-jexl</groupId>
        <artifactId>commons-jexl</artifactId>
        <version>1.1</version>
        <exclusions>
          <exclusion>
            <groupId>commons-logging</groupId>
            <artifactId>commons-logging</artifactId>
          </exclusion>
        </exclusions>
      </dependency>

      <dependency>
        <groupId>org.jasig.service.persondir</groupId>
        <artifactId>person-directory-impl</artifactId>
        <version>${person.directory.version}</version>
        <exclusions>
          <exclusion>
            <groupId>commons-logging</groupId>
            <artifactId>commons-logging</artifactId>
          </exclusion>
        </exclusions>
      </dependency>

      <dependency>
        <groupId>commons-codec</groupId>
        <artifactId>commons-codec</artifactId>
        <version>${commons.codec.version}</version>
        <scope>compile</scope>
      </dependency>

      <dependency>
        <groupId>org.hibernate</groupId>
        <artifactId>hibernate-core</artifactId>
        <version>${hibernate.core.version}</version>
        <type>jar</type>
      </dependency>

      <dependency>
        <groupId>org.hibernate</groupId>
        <artifactId>hibernate-entitymanager</artifactId>
        <version>${hibernate.core.version}</version>
        <type>jar</type>
      </dependency>

      <dependency>
        <groupId>org.hibernate</groupId>
        <artifactId>hibernate-annotations</artifactId>
        <version>${hibernate.core.version}</version>
        <scope>compile</scope>
        <type>jar</type>
      </dependency>

      <dependency>
        <groupId>org.hibernate.java-persistence</groupId>
        <artifactId>jpa-api</artifactId>
        <version>${jpa.version}</version>
        <scope>compile</scope>
      </dependency>

      <!-- Spring Security Managed Dependencies -->
      <dependency>
        <groupId>org.springframework.security</groupId>
        <artifactId>spring-security-cas</artifactId>
        <version>${spring.security.version}</version>
        <exclusions>
          <exclusion>
            <groupId>commons-logging</groupId>
            <artifactId>commons-logging</artifactId>
          </exclusion>
        </exclusions>
      </dependency>

      <dependency>
        <groupId>org.springframework.security</groupId>
        <artifactId>spring-security-core</artifactId>
        <version>${spring.security.version}</version>
      </dependency>

      <dependency>
        <groupId>org.springframework.security</groupId>
        <artifactId>spring-security-web</artifactId>
        <version>${spring.security.version}</version>
      </dependency>

      <dependency>
        <groupId>org.springframework.security</groupId>
        <artifactId>spring-security-config</artifactId>
        <version>${spring.security.version}</version>
        <exclusions>
          <exclusion>
            <groupId>commons-logging</groupId>
            <artifactId>commons-logging</artifactId>
          </exclusion>
        </exclusions>
      </dependency>

      <!-- Spring Managed Dependencies -->
      <dependency>
        <groupId>org.springframework</groupId>
        <artifactId>spring-aop</artifactId>
        <version>${spring.version}</version>
      </dependency>
      <dependency>
        <groupId>org.springframework</groupId>
        <artifactId>spring-aspects</artifactId>
        <version>${spring.version}</version>
      </dependency>

      <dependency>
        <groupId>org.springframework</groupId>
        <artifactId>spring-beans</artifactId>
        <version>${spring.version}</version>
      </dependency>
      <dependency>
        <groupId>org.springframework</groupId>
        <artifactId>spring-context</artifactId>
        <version>${spring.version}</version>
      </dependency>
      <dependency>
        <groupId>org.springframework</groupId>
        <artifactId>spring-context-support</artifactId>
        <version>${spring.version}</version>
      </dependency>
      <dependency>
        <groupId>org.springframework</groupId>
        <artifactId>spring-core</artifactId>
        <version>${spring.version}</version>
        <exclusions>
          <exclusion>
            <groupId>commons-logging</groupId>
            <artifactId>commons-logging</artifactId>
          </exclusion>
        </exclusions>
      </dependency>
      <dependency>
        <groupId>org.springframework</groupId>
        <artifactId>spring-instrument</artifactId>
        <version>${spring.version}</version>
      </dependency>
      <dependency>
        <groupId>org.springframework</groupId>
        <artifactId>spring-jdbc</artifactId>
        <version>${spring.version}</version>
      </dependency>
      <dependency>
        <groupId>org.springframework</groupId>
        <artifactId>spring-jms</artifactId>
        <version>${spring.version}</version>
      </dependency>
      <dependency>
        <groupId>org.springframework</groupId>
        <artifactId>spring-orm</artifactId>
        <version>${spring.version}</version>
      </dependency>
      <dependency>
        <groupId>org.springframework</groupId>
        <artifactId>spring-oxm</artifactId>
        <version>${spring.version}</version>
      </dependency>

      <dependency>
        <groupId>org.springframework</groupId>
        <artifactId>spring-test</artifactId>
        <version>${spring.version}</version>
        <scope>test</scope>
      </dependency>
      <dependency>
        <groupId>org.springframework</groupId>
        <artifactId>spring-tx</artifactId>
        <version>${spring.version}</version>
      </dependency>
      <dependency>
        <groupId>org.springframework</groupId>
        <artifactId>spring-web</artifactId>
        <version>${spring.version}</version>
      </dependency>
      <dependency>
        <groupId>org.springframework</groupId>
        <artifactId>spring-webmvc</artifactId>
        <version>${spring.version}</version>
      </dependency>
      <dependency>
        <groupId>org.springframework.webflow</groupId>
        <artifactId>spring-webflow</artifactId>
        <version>${spring.webflow.version}</version>
        <exclusions>
          <exclusion>
            <groupId>commons-logging</groupId>
            <artifactId>commons-logging</artifactId>
          </exclusion>
          <exclusion>
            <groupId>org.springframework</groupId>
            <artifactId>spring-context</artifactId>
          </exclusion>
          <exclusion>
            <groupId>org.springframework</groupId>
            <artifactId>spring-web</artifactId>
          </exclusion>
        </exclusions>
      </dependency>

      <dependency>
        <groupId>org.springframework.ldap</groupId>
        <artifactId>spring-ldap-core-tiger</artifactId>
        <version>${spring.ldap.version}</version>
        <scope>compile</scope>
        <exclusions>
          <exclusion>
            <groupId>commons-logging</groupId>
            <artifactId>commons-logging</artifactId>
          </exclusion>
        </exclusions>
      </dependency>

      <dependency>
        <groupId>org.springframework.ldap</groupId>
        <artifactId>spring-ldap-core</artifactId>
        <version>${spring.ldap.version}</version>
        <exclusions>
          <exclusion>
            <groupId>commons-logging</groupId>
            <artifactId>commons-logging</artifactId>
          </exclusion>
        </exclusions>
      </dependency>

      <dependency>
        <groupId>javax.servlet</groupId>
        <artifactId>servlet-api</artifactId>
        <version>${servlet.api.version}</version>
      </dependency>

      <dependency>
        <groupId>org.aspectj</groupId>
        <artifactId>aspectjweaver</artifactId>
        <version>${aspectj.version}</version>
      </dependency>

      <dependency>
        <groupId>org.aspectj</groupId>
        <artifactId>aspectjrt</artifactId>
        <version>${aspectj.version}</version>
      </dependency>

      <dependency>
        <groupId>org.hibernate</groupId>
        <artifactId>hibernate-validator</artifactId>
        <version>${hibernate.validator.version}</version>
      </dependency>

      <dependency>
        <groupId>org.hsqldb</groupId>
        <artifactId>hsqldb</artifactId>
        <version>${hsqldb.version}</version>
      </dependency>
    </dependencies>
  </dependencyManagement>

  <modules>
    <module>cas-server-core</module>
    <module>cas-server-webapp</module>
    <module>cas-server-support-generic</module>
    <module>cas-server-support-jdbc</module>
    <module>cas-server-support-ldap</module>
    <module>cas-server-support-legacy</module>
    <module>cas-server-support-openid</module>
    <module>cas-server-support-radius</module>
    <module>cas-server-support-spnego</module>
    <module>cas-server-support-trusted</module>
    <module>cas-server-support-x509</module>
    <module>cas-server-support-oauth</module>
    <module>cas-server-integration-jboss</module>
    <module>cas-server-integration-memcached</module>
    <module>cas-server-integration-ehcache</module>
    <module>cas-server-integration-restlet</module>
    <module>cas-server-uber-webapp</module>
    <module>cas-server-documentation</module>
    <module>cas-server-extension-clearpass</module>
    <module>cas-management-webapp</module>
  </modules>

  <reporting>
    <plugins>
      <plugin>
        <groupId>org.apache.maven.plugins</groupId>
        <artifactId>maven-javadoc-plugin</artifactId>
        <version>2.9</version>
      </plugin>
      <plugin>
        <groupId>org.apache.maven.plugins</groupId>
        <artifactId>maven-project-info-reports-plugin</artifactId>
        <version>2.4</version>
        <reportSets>
          <reportSet>
            <reports>
              <report>index</report>
              <report>project-team</report>
              <report>mailing-list</report>
              <report>issue-tracking</report>
              <report>license</report>
              <report>scm</report>
            </reports>
          </reportSet>
        </reportSets>
      </plugin>
      <plugin>
        <groupId>org.apache.maven.plugins</groupId>
        <artifactId>maven-checkstyle-plugin</artifactId>
        <version>2.9.1</version>
      </plugin>
      <plugin>
        <groupId>org.apache.maven.plugins</groupId>
        <artifactId>maven-jxr-plugin</artifactId>
        <version>2.3</version>
      </plugin>
      <plugin>
        <groupId>org.apache.maven.plugins</groupId>
        <artifactId>maven-pmd-plugin</artifactId>
        <version>2.7.1</version>
        <configuration>
          <targetJdk>${project.build.targetVersion}</targetJdk>
        </configuration>
      </plugin>
      <plugin>
        <groupId>org.codehaus.mojo</groupId>
        <artifactId>versions-maven-plugin</artifactId>
        <version>1.3.1</version>
        <reportSets>
          <reportSet>
            <reports>
              <report>dependency-updates-report</report>
              <report>plugin-updates-report</report>
              <report>property-updates-report</report>
            </reports>
          </reportSet>
        </reportSets>
      </plugin>
      <plugin>
        <groupId>org.codehaus.mojo</groupId>
        <artifactId>taglist-maven-plugin</artifactId>
        <version>2.4</version>
      </plugin>
    </plugins>
  </reporting>

  <profiles>
    <profile>
      <id>ci</id>
      <build>
        <plugins>
          <plugin>
            <groupId>org.apache.maven.plugins</groupId>
            <artifactId>maven-source-plugin</artifactId>
            <version>2.2</version>
            <executions>
              <execution>
                <id>attach-sources</id>
                <goals>
                  <goal>jar</goal>
                </goals>
              </execution>
            </executions>
          </plugin>
          <plugin>
            <groupId>org.apache.maven.plugins</groupId>
            <artifactId>maven-javadoc-plugin</artifactId>
						<version>2.9</version>
            <configuration>
              <charset>${project.reporting.outputEncoding}</charset>
              <encoding>${project.reporting.outputEncoding}</encoding>
              <docencoding>${project.reporting.outputEncoding}</docencoding>
            </configuration>
            <executions>
              <execution>
                <id>attach-javadocs</id>
                <goals>
                  <goal>jar</goal>
                </goals>
              </execution>
            </executions>
          </plugin>
        </plugins>
      </build>
    </profile>
  </profiles>
  
  <properties>
    <issues.projectKey>CAS</issues.projectKey>
    <spring.webflow.version>2.3.1.RELEASE</spring.webflow.version>
    <spring.version>3.1.3.RELEASE</spring.version>
    <spring.ldap.version>1.3.1.RELEASE</spring.ldap.version>
    <spring.security.version>3.1.2.RELEASE</spring.security.version>
    <clover.version>2.6.3</clover.version>
    <aspectj.version>1.6.11</aspectj.version>
    <javax.validation.version>1.0.0.GA</javax.validation.version>
    <perf4j.version>0.9.14</perf4j.version>
    <commons.jexl.version>1.1</commons.jexl.version>
    <hibernate.validator.version>4.2.0.Final</hibernate.validator.version>
    <hibernate.core.version>4.1.0.Final</hibernate.core.version>
    <slf4j.version>1.7.1</slf4j.version>
    <person.directory.version>1.5.1</person.directory.version>
    <servlet.api.version>2.5</servlet.api.version>
    <jpa.version>2.0-cr-1</jpa.version>
    <commons.codec.version>1.4</commons.codec.version>
    <log4j.version>1.2.15</log4j.version>
    <junit.version>4.10</junit.version>
    <commons.lang.version>2.5</commons.lang.version>
    <inspektr.version>1.0.7.GA</inspektr.version>
    <commons.io.version>2.0</commons.io.version>
    <mockito.version>1.9.0</mockito.version>
<<<<<<< HEAD
    <ehcache.version>2.6.0</ehcache.version>
    <hsqldb.version>2.0.0</hsqldb.version>
=======
    <ehcache.version>2.6.2</ehcache.version>
>>>>>>> bb0f378a
		
    <project.build.sourceVersion>1.6</project.build.sourceVersion>
    <project.build.targetVersion>1.6</project.build.targetVersion>
    <project.build.sourceEncoding>UTF-8</project.build.sourceEncoding>
    <project.reporting.outputEncoding>UTF-8</project.reporting.outputEncoding>
    <project.site.deployDirectory>/tmp/cas-deploy-site</project.site.deployDirectory>
  </properties>
</project><|MERGE_RESOLUTION|>--- conflicted
+++ resolved
@@ -969,13 +969,9 @@
     <inspektr.version>1.0.7.GA</inspektr.version>
     <commons.io.version>2.0</commons.io.version>
     <mockito.version>1.9.0</mockito.version>
-<<<<<<< HEAD
-    <ehcache.version>2.6.0</ehcache.version>
+    <ehcache.version>2.6.2</ehcache.version>
     <hsqldb.version>2.0.0</hsqldb.version>
-=======
-    <ehcache.version>2.6.2</ehcache.version>
->>>>>>> bb0f378a
-		
+	
     <project.build.sourceVersion>1.6</project.build.sourceVersion>
     <project.build.targetVersion>1.6</project.build.targetVersion>
     <project.build.sourceEncoding>UTF-8</project.build.sourceEncoding>
