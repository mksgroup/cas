--- conflicted
+++ resolved
@@ -60,15 +60,6 @@
     @Override
     public Principal resolve(final Credential credential, final Optional<Principal> principal, final Optional<AuthenticationHandler> handler) {
         final List<Principal> principals = new ArrayList<>();
-<<<<<<< HEAD
-        chain.stream().filter(resolver -> resolver.supports(credential)).forEach(resolver -> {
-            LOGGER.debug("Invoking principal resolver [{}]", resolver);
-            final var p = resolver.resolve(credential, principal, handler);
-            if (p != null) {
-                principals.add(p);
-            }
-        });
-=======
         chain.stream()
             .filter(resolver -> resolver.supports(credential))
             .forEach(resolver -> {
@@ -78,7 +69,6 @@
                     principals.add(p);
                 }
             });
->>>>>>> cb3b87f4
         if (principals.isEmpty()) {
             LOGGER.warn("None of the principal resolvers in the chain were able to produce a principal");
             return NullPrincipal.getInstance();
@@ -104,13 +94,8 @@
                 + "with different identifiers which typically is the result of a configuration issue.",
                 new HashMap<>(0), new HashMap<>(0));
         }
-<<<<<<< HEAD
-        final var principalId = principal.isPresent() ? principal.get().getId() : principals.get(0).getId();
+        final String principalId = principal.isPresent() ? principal.get().getId() : principals.get(count - 1).getId();
         final var finalPrincipal = this.principalFactory.createPrincipal(principalId, attributes);
-=======
-        final String principalId = principal.isPresent() ? principal.get().getId() : principals.get(count - 1).getId();
-        final Principal finalPrincipal = this.principalFactory.createPrincipal(principalId, attributes);
->>>>>>> cb3b87f4
         LOGGER.debug("Final principal constructed by the chain of resolvers is [{}]", finalPrincipal);
         return finalPrincipal;
     }
