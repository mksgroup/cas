package org.apereo.cas.authentication;

import com.google.common.base.Splitter;
import com.google.common.collect.ArrayListMultimap;
import com.google.common.collect.Multimap;
import groovy.lang.GroovyClassLoader;
import lombok.experimental.UtilityClass;
import lombok.extern.slf4j.Slf4j;
import org.apache.commons.io.IOUtils;
import org.apache.commons.lang3.ClassUtils;
import org.apache.commons.lang3.StringUtils;
import org.apereo.cas.configuration.support.Beans;
import org.apereo.cas.util.CollectionUtils;
import org.codehaus.groovy.control.CompilerConfiguration;
import org.springframework.core.io.DefaultResourceLoader;
import org.springframework.core.io.Resource;
import org.springframework.core.io.ResourceLoader;

import java.nio.charset.StandardCharsets;
import java.security.AccessController;
import java.security.PrivilegedAction;
import java.util.List;
import java.util.Map;
import java.util.function.Predicate;
import java.util.regex.Pattern;

/**
 * This is {@link CoreAuthenticationUtils}.
 *
 * @author Misagh Moayyed
 * @since 5.2.0
 */

@Slf4j
@UtilityClass
public class CoreAuthenticationUtils {

    /**
     * Transform principal attributes list into map map.
     *
     * @param list the list
     * @return the map
     */
    public static Map<String, Object> transformPrincipalAttributesListIntoMap(final List<String> list) {
        final var map = transformPrincipalAttributesListIntoMultiMap(list);
        return CollectionUtils.wrap(map);
    }

    /**
     * Transform principal attributes into map.
     * Items in the list are defined in the syntax of "cn", or "cn:commonName" for virtual renaming and maps.
     *
     * @param list the list
     * @return the map
     */
    public static Multimap<String, Object> transformPrincipalAttributesListIntoMultiMap(final List<String> list) {
        final Multimap<String, Object> multimap = ArrayListMultimap.create();
        if (list.isEmpty()) {
            LOGGER.debug("No principal attributes are defined");
        } else {
            list.forEach(a -> {
                final var attributeName = a.trim();
                if (attributeName.contains(":")) {
                    final var attrCombo = Splitter.on(":").splitToList(attributeName);
                    final var name = attrCombo.get(0).trim();
                    final var value = attrCombo.get(1).trim();
                    LOGGER.debug("Mapped principal attribute name [{}] to [{}]", name, value);
                    multimap.put(name, value);
                } else {
                    LOGGER.debug("Mapped principal attribute name [{}]", attributeName);
                    multimap.put(attributeName, attributeName);
                }
            });
        }
        return multimap;
    }


    /**
     * Gets credential selection predicate.
     *
     * @param selectionCriteria the selection criteria
     * @return the credential selection predicate
     */
    public static Predicate<Credential> newCredentialSelectionPredicate(final String selectionCriteria) {
        try {
            if (StringUtils.isBlank(selectionCriteria)) {
                return credential -> true;
            }

            if (selectionCriteria.endsWith(".groovy")) {
                final ResourceLoader loader = new DefaultResourceLoader();
                final var resource = loader.getResource(selectionCriteria);
                if (resource != null) {
<<<<<<< HEAD
                    final var script = IOUtils.toString(resource.getInputStream(), StandardCharsets.UTF_8);
                    final var classLoader = new GroovyClassLoader(Beans.class.getClassLoader(),
                        new CompilerConfiguration(), true);
                    final Class<Predicate> clz = classLoader.parseClass(script);
=======
                    final String script = IOUtils.toString(resource.getInputStream(), StandardCharsets.UTF_8);

                    final Class<Predicate> clz = AccessController.doPrivileged((PrivilegedAction<Class<Predicate>>) () -> {
                        final GroovyClassLoader classLoader = new GroovyClassLoader(Beans.class.getClassLoader(),
                            new CompilerConfiguration(), true);
                        return classLoader.parseClass(script);
                    });
>>>>>>> 335fb37e
                    return clz.getDeclaredConstructor().newInstance();
                }
            }

            final Class predicateClazz = ClassUtils.getClass(selectionCriteria);
            return (Predicate<org.apereo.cas.authentication.Credential>) predicateClazz.getDeclaredConstructor().newInstance();
        } catch (final Exception e) {
            final var predicate = Pattern.compile(selectionCriteria).asPredicate();
            return credential -> predicate.test(credential.getId());
        }
    }
}<|MERGE_RESOLUTION|>--- conflicted
+++ resolved
@@ -92,20 +92,13 @@
                 final ResourceLoader loader = new DefaultResourceLoader();
                 final var resource = loader.getResource(selectionCriteria);
                 if (resource != null) {
-<<<<<<< HEAD
                     final var script = IOUtils.toString(resource.getInputStream(), StandardCharsets.UTF_8);
-                    final var classLoader = new GroovyClassLoader(Beans.class.getClassLoader(),
-                        new CompilerConfiguration(), true);
-                    final Class<Predicate> clz = classLoader.parseClass(script);
-=======
-                    final String script = IOUtils.toString(resource.getInputStream(), StandardCharsets.UTF_8);
 
                     final Class<Predicate> clz = AccessController.doPrivileged((PrivilegedAction<Class<Predicate>>) () -> {
                         final GroovyClassLoader classLoader = new GroovyClassLoader(Beans.class.getClassLoader(),
                             new CompilerConfiguration(), true);
                         return classLoader.parseClass(script);
                     });
->>>>>>> 335fb37e
                     return clz.getDeclaredConstructor().newInstance();
                 }
             }
