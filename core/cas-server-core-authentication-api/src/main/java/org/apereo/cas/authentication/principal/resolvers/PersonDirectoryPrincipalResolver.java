package org.apereo.cas.authentication.principal.resolvers;

import lombok.AllArgsConstructor;
import lombok.Getter;
import lombok.ToString;
import lombok.extern.slf4j.Slf4j;
import org.apache.commons.lang3.StringUtils;
import org.apache.commons.lang3.tuple.Pair;
import org.apereo.cas.authentication.AuthenticationHandler;
import org.apereo.cas.authentication.Credential;
import org.apereo.cas.authentication.handler.PrincipalNameTransformer;
import org.apereo.cas.authentication.principal.Principal;
import org.apereo.cas.authentication.principal.PrincipalFactory;
import org.apereo.cas.authentication.principal.PrincipalFactoryUtils;
import org.apereo.cas.authentication.principal.PrincipalResolver;
import org.apereo.services.persondir.IPersonAttributeDao;
import org.apereo.services.persondir.support.StubPersonAttributeDao;

import java.util.HashMap;
import java.util.List;
import java.util.Map;
import java.util.Optional;

/**
 * Resolves principals by querying a data source using the Jasig
 * <a href="http://developer.jasig.org/projects/person-directory/1.5.0-SNAPSHOT/apidocs/">Person Directory API</a>.
 * The {@link Principal#getAttributes()} are populated by the results of the
 * query and the principal ID may optionally be set by proving an attribute whose first non-null value is used;
 * otherwise the credential ID is used for the principal ID.
 *
 * @author Marvin S. Addison
 * @since 4.0.0
 */
@Slf4j
@ToString
@AllArgsConstructor
@Getter
public class PersonDirectoryPrincipalResolver implements PrincipalResolver {

    /**
     * Repository of principal attributes to be retrieved.
     */
    protected final IPersonAttributeDao attributeRepository;

    /**
     * Factory to create the principal type.
     **/
    protected final PrincipalFactory principalFactory;

    /**
     * return null if no attributes are found.
     */
    protected final boolean returnNullIfNoAttributes;

    /**
     * Transform principal name.
     */
    protected final PrincipalNameTransformer principalNameTransformer;

    /**
     * Optional principal attribute name.
     */
    protected final String principalAttributeName;

    public PersonDirectoryPrincipalResolver() {
        this(new StubPersonAttributeDao(new HashMap<>()), PrincipalFactoryUtils.newPrincipalFactory(), false,
            String::trim, null);
    }

    public PersonDirectoryPrincipalResolver(final IPersonAttributeDao attributeRepository, final String principalAttributeName) {
        this(attributeRepository, PrincipalFactoryUtils.newPrincipalFactory(), false, formUserId -> formUserId, principalAttributeName);
    }

    public PersonDirectoryPrincipalResolver(final IPersonAttributeDao attributeRepository) {
        this(attributeRepository, PrincipalFactoryUtils.newPrincipalFactory(), false, formUserId -> formUserId, null);
    }

    public PersonDirectoryPrincipalResolver(final boolean returnNullIfNoAttributes, final String principalAttributeName) {
        this(new StubPersonAttributeDao(new HashMap<>()), PrincipalFactoryUtils.newPrincipalFactory(),
            returnNullIfNoAttributes, String::trim, principalAttributeName);
    }

    public PersonDirectoryPrincipalResolver(final IPersonAttributeDao attributeRepository,
                                            final PrincipalFactory principalFactory, final boolean returnNullIfNoAttributes,
                                            final String principalAttributeName) {
        this(attributeRepository, principalFactory, returnNullIfNoAttributes, formUserId -> formUserId, principalAttributeName);
    }

    @Override
    public boolean supports(final Credential credential) {
        return credential != null && credential.getId() != null;
    }

    @Override
    public Principal resolve(final Credential credential, final Optional<Principal> currentPrincipal, final Optional<AuthenticationHandler> handler) {
        LOGGER.debug("Attempting to resolve a principal...");
<<<<<<< HEAD
        var principalId = extractPrincipalId(credential, currentPrincipal);
=======
        String principalId = extractPrincipalId(credential, currentPrincipal);
        if (StringUtils.isBlank(principalId)) {
            LOGGER.debug("Principal id [{}] could not be found", principalId);
            return null;
        }
>>>>>>> abacec24
        if (principalNameTransformer != null) {
            principalId = principalNameTransformer.transform(principalId);
        }
        if (StringUtils.isBlank(principalId)) {
            LOGGER.debug("Principal id [{}] could not be found", principalId);
            return null;
        }
        LOGGER.debug("Creating principal for [{}]", principalId);
        final var attributes = retrievePersonAttributes(principalId, credential);
        if (attributes == null || attributes.isEmpty()) {
            LOGGER.debug("Principal id [{}] did not specify any attributes", principalId);
            if (!this.returnNullIfNoAttributes) {
                LOGGER.debug("Returning the principal with id [{}] without any attributes", principalId);
                return this.principalFactory.createPrincipal(principalId);
            }
            LOGGER.debug("[{}] is configured to return null if no attributes are found for [{}]", this.getClass().getName(), principalId);
            return null;
        }
        LOGGER.debug("Retrieved [{}] attribute(s) from the repository", attributes.size());
        final var pair = convertPersonAttributesToPrincipal(principalId, attributes);
        return this.principalFactory.createPrincipal(pair.getKey(), pair.getValue());
    }

    /**
     * Convert person attributes to principal pair.
     *
     * @param extractedPrincipalId the extracted principal id
     * @param attributes           the attributes
     * @return the pair
     */
    protected Pair<String, Map<String, Object>> convertPersonAttributesToPrincipal(final String extractedPrincipalId,
                                                                                   final Map<String, List<Object>> attributes) {
        final String[] principalId = {extractedPrincipalId};
        final Map<String, Object> convertedAttributes = new HashMap<>();
        attributes.entrySet().forEach(entry -> {
            final var key = entry.getKey();
            LOGGER.debug("Found attribute [{}]", key);
            final var values = entry.getValue();
            if (StringUtils.isNotBlank(this.principalAttributeName) && key.equalsIgnoreCase(this.principalAttributeName)) {
                if (values.isEmpty()) {
                    LOGGER.debug("[{}] is empty, using [{}] for principal", this.principalAttributeName, extractedPrincipalId);
                } else {
                    principalId[0] = values.get(0).toString();
                    LOGGER.debug("Found principal attribute value [{}]; removing [{}] from attribute map.", extractedPrincipalId, this.principalAttributeName);
                }
            } else {
                convertedAttributes.put(key, values.size() == 1 ? values.get(0) : values);
            }
        });
        return Pair.of(principalId[0], convertedAttributes);
    }

    /**
     * Retrieve person attributes map.
     *
     * @param principalId the principal id
     * @param credential  the credential whose id we have extracted. This is passed so that implementations
     *                    can extract useful bits of authN info such as attributes into the principal.
     * @return the map
     */
    protected Map<String, List<Object>> retrievePersonAttributes(final String principalId, final Credential credential) {
        final var personAttributes = this.attributeRepository.getPerson(principalId);
        final Map<String, List<Object>> attributes;
        if (personAttributes == null) {
            attributes = null;
        } else {
            attributes = personAttributes.getAttributes();
        }
        return attributes;
    }

    /**
     * Extracts the id of the user from the provided credential. This method should be overridden by subclasses to
     * achieve more sophisticated strategies for producing a principal ID from a credential.
     *
     * @param credential       the credential provided by the user.
     * @param currentPrincipal the current principal
     * @return the username, or null if it could not be resolved.
     */
    protected String extractPrincipalId(final Credential credential, final Optional<Principal> currentPrincipal) {
        return credential.getId();
    }

}<|MERGE_RESOLUTION|>--- conflicted
+++ resolved
@@ -94,15 +94,11 @@
     @Override
     public Principal resolve(final Credential credential, final Optional<Principal> currentPrincipal, final Optional<AuthenticationHandler> handler) {
         LOGGER.debug("Attempting to resolve a principal...");
-<<<<<<< HEAD
         var principalId = extractPrincipalId(credential, currentPrincipal);
-=======
-        String principalId = extractPrincipalId(credential, currentPrincipal);
         if (StringUtils.isBlank(principalId)) {
             LOGGER.debug("Principal id [{}] could not be found", principalId);
             return null;
         }
->>>>>>> abacec24
         if (principalNameTransformer != null) {
             principalId = principalNameTransformer.transform(principalId);
         }
