--- conflicted
+++ resolved
@@ -274,30 +274,10 @@
      * @return the map
      */
     protected Map<String, List<Object>> retrievePersonAttributes(final String principalId, final Credential credential) {
-<<<<<<< HEAD
-        val retriever = getPersonAttributeRetriever(principalId, credential);
-        return retriever.retrievePersonAttributes();
-    }
-
-    /**
-     * This method is synchronized on this singleton but doesn't do anything expensive.
-     * <p>
-     * The object returned from this method is specific to a user and it allows attribute retrieval to be synchronized
-     * on a user (so the same attributes are not retrieved multiple times for the same user and attribute cache can be employed.
-     *
-     * @param principalId User principal id
-     * @param credential  User credentials
-     * @return PersonAttributeRetriever for given principal id
-     */
-    @Synchronized
-    protected PersonAttributeRetriever getPersonAttributeRetriever(final String principalId, final Credential credential) {
-        return retrieverMap.computeIfAbsent(principalId, s -> new PersonAttributeRetriever(principalId, credential));
-=======
         val retriever = retrieverMap.computeIfAbsent(principalId, s -> new PersonAttributeRetriever(principalId, credential));
-        Map<String, List<Object>> personAttributes = retriever.retrievePersonAttributes();
+        val personAttributes = retriever.retrievePersonAttributes();
         retrieverMap.remove(principalId);
         return personAttributes;
->>>>>>> 72b7c79c
     }
 
     /**
@@ -342,14 +322,7 @@
 
         @Synchronized
         protected Map<String, List<Object>> retrievePersonAttributes() {
-<<<<<<< HEAD
-            val attributes = CoreAuthenticationUtils.retrieveAttributesFromAttributeRepository(attributeRepository,
-                principalId, activeAttributeRepositoryIdentifiers);
-            retrieverMap.remove(principalId);
-            return attributes;
-=======
             return CoreAuthenticationUtils.retrieveAttributesFromAttributeRepository(attributeRepository, principalId, activeAttributeRepositoryIdentifiers);
->>>>>>> 72b7c79c
         }
     }
 }