package org.apereo.cas.configuration.model.support.pm;

import org.apereo.cas.configuration.model.core.authentication.PasswordEncoderProperties;
import org.apereo.cas.configuration.model.core.util.EncryptionJwtSigningJwtCryptographyProperties;
import org.apereo.cas.configuration.model.support.jpa.AbstractJpaProperties;
import org.apereo.cas.configuration.model.support.ldap.AbstractLdapProperties;
import org.apereo.cas.configuration.support.AbstractConfigProperties;
import org.springframework.boot.context.properties.NestedConfigurationProperty;

import java.io.Serializable;
import java.util.LinkedHashMap;
import java.util.Map;

/**
 * This is {@link PasswordManagementProperties}.
 *
 * @author Misagh Moayyed
 * @since 5.0.0
 */
public class PasswordManagementProperties {

    /**
     * Flag to indicate if password
     */
    private boolean enabled;

<<<<<<< HEAD
    // Minimum 8 and Maximum 10 characters at least 1 Uppercase Alphabet, 1 Lowercase Alphabet, 1 Number and 1 Special Character
=======
    /**
     * A String value representing password policy regex pattarn.
     *
     * Minimum 8 and Maximum 10 characters at least 1 Uppercase Alphabet, 1 Lowercase Alphabet, 1 Number and 1 Special Character.
     */
>>>>>>> e95c4b04
    private String policyPattern = "^(?=.*[a-z])(?=.*[A-Z])(?=.*\\d)(?=.*[$@$!%*?&])[A-Za-z\\d$@$!%*?&]{8,10}";

    private Ldap ldap = new Ldap();
    private Jdbc jdbc = new Jdbc();
    private Rest rest = new Rest();
    private Json json = new Json();

    private Reset reset = new Reset();

    public Json getJson() {
        return json;
    }

    public void setJson(final Json json) {
        this.json = json;
    }

    public Reset getReset() {
        return reset;
    }

    public void setReset(final Reset reset) {
        this.reset = reset;
    }

    public boolean isEnabled() {
        return enabled;
    }

    public void setEnabled(final boolean enabled) {
        this.enabled = enabled;
    }

    public String getPolicyPattern() {
        return policyPattern;
    }

    public void setPolicyPattern(final String policyPattern) {
        this.policyPattern = policyPattern;
    }

    public Rest getRest() {
        return rest;
    }

    public void setRest(final Rest rest) {
        this.rest = rest;
    }

    public Jdbc getJdbc() {
        return jdbc;
    }

    public void setJdbc(final Jdbc jdbc) {
        this.jdbc = jdbc;
    }

    public Ldap getLdap() {
        return ldap;
    }

    public void setLdap(final Ldap ldap) {
        this.ldap = ldap;
    }

    public static class Jdbc extends AbstractJpaProperties {
        private static final long serialVersionUID = 4746591112640513465L;

        @NestedConfigurationProperty
        /**
         * Password encoder properties.
         */
        private PasswordEncoderProperties passwordEncoder = new PasswordEncoderProperties();

        private String sqlChangePassword;
        private String sqlFindEmail;
        private String sqlSecurityQuestions;

        public String getSqlChangePassword() {
            return sqlChangePassword;
        }

        public void setSqlChangePassword(final String sqlChangePassword) {
            this.sqlChangePassword = sqlChangePassword;
        }

        public String getSqlFindEmail() {
            return sqlFindEmail;
        }

        public void setSqlFindEmail(final String sqlFindEmail) {
            this.sqlFindEmail = sqlFindEmail;
        }

        public String getSqlSecurityQuestions() {
            return sqlSecurityQuestions;
        }

        public void setSqlSecurityQuestions(final String sqlSecurityQuestions) {
            this.sqlSecurityQuestions = sqlSecurityQuestions;
        }

        public PasswordEncoderProperties getPasswordEncoder() {
            return passwordEncoder;
        }

        public void setPasswordEncoder(final PasswordEncoderProperties passwordEncoder) {
            this.passwordEncoder = passwordEncoder;
        }
    }

    public static class Rest implements Serializable {
        private static final long serialVersionUID = 5262948164099973872L;
        private String endpointUrlEmail;
        private String endpointUrlSecurityQuestions;
        private String endpointUrlChange;

        public String getEndpointUrlEmail() {
            return endpointUrlEmail;
        }

        public void setEndpointUrlEmail(final String endpointUrlEmail) {
            this.endpointUrlEmail = endpointUrlEmail;
        }

        public String getEndpointUrlSecurityQuestions() {
            return endpointUrlSecurityQuestions;
        }

        public void setEndpointUrlSecurityQuestions(final String endpointUrlSecurityQuestions) {
            this.endpointUrlSecurityQuestions = endpointUrlSecurityQuestions;
        }

        public String getEndpointUrlChange() {
            return endpointUrlChange;
        }

        public void setEndpointUrlChange(final String endpointUrlChange) {
            this.endpointUrlChange = endpointUrlChange;
        }
    }

    public static class Ldap extends AbstractLdapProperties {
        private static final long serialVersionUID = -2610186056194686825L;
        private Map<String, String> securityQuestionsAttributes = new LinkedHashMap<>();
        private String baseDn;
        private String userFilter;
        private LdapType type = LdapType.AD;

        public Map<String, String> getSecurityQuestionsAttributes() {
            return securityQuestionsAttributes;
        }

        public void setSecurityQuestionsAttributes(final Map<String, String> s) {
            this.securityQuestionsAttributes = s;
        }

        public String getBaseDn() {
            return baseDn;
        }

        public void setBaseDn(final String baseDn) {
            this.baseDn = baseDn;
        }

        public String getUserFilter() {
            return userFilter;
        }

        public void setUserFilter(final String userFilter) {
            this.userFilter = userFilter;
        }

        public LdapType getType() {
            return type;
        }

        public void setType(final LdapType type) {
            this.type = type;
        }
    }

    public static class Reset {
        @NestedConfigurationProperty
        private EncryptionJwtSigningJwtCryptographyProperties crypto = new EncryptionJwtSigningJwtCryptographyProperties();

        private String text = "Reset your password via this link: %s";
        private String subject = "Password Reset";
        private String from;
        private String emailAttribute = "mail";
        private boolean securityQuestionsEnabled = true;

        private float expirationMinutes = 1;

        public Reset() {
        }

        public EncryptionJwtSigningJwtCryptographyProperties getCrypto() {
            return crypto;
        }

        public void setCrypto(final EncryptionJwtSigningJwtCryptographyProperties crypto) {
            this.crypto = crypto;
        }

        public String getEmailAttribute() {
            return emailAttribute;
        }

        public void setEmailAttribute(final String emailAttribute) {
            this.emailAttribute = emailAttribute;
        }

        public String getText() {
            return text;
        }

        public void setText(final String text) {
            this.text = text;
        }

        public String getSubject() {
            return subject;
        }

        public void setSubject(final String subject) {
            this.subject = subject;
        }

        public String getFrom() {
            return from;
        }

        public void setFrom(final String from) {
            this.from = from;
        }

        public float getExpirationMinutes() {
            return expirationMinutes;
        }

        public void setExpirationMinutes(final float expirationMinutes) {
            this.expirationMinutes = expirationMinutes;
        }

        public boolean isSecurityQuestionsEnabled() {
            return securityQuestionsEnabled;
        }

        public void setSecurityQuestionsEnabled(final boolean securityQuestionsEnabled) {
            this.securityQuestionsEnabled = securityQuestionsEnabled;
        }
    }

    public static class Json extends AbstractConfigProperties {

        private static final long serialVersionUID = 1129426669588789974L;
    }

}<|MERGE_RESOLUTION|>--- conflicted
+++ resolved
@@ -24,15 +24,11 @@
      */
     private boolean enabled;
 
-<<<<<<< HEAD
-    // Minimum 8 and Maximum 10 characters at least 1 Uppercase Alphabet, 1 Lowercase Alphabet, 1 Number and 1 Special Character
-=======
     /**
      * A String value representing password policy regex pattarn.
      *
      * Minimum 8 and Maximum 10 characters at least 1 Uppercase Alphabet, 1 Lowercase Alphabet, 1 Number and 1 Special Character.
      */
->>>>>>> e95c4b04
     private String policyPattern = "^(?=.*[a-z])(?=.*[A-Z])(?=.*\\d)(?=.*[$@$!%*?&])[A-Za-z\\d$@$!%*?&]{8,10}";
 
     private Ldap ldap = new Ldap();
