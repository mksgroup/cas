package org.apereo.cas.authentication.principal;

import lombok.extern.slf4j.Slf4j;
import org.apereo.cas.authentication.Credential;
import org.apereo.cas.authentication.handler.support.SimpleTestUsernamePasswordAuthenticationHandler;
import org.apereo.cas.authentication.principal.resolvers.ChainingPrincipalResolver;
import org.junit.Test;

import java.util.Arrays;
import java.util.Collections;
import java.util.Optional;

import static org.junit.Assert.*;
import static org.mockito.Mockito.*;

/**
 * Unit test for {@link ChainingPrincipalResolver}.
 *
 * @author Marvin S. Addison
 * @since 4.0.0
 */
@Slf4j
public class ChainingPrincipalResolverTests {

    private final PrincipalFactory principalFactory = PrincipalFactoryUtils.newPrincipalFactory();

    @Test
    public void examineSupports() {
        final var credential = mock(Credential.class);
        when(credential.getId()).thenReturn("a");

        final var resolver1 = mock(PrincipalResolver.class);
        when(resolver1.supports(eq(credential))).thenReturn(true);

        final var resolver2 = mock(PrincipalResolver.class);
        when(resolver2.supports(eq(credential))).thenReturn(false);

        final var resolver = new ChainingPrincipalResolver();
        resolver.setChain(Arrays.asList(resolver1, resolver2));
        assertTrue(resolver.supports(credential));
    }

    @Test
    public void examineResolve() {
        final var principalOut = principalFactory.createPrincipal("output");
        final var credential = mock(Credential.class);
        when(credential.getId()).thenReturn("input");

        final var resolver1 = mock(PrincipalResolver.class);
        when(resolver1.supports(eq(credential))).thenReturn(true);
        when(resolver1.resolve(eq(credential), any(Optional.class), any(Optional.class))).thenReturn(principalOut);

        final var resolver2 = mock(PrincipalResolver.class);
        when(resolver2.supports(any(Credential.class))).thenReturn(true);
        when(resolver2.resolve(any(Credential.class), any(Optional.class), any(Optional.class)))
            .thenReturn(principalFactory.createPrincipal("output", Collections.singletonMap("mail", "final@example.com")));

        final var resolver = new ChainingPrincipalResolver();
        resolver.setChain(Arrays.asList(resolver1, resolver2));
<<<<<<< HEAD
        final var principal = resolver.resolve(credential,
                principalOut, 
                new SimpleTestUsernamePasswordAuthenticationHandler());
=======
        final Principal principal = resolver.resolve(credential,
            Optional.of(principalOut),
            Optional.of(new SimpleTestUsernamePasswordAuthenticationHandler()));
>>>>>>> a93d8e40
        assertEquals("output", principal.getId());
        assertEquals("final@example.com", principal.getAttributes().get("mail"));
    }

}<|MERGE_RESOLUTION|>--- conflicted
+++ resolved
@@ -57,15 +57,9 @@
 
         final var resolver = new ChainingPrincipalResolver();
         resolver.setChain(Arrays.asList(resolver1, resolver2));
-<<<<<<< HEAD
         final var principal = resolver.resolve(credential,
-                principalOut, 
-                new SimpleTestUsernamePasswordAuthenticationHandler());
-=======
-        final Principal principal = resolver.resolve(credential,
             Optional.of(principalOut),
             Optional.of(new SimpleTestUsernamePasswordAuthenticationHandler()));
->>>>>>> a93d8e40
         assertEquals("output", principal.getId());
         assertEquals("final@example.com", principal.getAttributes().get("mail"));
     }
