--- conflicted
+++ resolved
@@ -1,14 +1,10 @@
 package org.apereo.cas.services;
 
-<<<<<<< HEAD
-=======
 import lombok.val;
->>>>>>> 09364c59
 import org.junit.jupiter.api.Tag;
 import org.junit.jupiter.api.Test;
 
-import static org.junit.jupiter.api.Assertions.assertFalse;
-import static org.junit.jupiter.api.Assertions.assertTrue;
+import static org.junit.jupiter.api.Assertions.*;
 
 /**
  * @author battags
@@ -17,9 +13,6 @@
 @Tag("RegisteredService")
 public class DefaultServicesManagerTests extends AbstractServicesManagerTests {
 
-<<<<<<< HEAD
-
-=======
     private static final String TEST = "test";
 
     @Test
@@ -36,5 +29,4 @@
         Thread.sleep(5_000);
         assertFalse(isServiceInCache(null, 4100));
     }
->>>>>>> 09364c59
 }