--- conflicted
+++ resolved
@@ -21,12 +21,8 @@
  */
 public class DefaultServicesManagerImplTests {
 
-<<<<<<< HEAD
     private DefaultServicesManager defaultServicesManager;
-=======
-    private DefaultServicesManagerImpl defaultServicesManagerImpl;
     private InMemoryServiceRegistryDaoImpl dao;
->>>>>>> 12dd8229
 
     @Before
     public void setUp() throws Exception {
