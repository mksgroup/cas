--- conflicted
+++ resolved
@@ -27,12 +27,7 @@
 
     @Test
     public void verifySerializeAX509CertificateCredentialToJson() throws IOException {
-<<<<<<< HEAD
         final var strategyWritten = new RemoteEndpointServiceAccessStrategy();
-
-=======
-        final RemoteEndpointServiceAccessStrategy strategyWritten = new RemoteEndpointServiceAccessStrategy();
->>>>>>> 8ea30116
         MAPPER.writeValue(JSON_FILE, strategyWritten);
         final RegisteredServiceAccessStrategy credentialRead = MAPPER.readValue(JSON_FILE, RemoteEndpointServiceAccessStrategy.class);
         assertEquals(strategyWritten, credentialRead);
@@ -40,10 +35,10 @@
 
     @Test
     public void verifyOperation() {
-        final RemoteEndpointServiceAccessStrategy strategy = new RemoteEndpointServiceAccessStrategy();
+        final var strategy = new RemoteEndpointServiceAccessStrategy();
         strategy.setEndpointUrl("http://localhost:8755");
         strategy.setAcceptableResponseCodes("200,201");
-        try (MockWebServer webServer = new MockWebServer(8755,
+        try (var webServer = new MockWebServer(8755,
             new ByteArrayResource("OK".getBytes(StandardCharsets.UTF_8), "REST Output"), MediaType.APPLICATION_JSON_VALUE)) {
             webServer.start();
             assertTrue(strategy.doPrincipalAttributesAllowServiceAccess("casuser", CoreAuthenticationTestUtils.getAttributes()));
