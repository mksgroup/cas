package org.apereo.cas.services;

import com.fasterxml.jackson.annotation.JsonTypeInfo;
import org.apache.commons.lang3.builder.CompareToBuilder;
import org.apache.commons.lang3.builder.EqualsBuilder;
import org.apache.commons.lang3.builder.HashCodeBuilder;
import org.apache.commons.lang3.builder.ToStringBuilder;
import org.apache.commons.lang3.builder.ToStringStyle;
import org.hibernate.annotations.GenericGenerator;

import javax.persistence.CascadeType;
import javax.persistence.Column;
import javax.persistence.DiscriminatorColumn;
import javax.persistence.DiscriminatorType;
import javax.persistence.Entity;
import javax.persistence.FetchType;
import javax.persistence.GeneratedValue;
import javax.persistence.GenerationType;
import javax.persistence.Id;
import javax.persistence.Inheritance;
import javax.persistence.JoinTable;
import javax.persistence.Lob;
import javax.persistence.OneToMany;
import javax.persistence.PostLoad;
import javax.persistence.Table;
import java.net.URL;
import java.util.HashMap;
import java.util.HashSet;
import java.util.LinkedHashMap;
import java.util.Map;
import java.util.Set;

/**
 * Base class for mutable, persistable registered services.
 *
 * @author Marvin S. Addison
 * @author Scott Battaglia
 * @author Misagh Moayyed
 * @since 3.0.0
 */
@Entity
@Inheritance
@DiscriminatorColumn(name = "expression_type", length = 50, discriminatorType = DiscriminatorType.STRING,
        columnDefinition = "VARCHAR(50) DEFAULT 'regex'")
@Table(name = "RegexRegisteredService")
@JsonTypeInfo(use = JsonTypeInfo.Id.CLASS, include = JsonTypeInfo.As.PROPERTY, property = "@class")
public abstract class AbstractRegisteredService implements RegisteredService {

    private static final long serialVersionUID = 7645279151115635245L;

    /**
     * The unique identifier for this service.
     */
    @Column(length = 255, updatable = true, insertable = true, nullable = false)
    protected String serviceId;

    @Column(length = 255, updatable = true, insertable = true, nullable = false)
    private String name;

    @Column(length = 255, updatable = true, insertable = true, nullable = true)
    private String theme;

    @Column(length = 255, updatable = true, insertable = true, nullable = true)
    private String informationUrl;

    @Column(length = 255, updatable = true, insertable = true, nullable = true)
    private String privacyUrl;

    @Id
    @GeneratedValue(strategy = GenerationType.AUTO, generator = "native")
    @GenericGenerator(name = "native", strategy = "native")
    private long id = RegisteredService.INITIAL_IDENTIFIER_VALUE;

    @Column(length = 255, updatable = true, insertable = true, nullable = true)
    private String description;

    @Lob
    @Column(name = "proxy_policy", nullable = true, length = Integer.MAX_VALUE)
    private RegisteredServiceProxyPolicy proxyPolicy = new RefuseRegisteredServiceProxyPolicy();

    @Column(name = "evaluation_order", nullable = false)
    private int evaluationOrder;

    @Lob
    @Column(name = "username_attr", nullable = true, length = Integer.MAX_VALUE)
    private RegisteredServiceUsernameAttributeProvider usernameAttributeProvider = new DefaultRegisteredServiceUsernameProvider();

    @Column(name = "logout_type", nullable = true)
    private LogoutType logoutType = LogoutType.BACK_CHANNEL;

    @Lob
    @Column(name = "required_handlers", length = Integer.MAX_VALUE)
    private HashSet<String> requiredHandlers = new HashSet<>();

    @Lob
    @Column(name = "attribute_release", nullable = true, length = Integer.MAX_VALUE)
    private RegisteredServiceAttributeReleasePolicy attributeReleasePolicy = new ReturnAllowedAttributeReleasePolicy();

    @Lob
    @Column(name = "mfa_policy", nullable = true, length = Integer.MAX_VALUE)
    private RegisteredServiceMultifactorPolicy multifactorPolicy = new DefaultRegisteredServiceMultifactorPolicy();

    @Column(name = "logo")
    private URL logo;

    @Column(name = "logout_url")
    private URL logoutUrl;

    @Lob
    @Column(name = "access_strategy", nullable = true, length = Integer.MAX_VALUE)
    private RegisteredServiceAccessStrategy accessStrategy = new DefaultRegisteredServiceAccessStrategy();

    @Lob
    @Column(name = "public_key", nullable = true, length = Integer.MAX_VALUE)
    private RegisteredServicePublicKey publicKey;

    @OneToMany(fetch = FetchType.EAGER, cascade = CascadeType.ALL)
    @JoinTable(name = "RegisteredServiceImpl_Props")
    private Map<String, DefaultRegisteredServiceProperty> properties = new HashMap<>();
    
    @Override
    public long getId() {
        return this.id;
    }

    @Override
    public String getInformationUrl() {
        return this.informationUrl;
    }

    @Override
    public String getPrivacyUrl() {
        return this.privacyUrl;
    }

    @Override
    public String getDescription() {
        return this.description;
    }

    @Override
    public String getServiceId() {
        return this.serviceId;
    }

    @Override
    public String getName() {
        return this.name;
    }

    @Override
    public String getTheme() {
        return this.theme;
    }

    @Override
    public RegisteredServiceProxyPolicy getProxyPolicy() {
        return this.proxyPolicy;
    }

    @Override
    public RegisteredServiceAccessStrategy getAccessStrategy() {
        return this.accessStrategy;
    }

    @Override
    public URL getLogoutUrl() {
        return this.logoutUrl;
    }

    /**
     * Initializes the registered service with default values
     * for fields that are unspecified. Only triggered by JPA.
     *
     * @since 4.1
     */
    @PostLoad
    public void postLoad() {
        if (this.proxyPolicy == null) {
            this.proxyPolicy = new RefuseRegisteredServiceProxyPolicy();
        }
        if (this.usernameAttributeProvider == null) {
            this.usernameAttributeProvider = new DefaultRegisteredServiceUsernameProvider();
        }
        if (this.logoutType == null) {
            this.logoutType = LogoutType.BACK_CHANNEL;
        }
        if (this.requiredHandlers == null) {
            this.requiredHandlers = new HashSet<>();
        }
        if (this.accessStrategy == null) {
            this.accessStrategy = new DefaultRegisteredServiceAccessStrategy();
        }
        if (this.multifactorPolicy == null) {
            this.multifactorPolicy = new DefaultRegisteredServiceMultifactorPolicy();
        }
        if (this.properties == null) {
            this.properties = new LinkedHashMap<>();
        }
        if (this.attributeReleasePolicy == null) {
            this.attributeReleasePolicy = new ReturnAllowedAttributeReleasePolicy();
        }
    }

    @Override
    public boolean equals(final Object o) {
        if (o == null) {
            return false;
        }

        if (this == o) {
            return true;
        }

        if (!(o instanceof AbstractRegisteredService)) {
            return false;
        }

        final AbstractRegisteredService that = (AbstractRegisteredService) o;

        final EqualsBuilder builder = new EqualsBuilder();
        return builder
                .append(this.proxyPolicy, that.proxyPolicy)
                .append(this.evaluationOrder, that.evaluationOrder)
                .append(this.description, that.description)
                .append(this.name, that.name)
                .append(this.serviceId, that.serviceId)
                .append(this.theme, that.theme)
                .append(this.usernameAttributeProvider, that.usernameAttributeProvider)
                .append(this.logoutType, that.logoutType)
                .append(this.attributeReleasePolicy, that.attributeReleasePolicy)
                .append(this.accessStrategy, that.accessStrategy)
                .append(this.logo, that.logo)
                .append(this.publicKey, that.publicKey)
                .append(this.logoutUrl, that.logoutUrl)
                .append(this.requiredHandlers, that.requiredHandlers)
                .append(this.proxyPolicy, that.proxyPolicy)
                .append(this.properties, that.properties)
                .append(this.multifactorPolicy, that.multifactorPolicy)
                .append(this.informationUrl, that.informationUrl)
                .append(this.privacyUrl, that.privacyUrl)
                .isEquals();
    }

    @Override
    public int hashCode() {
        return new HashCodeBuilder(7, 31)
                .append(this.description)
                .append(this.serviceId)
                .append(this.name)
                .append(this.theme)
                .append(this.evaluationOrder)
                .append(this.usernameAttributeProvider)
                .append(this.accessStrategy)
                .append(this.logoutType)
                .append(this.attributeReleasePolicy)
                .append(this.accessStrategy)
                .append(this.logo)
                .append(this.publicKey)
                .append(this.logoutUrl)
                .append(this.requiredHandlers)
                .append(this.proxyPolicy)
                .append(this.properties)
                .append(this.multifactorPolicy)
                .append(this.informationUrl)
                .append(this.privacyUrl)
                .toHashCode();
    }

    public void setProxyPolicy(final RegisteredServiceProxyPolicy policy) {
        this.proxyPolicy = policy;
    }

    public void setDescription(final String description) {
        this.description = description;
    }

    /**
     * Sets the service identifier. Extensions are to define the format.
     *
     * @param id the new service id
     */
    public abstract void setServiceId(String id);

    public void setId(final long id) {
        this.id = id;
    }

    public void setName(final String name) {
        this.name = name;
    }

    public void setTheme(final String theme) {
        this.theme = theme;
    }

    @Override
    public void setEvaluationOrder(final int evaluationOrder) {
        this.evaluationOrder = evaluationOrder;
    }

    @Override
    public int getEvaluationOrder() {
        return this.evaluationOrder;
    }

    @Override
    public RegisteredServiceUsernameAttributeProvider getUsernameAttributeProvider() {
        return this.usernameAttributeProvider;
    }

    public void setAccessStrategy(final RegisteredServiceAccessStrategy accessStrategy) {
        this.accessStrategy = accessStrategy;
    }

    public void setLogoutUrl(final URL logoutUrl) {
        this.logoutUrl = logoutUrl;
    }

    public void setInformationUrl(final String informationUrl) {
        this.informationUrl = informationUrl;
    }

    public void setPrivacyUrl(final String privacyUrl) {
        this.privacyUrl = privacyUrl;
    }

   
    /**
     * Sets the user attribute provider instance
     * when providing usernames to this registered service.
     *
     * @param usernameProvider the new username attribute
     */
    public void setUsernameAttributeProvider(final RegisteredServiceUsernameAttributeProvider usernameProvider) {
        this.usernameAttributeProvider = usernameProvider;
    }

<<<<<<< HEAD
    //@JsonIgnore
=======
>>>>>>> 33db2ae7
    @Override
    public LogoutType getLogoutType() {
        return this.logoutType;
    }

    /**
     * Set the logout type of the service.
     *
     * @param logoutType the logout type of the service.
     */
    public void setLogoutType(final LogoutType logoutType) {
        this.logoutType = logoutType;
    }

    @Override
    public AbstractRegisteredService clone() {
        final AbstractRegisteredService clone = newInstance();
        clone.copyFrom(this);
        return clone;
    }

    /**
     * Copies the properties of the source service into this instance.
     *
     * @param source Source service from which to copy properties.
     */
    public void copyFrom(final RegisteredService source) {
        setId(source.getId());
        setProxyPolicy(source.getProxyPolicy());
        setDescription(source.getDescription());
        setName(source.getName());
        setServiceId(source.getServiceId());
        setTheme(source.getTheme());
        setEvaluationOrder(source.getEvaluationOrder());
        setUsernameAttributeProvider(source.getUsernameAttributeProvider());
        setLogoutType(source.getLogoutType());
        setAttributeReleasePolicy(source.getAttributeReleasePolicy());
        setAccessStrategy(source.getAccessStrategy());
        setLogo(source.getLogo());
        setLogoutUrl(source.getLogoutUrl());
        setPublicKey(source.getPublicKey());
        setRequiredHandlers(source.getRequiredHandlers());
        setProperties(source.getProperties());
        setMultifactorPolicy(source.getMultifactorPolicy());
        setInformationUrl(source.getInformationUrl());
        setPrivacyUrl(source.getPrivacyUrl());

    }

    /**
     * {@inheritDoc}
     * Compares this instance with the {@code other} registered service based on
     * evaluation order, name. The name comparison is case insensitive.
     *
     * @see #getEvaluationOrder()
     */
    @Override
    public int compareTo(final RegisteredService other) {
        return new CompareToBuilder()
                .append(getEvaluationOrder(), other.getEvaluationOrder())
                .append(getName().toLowerCase(), other.getName().toLowerCase())
                .append(getServiceId(), other.getServiceId())
                .append(getId(), other.getId())
                .toComparison();
    }

    @Override
    public String toString() {
        final ToStringBuilder builder = new ToStringBuilder(null, ToStringStyle.SHORT_PREFIX_STYLE);
        builder.append("id", this.id);
        builder.append("name", this.name);
        builder.append("description", this.description);
        builder.append("serviceId", this.serviceId);
        builder.append("usernameAttributeProvider", this.usernameAttributeProvider);
        builder.append("theme", this.theme);
        builder.append("evaluationOrder", this.evaluationOrder);
        builder.append("logoutType", this.logoutType);
        builder.append("attributeReleasePolicy", this.attributeReleasePolicy);
        builder.append("accessStrategy", this.accessStrategy);
        builder.append("publicKey", this.publicKey);
        builder.append("proxyPolicy", this.proxyPolicy);
        builder.append("logo", this.logo);
        builder.append("logoutUrl", this.logoutUrl);
        builder.append("requiredHandlers", this.requiredHandlers);
        builder.append("properties", this.properties);
        builder.append("multifactorPolicy", this.multifactorPolicy);
        builder.append("informationUrl", this.informationUrl);
        builder.append("privacyUrl", this.privacyUrl);
        return builder.toString();
    }

    /**
     * Create a new service instance.
     *
     * @return the registered service
     */
    protected abstract AbstractRegisteredService newInstance();

    @Override
    public Set<String> getRequiredHandlers() {
        if (this.requiredHandlers == null) {
            this.requiredHandlers = new HashSet<>();
        }
        return this.requiredHandlers;
    }

    /**
     * Sets the required handlers for this service.
     *
     * @param handlers the new required handlers
     */
    public void setRequiredHandlers(final Set<String> handlers) {
        getRequiredHandlers().clear();
        if (handlers == null) {
            return;
        }
        getRequiredHandlers().addAll(handlers);
    }

    /**
     * Sets the attribute filtering policy.
     *
     * @param policy the new attribute filtering policy
     */
    public void setAttributeReleasePolicy(final RegisteredServiceAttributeReleasePolicy policy) {
        this.attributeReleasePolicy = policy;
    }

    @Override
    public RegisteredServiceAttributeReleasePolicy getAttributeReleasePolicy() {
        return this.attributeReleasePolicy;
    }

    @Override
    public URL getLogo() {
        return this.logo;
    }

    public void setLogo(final URL logo) {
        this.logo = logo;
    }

    @Override
    public RegisteredServicePublicKey getPublicKey() {
        return this.publicKey;
    }

    public void setPublicKey(final RegisteredServicePublicKey publicKey) {
        this.publicKey = publicKey;
    }

    @Override
    public Map<String, RegisteredServiceProperty> getProperties() {
        return (Map) this.properties;
    }

    public void setProperties(final Map<String, RegisteredServiceProperty> properties) {
        this.properties = (Map) properties;
    }

    public RegisteredServiceMultifactorPolicy getMultifactorPolicy() {
        return this.multifactorPolicy;
    }

    public void setMultifactorPolicy(final RegisteredServiceMultifactorPolicy multifactorPolicy) {
        this.multifactorPolicy = multifactorPolicy;
    }
}<|MERGE_RESOLUTION|>--- conflicted
+++ resolved
@@ -336,10 +336,6 @@
         this.usernameAttributeProvider = usernameProvider;
     }
 
-<<<<<<< HEAD
-    //@JsonIgnore
-=======
->>>>>>> 33db2ae7
     @Override
     public LogoutType getLogoutType() {
         return this.logoutType;
