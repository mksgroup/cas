package org.apereo.cas.web.flow.resolver.impl.mfa.request;

import lombok.extern.slf4j.Slf4j;
import org.apereo.cas.CentralAuthenticationService;
import org.apereo.cas.authentication.AuthenticationServiceSelectionPlan;
import org.apereo.cas.authentication.AuthenticationSystemSupport;
import org.apereo.cas.configuration.CasConfigurationProperties;
import org.apereo.cas.services.MultifactorAuthenticationProviderSelector;
import org.apereo.cas.services.ServicesManager;
import org.apereo.cas.ticket.registry.TicketRegistrySupport;
import org.apereo.cas.util.CollectionUtils;
import org.springframework.web.util.CookieGenerator;

import javax.servlet.http.HttpServletRequest;
import javax.servlet.http.HttpSession;
import java.util.List;
import java.util.Set;
import java.util.stream.Collectors;

/**
 * This is {@link RequestSessionAttributeMultifactorAuthenticationPolicyEventResolver}
 * that attempts to resolve the next event based on the authentication providers of this service.
 *
 * @author Misagh Moayyed
 * @since 5.0.0
 */
@Slf4j
public class RequestSessionAttributeMultifactorAuthenticationPolicyEventResolver extends BaseRequestMultifactorAuthenticationPolicyEventResolver {


    private final String attributeName;

    public RequestSessionAttributeMultifactorAuthenticationPolicyEventResolver(final AuthenticationSystemSupport authenticationSystemSupport,
                                                                               final CentralAuthenticationService centralAuthenticationService,
                                                                               final ServicesManager servicesManager,
                                                                               final TicketRegistrySupport ticketRegistrySupport,
                                                                               final CookieGenerator warnCookieGenerator,
                                                                               final AuthenticationServiceSelectionPlan authenticationStrategies,
                                                                               final MultifactorAuthenticationProviderSelector selector,
                                                                               final CasConfigurationProperties casProperties) {
        super(authenticationSystemSupport, centralAuthenticationService, servicesManager,
                ticketRegistrySupport, warnCookieGenerator, authenticationStrategies, selector, casProperties);
        attributeName = casProperties.getAuthn().getMfa().getSessionAttribute();
    }

    @Override
    protected List<String> resolveEventFromHttpRequest(final HttpServletRequest request) {
<<<<<<< HEAD
        final var session = request.getSession();
        var attributeValue = session != null ? session.getAttribute(attributeName) : null;
=======
        final HttpSession session = request.getSession(false);
        Object attributeValue = session != null ? session.getAttribute(attributeName) : null;
>>>>>>> 8ea30116
        if (attributeValue == null) {
            LOGGER.debug("No value could be found for session attribute [{}]. Checking request attributes...", this.attributeName);
            attributeValue = request.getAttribute(attributeName);
        }

        if (attributeValue == null) {
            LOGGER.debug("No value could be found for [{}]", this.attributeName);
            return null;
        }

        final var values = CollectionUtils.toCollection(attributeValue);
        LOGGER.debug("Found values [{}] mapped to attribute name [{}]", values, this.attributeName);
        return values.stream().map(Object::toString).collect(Collectors.toList());
    }
}<|MERGE_RESOLUTION|>--- conflicted
+++ resolved
@@ -45,13 +45,8 @@
 
     @Override
     protected List<String> resolveEventFromHttpRequest(final HttpServletRequest request) {
-<<<<<<< HEAD
-        final var session = request.getSession();
+        final var session = request.getSession(false);
         var attributeValue = session != null ? session.getAttribute(attributeName) : null;
-=======
-        final HttpSession session = request.getSession(false);
-        Object attributeValue = session != null ? session.getAttribute(attributeName) : null;
->>>>>>> 8ea30116
         if (attributeValue == null) {
             LOGGER.debug("No value could be found for session attribute [{}]. Checking request attributes...", this.attributeName);
             attributeValue = request.getAttribute(attributeName);
