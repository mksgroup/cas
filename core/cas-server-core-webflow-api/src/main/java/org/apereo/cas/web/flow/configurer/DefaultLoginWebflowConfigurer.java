--- conflicted
+++ resolved
@@ -280,16 +280,10 @@
      *
      * @param flow the flow
      */
-<<<<<<< HEAD
-    protected void createHeaderEndState(final Flow flow) {
-        final var endState = createEndState(flow, CasWebflowConstants.STATE_ID_HEADER_VIEW);
-        endState.setFinalResponseAction(createEvaluateAction("injectResponseHeadersAction"));
-=======
     protected void createInjectHeadersActionState(final Flow flow) {
-        final ActionState headerState = createActionState(flow, CasWebflowConstants.STATE_ID_HEADER_VIEW, "injectResponseHeadersAction");
+        final var headerState = createActionState(flow, CasWebflowConstants.STATE_ID_HEADER_VIEW, "injectResponseHeadersAction");
         createTransitionForState(headerState, CasWebflowConstants.TRANSITION_ID_SUCCESS, CasWebflowConstants.STATE_ID_END_WEBFLOW);
         createTransitionForState(headerState, CasWebflowConstants.TRANSITION_ID_REDIRECT, CasWebflowConstants.STATE_ID_REDIR_VIEW);
->>>>>>> 51cf2cff
     }
 
     /**
@@ -298,7 +292,7 @@
      * @param flow the flow
      */
     protected void createRedirectUnauthorizedServiceUrlEndState(final Flow flow) {
-        final EndState state = createEndState(flow, CasWebflowConstants.STATE_ID_VIEW_REDIR_UNAUTHZ_URL, "flowScope.unauthorizedRedirectUrl", true);
+        final var state = createEndState(flow, CasWebflowConstants.STATE_ID_VIEW_REDIR_UNAUTHZ_URL, "flowScope.unauthorizedRedirectUrl", true);
         state.getEntryActionList().add(createEvaluateAction("redirectUnauthorizedServiceUrlAction"));
     }
 
