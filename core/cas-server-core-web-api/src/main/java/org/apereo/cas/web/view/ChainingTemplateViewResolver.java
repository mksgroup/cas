package org.apereo.cas.web.view;

import lombok.Getter;
import lombok.extern.slf4j.Slf4j;
import org.springframework.core.annotation.AnnotationAwareOrderComparator;
import org.thymeleaf.IEngineConfiguration;
import org.thymeleaf.templateresolver.AbstractConfigurableTemplateResolver;
import org.thymeleaf.templateresolver.AbstractTemplateResolver;
import org.thymeleaf.templateresolver.TemplateResolution;
import org.thymeleaf.templateresource.ITemplateResource;

import java.util.ArrayList;
import java.util.List;
import java.util.Map;

/**
 * This is {@link ChainingTemplateViewResolver}.
 *
 * @author Misagh Moayyed
 * @since 5.3.0
 */
@Slf4j
@Getter
public class ChainingTemplateViewResolver extends AbstractConfigurableTemplateResolver {
    private List<AbstractTemplateResolver> resolvers = new ArrayList<>();

    public ChainingTemplateViewResolver() {
        setOrder(0);
        setCacheable(false);
    }

    /**
     * Add resolver.
     *
     * @param resolver the resolver
     */
    public void addResolver(final AbstractTemplateResolver resolver) {
        this.resolvers.add(resolver);
    }

    /**
     * Initialize and sort resolvers here before computing templates.
     */
    public void initialize() {
        AnnotationAwareOrderComparator.sortIfNecessary(this.resolvers);
    }

    @Override
    protected ITemplateResource computeTemplateResource(final IEngineConfiguration configuration,
                                                        final String ownerTemplate,
                                                        final String template,
                                                        final String resourceName,
                                                        final String characterEncoding,
                                                        final Map<String, Object> templateResolutionAttributes) {
<<<<<<< HEAD
        AnnotationAwareOrderComparator.sortIfNecessary(this.resolvers);
        for (final var r : this.resolvers) {
            final var resource = r.resolveTemplate(configuration, ownerTemplate, template, templateResolutionAttributes);
=======
        for (final AbstractTemplateResolver r : this.resolvers) {
            final TemplateResolution resource = r.resolveTemplate(configuration, ownerTemplate, template, templateResolutionAttributes);
>>>>>>> 7fcd5d62
            if (resource != null && resource.isTemplateResourceExistenceVerified()) {
                return resource.getTemplateResource();
            }
        }
        return null;
    }
}<|MERGE_RESOLUTION|>--- conflicted
+++ resolved
@@ -52,14 +52,8 @@
                                                         final String resourceName,
                                                         final String characterEncoding,
                                                         final Map<String, Object> templateResolutionAttributes) {
-<<<<<<< HEAD
-        AnnotationAwareOrderComparator.sortIfNecessary(this.resolvers);
         for (final var r : this.resolvers) {
             final var resource = r.resolveTemplate(configuration, ownerTemplate, template, templateResolutionAttributes);
-=======
-        for (final AbstractTemplateResolver r : this.resolvers) {
-            final TemplateResolution resource = r.resolveTemplate(configuration, ownerTemplate, template, templateResolutionAttributes);
->>>>>>> 7fcd5d62
             if (resource != null && resource.isTemplateResourceExistenceVerified()) {
                 return resource.getTemplateResource();
             }
