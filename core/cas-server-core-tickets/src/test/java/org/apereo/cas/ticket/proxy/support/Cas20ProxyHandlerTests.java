package org.apereo.cas.ticket.proxy.support;

import lombok.extern.slf4j.Slf4j;
import org.apereo.cas.authentication.CoreAuthenticationTestUtils;
import org.apereo.cas.authentication.HttpBasedServiceCredential;
import org.apereo.cas.ticket.TicketGrantingTicket;
import org.apereo.cas.util.CollectionUtils;
import org.apereo.cas.util.DefaultUniqueTicketIdGenerator;
import org.apereo.cas.util.http.SimpleHttpClientFactoryBean;
import org.junit.Before;
import org.junit.Test;
import org.mockito.Mock;
import org.mockito.MockitoAnnotations;

import java.net.URL;

import static org.junit.Assert.*;
import static org.mockito.Mockito.*;

/**
 * @author Scott Battaglia
 * @since 3.0.0
 */
@Slf4j
public class Cas20ProxyHandlerTests {

    private Cas20ProxyHandler handler;

    @Mock
    private TicketGrantingTicket proxyGrantingTicket;

    public Cas20ProxyHandlerTests() {
        MockitoAnnotations.initMocks(this);
    }

    @Before
<<<<<<< HEAD
    public void setUp() throws Exception {
        final var factory = new SimpleHttpClientFactoryBean();
=======
    public void setUp() {
        final SimpleHttpClientFactoryBean factory = new SimpleHttpClientFactoryBean();
>>>>>>> d26d01e4
        factory.setConnectionTimeout(10000);
        factory.setReadTimeout(10000);
        this.handler = new Cas20ProxyHandler(factory.getObject(), new DefaultUniqueTicketIdGenerator());
        when(this.proxyGrantingTicket.getId()).thenReturn("proxyGrantingTicket");
    }

    @Test
    public void verifyValidProxyTicketWithoutQueryString() throws Exception {
        assertNotNull(this.handler.handle(new HttpBasedServiceCredential(new URL("https://www.google.com/"),
            CoreAuthenticationTestUtils.getRegisteredService("https://some.app.edu")), proxyGrantingTicket));
    }

    @Test
    public void verifyValidProxyTicketWithQueryString() throws Exception {
        assertNotNull(this.handler.handle(new HttpBasedServiceCredential(new URL("https://www.google.com/?test=test"),
            CoreAuthenticationTestUtils.getRegisteredService("https://some.app.edu")), proxyGrantingTicket));
    }

    @Test
    public void verifyNonValidProxyTicket() throws Exception {
        final var clientFactory = new SimpleHttpClientFactoryBean();
        clientFactory.setAcceptableCodes(CollectionUtils.wrapList(900));

        this.handler = new Cas20ProxyHandler(clientFactory.getObject(), new DefaultUniqueTicketIdGenerator());

        assertNull(this.handler.handle(new HttpBasedServiceCredential(new URL("http://www.rutgers.edu"),
            CoreAuthenticationTestUtils.getRegisteredService("https://some.app.edu")), proxyGrantingTicket));
    }
}<|MERGE_RESOLUTION|>--- conflicted
+++ resolved
@@ -34,13 +34,8 @@
     }
 
     @Before
-<<<<<<< HEAD
-    public void setUp() throws Exception {
+    public void setUp() {
         final var factory = new SimpleHttpClientFactoryBean();
-=======
-    public void setUp() {
-        final SimpleHttpClientFactoryBean factory = new SimpleHttpClientFactoryBean();
->>>>>>> d26d01e4
         factory.setConnectionTimeout(10000);
         factory.setReadTimeout(10000);
         this.handler = new Cas20ProxyHandler(factory.getObject(), new DefaultUniqueTicketIdGenerator());
