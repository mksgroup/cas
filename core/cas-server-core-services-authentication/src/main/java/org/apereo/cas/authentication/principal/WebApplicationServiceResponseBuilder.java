package org.apereo.cas.authentication.principal;

import lombok.EqualsAndHashCode;
import lombok.Getter;
import lombok.extern.slf4j.Slf4j;
import org.apereo.cas.CasProtocolConstants;
import org.apereo.cas.authentication.Authentication;
import org.apereo.cas.authentication.principal.Response.ResponseType;
import org.apereo.cas.services.ServicesManager;
import org.springframework.util.StringUtils;

import java.util.Arrays;
import java.util.HashMap;
import java.util.Map;

/**
 * Default response builder that passes back the ticket
 * id to the original url of the service based on the response type.
 *
 * @author Misagh Moayyed
 * @since 4.2
 */
@Slf4j
@EqualsAndHashCode(callSuper = true)
@Getter
public class WebApplicationServiceResponseBuilder extends AbstractWebApplicationServiceResponseBuilder {

    private static final long serialVersionUID = -851233878780818494L;

    private int order = Integer.MAX_VALUE;

    public WebApplicationServiceResponseBuilder(final ServicesManager servicesManager) {
        super(servicesManager);
    }

    @Override
    public Response build(final WebApplicationService service, final String serviceTicketId, final Authentication authentication) {
        final Map<String, String> parameters = new HashMap<>();
        if (StringUtils.hasText(serviceTicketId)) {
            parameters.put(CasProtocolConstants.PARAMETER_TICKET, serviceTicketId);
        }

<<<<<<< HEAD
        final var finalService = buildInternal(service, parameters);

        final var responseType = getWebApplicationServiceResponseType(finalService);
        if (responseType == Response.ResponseType.POST) {
=======
        final WebApplicationService finalService = buildInternal(service, parameters);
        final ResponseType responseType = getWebApplicationServiceResponseType(finalService);
        if (responseType == ResponseType.POST) {
>>>>>>> 439d50ed
            return buildPost(finalService, parameters);
        }
        if (responseType == ResponseType.REDIRECT) {
            return buildRedirect(finalService, parameters);
        }
        if (responseType == ResponseType.HEADER) {
            return buildHeader(finalService, parameters);
        }

        throw new IllegalArgumentException("Response type is valid. Only " + Arrays.toString(ResponseType.values()) + " are supported");
    }

    /**
     * Build internal service.
     *
     * @param service    the service
     * @param parameters the parameters
     * @return the service
     */
    protected WebApplicationService buildInternal(final WebApplicationService service, final Map<String, String> parameters) {
        return service;
    }

    @Override
    public boolean supports(final WebApplicationService service) {
        return true;
    }
}<|MERGE_RESOLUTION|>--- conflicted
+++ resolved
@@ -40,16 +40,9 @@
             parameters.put(CasProtocolConstants.PARAMETER_TICKET, serviceTicketId);
         }
 
-<<<<<<< HEAD
         final var finalService = buildInternal(service, parameters);
-
         final var responseType = getWebApplicationServiceResponseType(finalService);
-        if (responseType == Response.ResponseType.POST) {
-=======
-        final WebApplicationService finalService = buildInternal(service, parameters);
-        final ResponseType responseType = getWebApplicationServiceResponseType(finalService);
         if (responseType == ResponseType.POST) {
->>>>>>> 439d50ed
             return buildPost(finalService, parameters);
         }
         if (responseType == ResponseType.REDIRECT) {
