--- conflicted
+++ resolved
@@ -79,13 +79,8 @@
      * @return a map of attributes that are to be encoded and encrypted
      */
     protected Map<String, String> initialize(final Map<String, Object> attributes) {
-<<<<<<< HEAD
-        final Map<String, String> cachedAttributesToEncode = new HashMap<>(attributes.size());
+        final Map<String, String> cachedAttributesToEncode = new HashMap<>();
         final var messageFormat = "Removed [{}] as an authentication attribute and cached it locally.";
-=======
-        final Map<String, String> cachedAttributesToEncode = new HashMap<>();
-        final String messageFormat = "Removed [{}] as an authentication attribute and cached it locally.";
->>>>>>> d26d01e4
         Collection<?> collection = (Collection<?>) attributes.remove(CasViewConstants.MODEL_ATTRIBUTE_NAME_PRINCIPAL_CREDENTIAL);
         if (collection != null && collection.size() == 1) {
             cachedAttributesToEncode.put(CasViewConstants.MODEL_ATTRIBUTE_NAME_PRINCIPAL_CREDENTIAL, collection.iterator().next().toString());
