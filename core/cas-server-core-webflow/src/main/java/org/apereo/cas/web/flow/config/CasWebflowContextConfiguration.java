package org.apereo.cas.web.flow.config;

import lombok.extern.slf4j.Slf4j;
import org.apereo.cas.CipherExecutor;
import org.apereo.cas.configuration.CasConfigurationProperties;
import org.apereo.cas.util.CollectionUtils;
import org.apereo.cas.web.flow.CasFlowHandlerAdapter;
import org.apereo.cas.web.flow.CasWebflowConfigurer;
import org.apereo.cas.web.flow.CasWebflowExecutionPlan;
import org.apereo.cas.web.flow.CasWebflowExecutionPlanConfigurer;
import org.apereo.cas.web.flow.actions.CasDefaultFlowUrlHandler;
import org.apereo.cas.web.flow.actions.LogoutConversionService;
import org.apereo.cas.web.flow.configurer.DefaultLoginWebflowConfigurer;
import org.apereo.cas.web.flow.configurer.DefaultLogoutWebflowConfigurer;
import org.apereo.cas.web.flow.configurer.GroovyWebflowConfigurer;
import org.apereo.cas.web.flow.configurer.plan.DefaultCasWebflowExecutionPlan;
import org.apereo.cas.web.flow.executor.WebflowExecutorFactory;
import org.apereo.cas.web.support.AuthenticationThrottlingExecutionPlan;
import org.springframework.beans.factory.ObjectProvider;
import org.springframework.beans.factory.annotation.Autowired;
import org.springframework.beans.factory.annotation.Qualifier;
import org.springframework.binding.convert.ConversionService;
import org.springframework.binding.expression.ExpressionParser;
import org.springframework.boot.autoconfigure.condition.ConditionalOnMissingBean;
import org.springframework.boot.context.properties.EnableConfigurationProperties;
import org.springframework.cloud.context.config.annotation.RefreshScope;
import org.springframework.context.ApplicationContext;
import org.springframework.context.annotation.Bean;
import org.springframework.context.annotation.Configuration;
import org.springframework.context.annotation.DependsOn;
import org.springframework.context.annotation.Lazy;
import org.springframework.core.Ordered;
import org.springframework.core.annotation.Order;
import org.springframework.expression.spel.standard.SpelExpressionParser;
import org.springframework.web.servlet.HandlerAdapter;
import org.springframework.web.servlet.HandlerMapping;
import org.springframework.web.servlet.ViewResolver;
import org.springframework.web.servlet.i18n.LocaleChangeInterceptor;
import org.springframework.webflow.config.FlowBuilderServicesBuilder;
import org.springframework.webflow.config.FlowDefinitionRegistryBuilder;
import org.springframework.webflow.context.servlet.FlowUrlHandler;
import org.springframework.webflow.definition.registry.FlowDefinitionRegistry;
import org.springframework.webflow.engine.builder.ViewFactoryCreator;
import org.springframework.webflow.engine.builder.support.FlowBuilderServices;
import org.springframework.webflow.execution.FlowExecutionListener;
import org.springframework.webflow.executor.FlowExecutor;
import org.springframework.webflow.expression.spel.WebFlowSpringELExpressionParser;
import org.springframework.webflow.mvc.builder.MvcViewFactoryCreator;
import org.springframework.webflow.mvc.servlet.FlowHandlerAdapter;
import org.springframework.webflow.mvc.servlet.FlowHandlerMapping;

import java.util.ArrayList;
import java.util.List;


/**
 * This is {@link CasWebflowContextConfiguration} that attempts to create Spring-managed beans
 * backed by external configuration.
 *
 * @author Misagh Moayyed
 * @since 5.0.0
 */
@Configuration("casWebflowContextConfiguration")
@EnableConfigurationProperties(CasConfigurationProperties.class)
@Slf4j
public class CasWebflowContextConfiguration {

    private static final int LOGOUT_FLOW_HANDLER_ORDER = 3;

    private static final String BASE_CLASSPATH_WEBFLOW = "classpath*:/webflow";

    @Autowired
    private CasConfigurationProperties casProperties;

    @Autowired
    @Qualifier("authenticationThrottlingExecutionPlan")
    private ObjectProvider<AuthenticationThrottlingExecutionPlan> authenticationThrottlingExecutionPlan;

    @Autowired
    @Qualifier("registeredServiceViewResolver")
    private ObjectProvider<ViewResolver> registeredServiceViewResolver;

    @Autowired
    private ApplicationContext applicationContext;

    @Autowired
    @Qualifier("webflowCipherExecutor")
    private CipherExecutor webflowCipherExecutor;

    @Bean
    public ExpressionParser expressionParser() {
        return new WebFlowSpringELExpressionParser(new SpelExpressionParser(), logoutConversionService());
    }

    @Bean
    public ConversionService logoutConversionService() {
        return new LogoutConversionService();
    }

    @RefreshScope
    @Bean
    public ViewFactoryCreator viewFactoryCreator() {
        final var resolver = new MvcViewFactoryCreator();
        resolver.setViewResolvers(CollectionUtils.wrap(this.registeredServiceViewResolver.getIfAvailable()));
        return resolver;
    }

    @Bean
    public FlowUrlHandler loginFlowUrlHandler() {
        return new CasDefaultFlowUrlHandler();
    }

    @Bean
    public FlowUrlHandler logoutFlowUrlHandler() {
        final var handler = new CasDefaultFlowUrlHandler();
        handler.setFlowExecutionKeyParameter("RelayState");
        return handler;
    }

    @RefreshScope
    @Bean
    public HandlerAdapter logoutHandlerAdapter() {
        final FlowHandlerAdapter handler = new CasFlowHandlerAdapter(CasWebflowConfigurer.FLOW_ID_LOGOUT);
        handler.setFlowExecutor(logoutFlowExecutor());
        handler.setFlowUrlHandler(logoutFlowUrlHandler());
        return handler;
    }

    @RefreshScope
    @Bean
    public FlowBuilderServices builder() {
        final var builder = new FlowBuilderServicesBuilder();
        builder.setViewFactoryCreator(viewFactoryCreator());
        builder.setExpressionParser(expressionParser());
        builder.setDevelopmentMode(casProperties.getWebflow().isRefresh());
        return builder.build();
    }


    @Bean
    public HandlerAdapter loginHandlerAdapter() {
        final FlowHandlerAdapter handler = new CasFlowHandlerAdapter(CasWebflowConfigurer.FLOW_ID_LOGIN);
        handler.setFlowExecutor(loginFlowExecutor());
        handler.setFlowUrlHandler(loginFlowUrlHandler());
        return handler;
    }

    @RefreshScope
    @Bean
    @ConditionalOnMissingBean(name = "localeChangeInterceptor")
    public LocaleChangeInterceptor localeChangeInterceptor() {
        final var bean = new LocaleChangeInterceptor();
        bean.setParamName(this.casProperties.getLocale().getParamName());
        return bean;
    }

    @Bean
    public HandlerMapping logoutFlowHandlerMapping() {
        final var handler = new FlowHandlerMapping();
        handler.setOrder(LOGOUT_FLOW_HANDLER_ORDER);
        handler.setFlowRegistry(logoutFlowRegistry());
        final var interceptors = new Object[]{localeChangeInterceptor()};
        handler.setInterceptors(interceptors);
        return handler;
    }

    @Lazy
    @Bean
    public Object[] loginFlowHandlerMappingInterceptors() {
        final List interceptors = new ArrayList<>();
        interceptors.add(localeChangeInterceptor());
        final AuthenticationThrottlingExecutionPlan plan = authenticationThrottlingExecutionPlan.getIfAvailable();
        if (plan != null) {
            interceptors.addAll(plan.getAuthenticationThrottleInterceptors());
        }
        return interceptors.toArray();
    }

    @Bean
    public HandlerMapping loginFlowHandlerMapping() {
        final var handler = new FlowHandlerMapping();
        handler.setOrder(LOGOUT_FLOW_HANDLER_ORDER - 1);
        handler.setFlowRegistry(loginFlowRegistry());
        handler.setInterceptors(loginFlowHandlerMappingInterceptors());
        return handler;
    }

    @Bean
    public FlowDefinitionRegistry logoutFlowRegistry() {
        final var builder = new FlowDefinitionRegistryBuilder(this.applicationContext, builder());
        builder.setBasePath(BASE_CLASSPATH_WEBFLOW);
        builder.addFlowLocationPattern("/logout/*-webflow.xml");
        return builder.build();
    }

    @Bean
    public FlowDefinitionRegistry loginFlowRegistry() {
        final var builder = new FlowDefinitionRegistryBuilder(this.applicationContext, builder());
        builder.setBasePath(BASE_CLASSPATH_WEBFLOW);
        builder.addFlowLocationPattern("/login/*-webflow.xml");
        return builder.build();
    }

    @RefreshScope
    @Bean
    public FlowExecutor logoutFlowExecutor() {
<<<<<<< HEAD
        final var factory = new WebflowExecutorFactory(casProperties.getWebflow(),
            logoutFlowRegistry(), this.webflowCipherExecutor, new FlowExecutionListener[]{casFlowExecutionListener()});
=======
        final WebflowExecutorFactory factory = new WebflowExecutorFactory(casProperties.getWebflow(),
            logoutFlowRegistry(), this.webflowCipherExecutor, new FlowExecutionListener[0]);
>>>>>>> 8ea30116
        return factory.build();
    }

    @RefreshScope
    @Bean
    public FlowExecutor loginFlowExecutor() {
        final var factory = new WebflowExecutorFactory(casProperties.getWebflow(),
            loginFlowRegistry(), this.webflowCipherExecutor,
            new FlowExecutionListener[0]);

        return factory.build();
    }

    @ConditionalOnMissingBean(name = "defaultWebflowConfigurer")
    @Bean
    @Order(0)
    public CasWebflowConfigurer defaultWebflowConfigurer() {
        final var c = new DefaultLoginWebflowConfigurer(builder(), loginFlowRegistry(), applicationContext, casProperties);
        c.setLogoutFlowDefinitionRegistry(logoutFlowRegistry());
        c.setOrder(Ordered.HIGHEST_PRECEDENCE);
        return c;
    }

    @ConditionalOnMissingBean(name = "defaultLogoutWebflowConfigurer")
    @Bean
    @Order(0)
    public CasWebflowConfigurer defaultLogoutWebflowConfigurer() {
        final var c = new DefaultLogoutWebflowConfigurer(builder(), loginFlowRegistry(),
            applicationContext, casProperties);
        c.setLogoutFlowDefinitionRegistry(logoutFlowRegistry());
        c.setOrder(Ordered.HIGHEST_PRECEDENCE);
        return c;
    }

    @ConditionalOnMissingBean(name = "groovyWebflowConfigurer")
    @Bean
    @DependsOn("defaultWebflowConfigurer")
    public CasWebflowConfigurer groovyWebflowConfigurer() {
        final var c = new GroovyWebflowConfigurer(builder(), loginFlowRegistry(), applicationContext, casProperties);
        c.setLogoutFlowDefinitionRegistry(logoutFlowRegistry());
        return c;
    }


    @Autowired
    @Bean
    public CasWebflowExecutionPlan casWebflowExecutionPlan(final List<CasWebflowExecutionPlanConfigurer> configurers) {
        final var plan = new DefaultCasWebflowExecutionPlan();
        configurers.forEach(c -> c.configureWebflowExecutionPlan(plan));
        plan.execute();
        return plan;
    }

    @ConditionalOnMissingBean(name = "casDefaultWebflowExecutionPlanConfigurer")
    @Bean
    public CasWebflowExecutionPlanConfigurer casDefaultWebflowExecutionPlanConfigurer() {
        return new CasWebflowExecutionPlanConfigurer() {
            @Override
            public void configureWebflowExecutionPlan(final CasWebflowExecutionPlan plan) {
                plan.registerWebflowConfigurer(defaultWebflowConfigurer());
                plan.registerWebflowConfigurer(defaultLogoutWebflowConfigurer());
                plan.registerWebflowConfigurer(groovyWebflowConfigurer());
            }
        };
    }
}
<|MERGE_RESOLUTION|>--- conflicted
+++ resolved
@@ -169,7 +169,7 @@
     public Object[] loginFlowHandlerMappingInterceptors() {
         final List interceptors = new ArrayList<>();
         interceptors.add(localeChangeInterceptor());
-        final AuthenticationThrottlingExecutionPlan plan = authenticationThrottlingExecutionPlan.getIfAvailable();
+        final var plan = authenticationThrottlingExecutionPlan.getIfAvailable();
         if (plan != null) {
             interceptors.addAll(plan.getAuthenticationThrottleInterceptors());
         }
@@ -204,13 +204,8 @@
     @RefreshScope
     @Bean
     public FlowExecutor logoutFlowExecutor() {
-<<<<<<< HEAD
         final var factory = new WebflowExecutorFactory(casProperties.getWebflow(),
-            logoutFlowRegistry(), this.webflowCipherExecutor, new FlowExecutionListener[]{casFlowExecutionListener()});
-=======
-        final WebflowExecutorFactory factory = new WebflowExecutorFactory(casProperties.getWebflow(),
             logoutFlowRegistry(), this.webflowCipherExecutor, new FlowExecutionListener[0]);
->>>>>>> 8ea30116
         return factory.build();
     }
 
