--- conflicted
+++ resolved
@@ -98,13 +98,8 @@
     @RefreshScope
     @Bean
     public ViewFactoryCreator viewFactoryCreator() {
-<<<<<<< HEAD
         final var resolver = new MvcViewFactoryCreator();
-        resolver.setViewResolvers(CollectionUtils.wrap(this.registeredServiceViewResolver));
-=======
-        final MvcViewFactoryCreator resolver = new MvcViewFactoryCreator();
         resolver.setViewResolvers(CollectionUtils.wrap(this.registeredServiceViewResolver.getIfAvailable()));
->>>>>>> 6050687e
         return resolver;
     }
 
@@ -132,11 +127,7 @@
     @RefreshScope
     @Bean
     public FlowBuilderServices builder() {
-<<<<<<< HEAD
-        final var builder = new FlowBuilderServicesBuilder(this.applicationContext);
-=======
         final FlowBuilderServicesBuilder builder = new FlowBuilderServicesBuilder();
->>>>>>> 6050687e
         builder.setViewFactoryCreator(viewFactoryCreator());
         builder.setExpressionParser(expressionParser());
         builder.setDevelopmentMode(casProperties.getWebflow().isRefresh());
@@ -209,13 +200,8 @@
     @RefreshScope
     @Bean
     public FlowExecutor logoutFlowExecutor() {
-<<<<<<< HEAD
         final var factory = new WebflowExecutorFactory(casProperties.getWebflow(),
-            logoutFlowRegistry(), this.webflowCipherExecutor);
-=======
-        final WebflowExecutorFactory factory = new WebflowExecutorFactory(casProperties.getWebflow(),
             logoutFlowRegistry(), this.webflowCipherExecutor, new FlowExecutionListener[]{casFlowExecutionListener()});
->>>>>>> 6050687e
         return factory.build();
     }
 
@@ -227,15 +213,10 @@
     @RefreshScope
     @Bean
     public FlowExecutor loginFlowExecutor() {
-<<<<<<< HEAD
         final var factory = new WebflowExecutorFactory(casProperties.getWebflow(),
-            loginFlowRegistry(), this.webflowCipherExecutor);
-=======
-        final WebflowExecutorFactory factory = new WebflowExecutorFactory(casProperties.getWebflow(),
             loginFlowRegistry(), this.webflowCipherExecutor,
             new FlowExecutionListener[]{casFlowExecutionListener()});
 
->>>>>>> 6050687e
         return factory.build();
     }
 
