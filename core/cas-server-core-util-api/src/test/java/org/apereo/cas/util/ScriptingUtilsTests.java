package org.apereo.cas.util;

import org.apache.commons.io.FileUtils;
import org.junit.Test;
import org.junit.runner.RunWith;
import org.junit.runners.JUnit4;
import org.springframework.core.io.FileSystemResource;
import org.springframework.core.io.Resource;

import java.io.File;
import java.nio.charset.StandardCharsets;

import static org.junit.Assert.*;

/**
 * This is {@link ScriptingUtilsTests}.
 *
 * @author Misagh Moayyed
 * @since 5.3.0
 */
@RunWith(JUnit4.class)
public class ScriptingUtilsTests {

    @Test
    public void verifyInlineGroovyScript() {
        assertTrue(ScriptingUtils.isInlineGroovyScript("groovy {return 0}"));
    }

    @Test
    public void verifyExternalGroovyScript() {
        assertTrue(ScriptingUtils.isExternalGroovyScript("file:/etc/cas/sample.groovy"));
    }

    @Test
    public void verifyGroovyScriptShellExecution() {
        final Object result = ScriptingUtils.executeGroovyShellScript("return name", CollectionUtils.wrap("name", "casuser"), String.class);
        assertEquals("casuser", result.toString());
    }

    @Test
    public void verifyGroovyResourceExecution() {
        try {
<<<<<<< HEAD
            final var file = File.createTempFile("test", ".groovy");
            FileUtils.write(file, "def process(String name) { return name }");
=======
            final File file = File.createTempFile("test", ".groovy");
            FileUtils.write(file, "def process(String name) { return name }", StandardCharsets.UTF_8);
>>>>>>> a93d8e40
            final Resource resource = new FileSystemResource(file);

            final Object result = ScriptingUtils.executeGroovyScript(resource, "process", String.class, "casuser");
            assertEquals("casuser", result.toString());
        } catch (final Exception e) {
            throw new AssertionError(e.getMessage(), e);
        }
    }

    @Test
    public void verifyGroovyResourceEngineExecution() {
        final Object result = ScriptingUtils.executeGroovyScriptEngine("return name", CollectionUtils.wrap("name", "casuser"), String.class);
        assertEquals("casuser", result.toString());
    }

    @Test
    public void verifyResourceScriptEngineExecution() {
        try {
<<<<<<< HEAD
            final var file = File.createTempFile("test", ".groovy");
            FileUtils.write(file, "def run(String name) { return name }");
=======
            final File file = File.createTempFile("test", ".groovy");
            FileUtils.write(file, "def run(String name) { return name }", StandardCharsets.UTF_8);
>>>>>>> a93d8e40

            final Object result = ScriptingUtils.executeScriptEngine(file.getCanonicalPath(), new Object[]{"casuser"}, String.class);
            assertEquals("casuser", result.toString());
        } catch (final Exception e) {
            throw new AssertionError(e.getMessage(), e);
        }
    }
}<|MERGE_RESOLUTION|>--- conflicted
+++ resolved
@@ -40,13 +40,8 @@
     @Test
     public void verifyGroovyResourceExecution() {
         try {
-<<<<<<< HEAD
             final var file = File.createTempFile("test", ".groovy");
-            FileUtils.write(file, "def process(String name) { return name }");
-=======
-            final File file = File.createTempFile("test", ".groovy");
             FileUtils.write(file, "def process(String name) { return name }", StandardCharsets.UTF_8);
->>>>>>> a93d8e40
             final Resource resource = new FileSystemResource(file);
 
             final Object result = ScriptingUtils.executeGroovyScript(resource, "process", String.class, "casuser");
@@ -65,13 +60,8 @@
     @Test
     public void verifyResourceScriptEngineExecution() {
         try {
-<<<<<<< HEAD
             final var file = File.createTempFile("test", ".groovy");
-            FileUtils.write(file, "def run(String name) { return name }");
-=======
-            final File file = File.createTempFile("test", ".groovy");
             FileUtils.write(file, "def run(String name) { return name }", StandardCharsets.UTF_8);
->>>>>>> a93d8e40
 
             final Object result = ScriptingUtils.executeScriptEngine(file.getCanonicalPath(), new Object[]{"casuser"}, String.class);
             assertEquals("casuser", result.toString());
