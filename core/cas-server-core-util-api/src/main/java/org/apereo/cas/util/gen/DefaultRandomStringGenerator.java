package org.apereo.cas.util.gen;

import lombok.NoArgsConstructor;
import lombok.extern.slf4j.Slf4j;

import java.util.stream.IntStream;

/**
 * Implementation of the RandomStringGenerator that allows you to define the
 * length of the random part.
 *
 * @author Scott Battaglia
 * @since 3.0.0
 */
@Slf4j
@NoArgsConstructor
public class DefaultRandomStringGenerator extends AbstractRandomStringGenerator {

    /**
     * The array of printable characters to be used in our random string.
     */
    private static final char[] PRINTABLE_CHARACTERS = "abcdefghijklmnopqrstuvwxyzABCDEFGHIJKLMNOPQRSTUVWXYZ012345679".toCharArray();

    public DefaultRandomStringGenerator(final int defaultLength) {
        super(defaultLength);
    }

    /**
     * Convert bytes to string, taking into account {@link #PRINTABLE_CHARACTERS}.
     *
     * @param random the random
     * @return the string
     */
    @Override
    protected String convertBytesToString(final byte[] random) {
        final var output = new char[random.length];
        IntStream.range(0, random.length).forEach(i -> {
<<<<<<< HEAD
            final var index = Math.abs(random[i] % PRINTABLE_CHARACTERS.length);
            output[i] = PRINTABLE_CHARACTERS[index];
=======
            final int index = Math.abs(random[i] % getPrintableCharacters().length);
            output[i] = getPrintableCharacters()[index];
>>>>>>> 335fb37e
        });
        return new String(output);
    }

    /**
     * Get printable characters char [].
     *
     * @return the char []
     */
    protected char[] getPrintableCharacters() {
        return PRINTABLE_CHARACTERS;
    }
}<|MERGE_RESOLUTION|>--- conflicted
+++ resolved
@@ -35,13 +35,8 @@
     protected String convertBytesToString(final byte[] random) {
         final var output = new char[random.length];
         IntStream.range(0, random.length).forEach(i -> {
-<<<<<<< HEAD
             final var index = Math.abs(random[i] % PRINTABLE_CHARACTERS.length);
-            output[i] = PRINTABLE_CHARACTERS[index];
-=======
-            final int index = Math.abs(random[i] % getPrintableCharacters().length);
             output[i] = getPrintableCharacters()[index];
->>>>>>> 335fb37e
         });
         return new String(output);
     }
