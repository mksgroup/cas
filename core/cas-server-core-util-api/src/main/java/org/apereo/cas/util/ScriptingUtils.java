package org.apereo.cas.util;

import groovy.lang.Binding;
import groovy.lang.GroovyClassLoader;
import groovy.lang.GroovyObject;
import groovy.lang.GroovyShell;
import lombok.experimental.UtilityClass;
import lombok.extern.slf4j.Slf4j;
import org.apache.commons.io.IOUtils;
import org.apache.commons.lang3.StringUtils;
import org.codehaus.groovy.control.CompilerConfiguration;
import org.springframework.core.io.AbstractResource;
import org.springframework.core.io.Resource;

import javax.script.Bindings;
import javax.script.Invocable;
import javax.script.ScriptEngine;
import javax.script.ScriptEngineManager;
import javax.script.SimpleBindings;
import java.io.File;
import java.lang.reflect.Constructor;
import java.nio.charset.StandardCharsets;
import java.nio.file.Files;
import java.security.AccessController;
import java.security.PrivilegedAction;
import java.util.Map;
import java.util.regex.Matcher;
import java.util.regex.Pattern;

/**
 * This is {@link ScriptingUtils}.
 *
 * @author Misagh Moayyed
 * @since 5.1.0
 */

@Slf4j
@UtilityClass
public class ScriptingUtils {
    /**
     * Pattern indicating groovy script is inlined.
     */
    private static final Pattern INLINE_GROOVY_PATTERN = RegexUtils.createPattern("groovy\\s*\\{\\s*(.+)\\s*\\}",
        Pattern.DOTALL | Pattern.MULTILINE);

    /**
     * Pattern indicating groovy script is a file/resource.
     */
    private static final Pattern FILE_GROOVY_PATTERN = RegexUtils.createPattern("(file|classpath):(.+\\.groovy)");

    /**
     * Is inline groovy script ?.
     *
     * @param script the script
     * @return the boolean
     */
    public static boolean isInlineGroovyScript(final String script) {
        return getMatcherForInlineGroovyScript(script).find();
    }

    /**
     * Is external groovy script ?.
     *
     * @param script the script
     * @return the boolean
     */
    public static boolean isExternalGroovyScript(final String script) {
        return getMatcherForExternalGroovyScript(script).find();
    }

    /**
     * Gets inline groovy script matcher.
     *
     * @param script the script
     * @return the inline groovy script matcher
     */
    public static Matcher getMatcherForInlineGroovyScript(final String script) {
        return INLINE_GROOVY_PATTERN.matcher(script);
    }

    /**
     * Gets groovy file script matcher.
     *
     * @param script the script
     * @return the groovy file script matcher
     */
    public static Matcher getMatcherForExternalGroovyScript(final String script) {
        return FILE_GROOVY_PATTERN.matcher(script);
    }

    /**
     * Execute groovy shell script t.
     *
     * @param <T>       the type parameter
     * @param script    the script
     * @param variables the variables
     * @param clazz     the clazz
     * @return the t
     */
    public static <T> T executeGroovyShellScript(final String script,
                                                 final Map<String, Object> variables,
                                                 final Class<T> clazz) {
        try {
            final var binding = new Binding();
            final var shell = new GroovyShell(binding);
            if (variables != null && !variables.isEmpty()) {
                variables.forEach(binding::setVariable);
            }
            if (!binding.hasVariable("logger")) {
                binding.setVariable("logger", LOGGER);
            }
            LOGGER.debug("Executing groovy script [{}] with variables [{}]", script, binding.getVariables());

<<<<<<< HEAD
            final var result = shell.evaluate(script);
            if (!clazz.isAssignableFrom(result.getClass())) {
=======
            final Object result = shell.evaluate(script);
            if (result != null && !clazz.isAssignableFrom(result.getClass())) {
>>>>>>> 61c473e3
                throw new ClassCastException("Result [" + result
                    + " is of type " + result.getClass()
                    + " when we were expecting " + clazz);
            }
            return (T) result;

        } catch (final Exception e) {
            LOGGER.error(e.getMessage(), e);
        }
        return null;
    }

    /**
     * Execute groovy script via run object.
     *
     * @param <T>          the type parameter
     * @param groovyScript the groovy script
     * @param args         the args
     * @param clazz        the clazz
     * @return the object
     */
    public static <T> T executeGroovyScript(final Resource groovyScript,
                                            final Object[] args, final Class<T> clazz) {
        return executeGroovyScript(groovyScript, "run", args, clazz);
    }

    /**
     * Execute groovy script t.
     *
     * @param <T>          the type parameter
     * @param groovyScript the groovy script
     * @param methodName   the method name
     * @param clazz        the clazz
     * @param args         the args
     * @return the type to return
     */
    public static <T> T executeGroovyScript(final Resource groovyScript,
                                            final String methodName,
                                            final Class<T> clazz,
                                            final Object... args) {
        return executeGroovyScript(groovyScript, methodName, args, clazz);
    }

    /**
     * Execute groovy script.
     *
     * @param <T>          the type parameter
     * @param groovyScript the groovy script
     * @param methodName   the method name
     * @param clazz        the clazz
     * @return the t
     */
    public static <T> T executeGroovyScript(final Resource groovyScript,
                                            final String methodName,
                                            final Class<T> clazz) {
        return executeGroovyScript(groovyScript, methodName, new Object[]{}, clazz);
    }

    /**
     * Execute groovy script t.
     *
     * @param <T>          the type parameter
     * @param groovyScript the groovy script
     * @param methodName   the method name
     * @param args         the args
     * @param clazz        the clazz
     * @return the t
     */
    public static <T> T executeGroovyScript(final Resource groovyScript,
                                            final String methodName,
                                            final Object[] args,
                                            final Class<T> clazz) {

        if (groovyScript == null || StringUtils.isBlank(methodName)) {
            return null;
        }

        final var parent = ScriptingUtils.class.getClassLoader();
        return AccessController.doPrivileged((PrivilegedAction<T>) () -> getGroovyResult(groovyScript, methodName, args, clazz, parent));
    }

    private static <T> T getGroovyResult(final Resource groovyScript, final String methodName,
                                         final Object[] args, final Class<T> clazz, final ClassLoader parent) {
        try (var loader = new GroovyClassLoader(parent)) {
            final var groovyFile = groovyScript.getFile();
            if (groovyFile.exists()) {
                final Class<?> groovyClass = loader.parseClass(groovyFile);
                LOGGER.trace("Creating groovy object instance from class [{}]", groovyFile.getCanonicalPath());

                final var groovyObject = (GroovyObject) groovyClass.getDeclaredConstructor().newInstance();
                LOGGER.trace("Executing groovy script's [{}] method, with parameters [{}]", methodName, args);
                final var result = groovyObject.invokeMethod(methodName, args);
                LOGGER.trace("Results returned by the groovy script are [{}]", result);

                if (result != null && !clazz.isAssignableFrom(result.getClass())) {
                    throw new ClassCastException("Result [" + result + " is of type " + result.getClass() + " when we were expecting " + clazz);
                }
                return (T) result;
            }
            LOGGER.trace("Groovy script at [{}] does not exist", groovyScript);
        } catch (final Exception e) {
            LOGGER.error(e.getMessage(), e);
        }
        return null;
    }

    /**
     * Execute groovy script engine t.
     *
     * @param <T>        the type parameter
     * @param scriptFile the script file
     * @param args       the args
     * @param clazz      the clazz
     * @return the t
     */
    public static <T> T executeScriptEngine(final String scriptFile, final Object[] args, final Class<T> clazz) {
        try {
            final var engineName = getScriptEngineName(scriptFile);
            final var engine = new ScriptEngineManager().getEngineByName(engineName);
            if (engine == null || StringUtils.isBlank(engineName)) {
                LOGGER.warn("Script engine is not available for [{}]", engineName);
                return null;
            }

            final var resourceFrom = ResourceUtils.getResourceFrom(scriptFile);
            final var theScriptFile = resourceFrom.getFile();
            if (theScriptFile.exists()) {
                LOGGER.debug("Created object instance from class [{}]", theScriptFile.getCanonicalPath());

                engine.eval(Files.newBufferedReader(theScriptFile.toPath(), StandardCharsets.UTF_8));
                final var invocable = (Invocable) engine;

                LOGGER.debug("Executing script's run method, with parameters [{}]", args);
                final var result = invocable.invokeFunction("run", args);
                LOGGER.debug("Groovy script result is [{}]", result);
                if (result != null && !clazz.isAssignableFrom(result.getClass())) {
                    throw new ClassCastException("Result [" + result + " is of type " + result.getClass() + " when we were expecting " + clazz);
                }
                return (T) result;
            }
            LOGGER.warn("[{}] script [{}] does not exist, or cannot be loaded", StringUtils.capitalize(engineName), scriptFile);
        } catch (final Exception e) {
            LOGGER.error(e.getMessage(), e);
        }
        return null;
    }

    /**
     * Execute inline groovy script engine.
     *
     * @param <T>       the type parameter
     * @param script    the script
     * @param variables the variables
     * @param clazz     the clazz
     * @return the t
     */
    public static <T> T executeGroovyScriptEngine(final String script,
                                                  final Map<String, Object> variables,
                                                  final Class<T> clazz) {
        try {
            final var engine = new ScriptEngineManager().getEngineByName("groovy");
            if (engine == null) {
                LOGGER.warn("Script engine is not available for Groovy");
                return null;
            }
            final Bindings binding = new SimpleBindings();
            if (variables != null && !variables.isEmpty()) {
                binding.putAll(variables);
            }
            if (!binding.containsKey("logger")) {
                binding.put("logger", LOGGER);
            }
            final var result = engine.eval(script, binding);
            if (result != null && !clazz.isAssignableFrom(result.getClass())) {
                throw new ClassCastException("Result [" + result + " is of type " + result.getClass() + " when we were expecting " + clazz);
            }
            return (T) result;
        } catch (final Exception e) {
            LOGGER.error(e.getMessage(), e);
        }
        return null;
    }

    /**
     * Gets object instance from groovy resource.
     *
     * @param <T>          the type parameter
     * @param resource     the resource
     * @param expectedType the expected type
     * @return the object instance from groovy resource
     */
    public static <T> T getObjectInstanceFromGroovyResource(final Resource resource,
                                                            final Class<T> expectedType) {
        return getObjectInstanceFromGroovyResource(resource, new Class[]{}, new Object[]{}, expectedType);
    }

    /**
     * Gets object instance from groovy resource.
     *
     * @param <T>             the type parameter
     * @param resource        the resource
     * @param constructorArgs the constructor args
     * @param args            the args
     * @param expectedType    the expected type
     * @return the object instance from groovy resource
     */
    public static <T> T getObjectInstanceFromGroovyResource(final Resource resource,
                                                            final Class[] constructorArgs,
                                                            final Object[] args,
                                                            final Class<T> expectedType) {
        try {
            if (resource == null) {
                LOGGER.debug("No groovy script is defined");
                return null;
            }

            final var script = IOUtils.toString(resource.getInputStream(), StandardCharsets.UTF_8);
            
            final var clazz = AccessController.doPrivileged((PrivilegedAction<Class<T>>) () -> {
                final var classLoader = new GroovyClassLoader(ScriptingUtils.class.getClassLoader(),
                    new CompilerConfiguration(), true);
                return classLoader.parseClass(script);
            });

            LOGGER.debug("Preparing constructor arguments [{}] for resource [{}]", args, resource);
            final var ctor = clazz.getDeclaredConstructor(constructorArgs);
            final var result = ctor.newInstance(args);

            if (result != null && !expectedType.isAssignableFrom(result.getClass())) {
                throw new ClassCastException("Result [" + result
                    + " is of type " + result.getClass()
                    + " when we were expecting " + expectedType);
            }
            return result;
        } catch (final Exception e) {
            LOGGER.error(e.getMessage(), e);
        }
        return null;
    }

    private static String getScriptEngineName(final String scriptFile) {
        String engineName = null;
        if (scriptFile.endsWith(".py")) {
            engineName = "python";
        } else if (scriptFile.endsWith(".js")) {
            engineName = "js";
        } else if (scriptFile.endsWith(".groovy")) {
            engineName = "groovy";
        }
        return engineName;
    }
}<|MERGE_RESOLUTION|>--- conflicted
+++ resolved
@@ -111,13 +111,8 @@
             }
             LOGGER.debug("Executing groovy script [{}] with variables [{}]", script, binding.getVariables());
 
-<<<<<<< HEAD
             final var result = shell.evaluate(script);
-            if (!clazz.isAssignableFrom(result.getClass())) {
-=======
-            final Object result = shell.evaluate(script);
             if (result != null && !clazz.isAssignableFrom(result.getClass())) {
->>>>>>> 61c473e3
                 throw new ClassCastException("Result [" + result
                     + " is of type " + result.getClass()
                     + " when we were expecting " + clazz);
