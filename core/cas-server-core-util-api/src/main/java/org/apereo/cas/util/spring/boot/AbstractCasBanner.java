--- conflicted
+++ resolved
@@ -57,13 +57,8 @@
             }
         }
 
-<<<<<<< HEAD
         try (var formatter = new Formatter()) {
             final var sysInfo = SystemUtils.getSystemInfo();
-            sysInfo.forEach((k, v) -> formatter.format("%s: %s%n", k, v));
-=======
-        try (Formatter formatter = new Formatter()) {
-            final Map<String, Object> sysInfo = SystemUtils.getSystemInfo();
             sysInfo.forEach((k, v) -> {
                 if (k.startsWith(SEPARATOR_CHAR)) {
                     formatter.format("%s%n", LINE_SEPARATOR);
@@ -71,7 +66,6 @@
                     formatter.format("%s: %s%n", k, v);
                 }
             });
->>>>>>> 8ab8154f
             formatter.format("%s%n", LINE_SEPARATOR);
             injectEnvironmentInfoIntoBanner(formatter, environment, sourceClass);
             return formatter.toString();
