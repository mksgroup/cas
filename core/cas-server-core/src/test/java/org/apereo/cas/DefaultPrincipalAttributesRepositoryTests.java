--- conflicted
+++ resolved
@@ -82,11 +82,7 @@
 
     @Test
     public void checkInitialAttributes() {
-<<<<<<< HEAD
-        final var p = this.principalFactory.createPrincipal("uid", Collections.singletonMap("mail", "final@example.com"));
-=======
-        final Principal p = this.principalFactory.getIfAvailable().createPrincipal("uid", Collections.singletonMap("mail", "final@example.com"));
->>>>>>> 8bcc657d
+        final var p = this.principalFactory.getIfAvailable().createPrincipal("uid", Collections.singletonMap("mail", "final@example.com"));
         final PrincipalAttributesRepository rep = new DefaultPrincipalAttributesRepository();
         assertEquals(1, rep.getAttributes(p).size());
         assertTrue(rep.getAttributes(p).containsKey("mail"));
