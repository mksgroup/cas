--- conflicted
+++ resolved
@@ -136,15 +136,8 @@
                 new DefaultProxyTicketFactory(null, Collections.emptyMap(), null, true));
         factory.initialize();
 
-<<<<<<< HEAD
         this.cas = new CentralAuthenticationServiceImpl(ticketRegMock, factory, smMock, mock(LogoutManager.class));
         this.cas.setAuthenticationRequestServiceSelectionStrategies(Collections.singletonList(new DefaultAuthenticationRequestServiceSelectionStrategy()));
-=======
-        this.cas = new DefaultCentralAuthenticationService(ticketRegMock,
-                factory, smMock, mock(LogoutManager.class));
-        this.cas.setAuthenticationRequestServiceSelectionStrategies(Collections.singletonList(
-                new DefaultAuthenticationRequestServiceSelectionStrategy()));
->>>>>>> 2a99f1df
         this.cas.setApplicationEventPublisher(mock(ApplicationEventPublisher.class));
 
     }
