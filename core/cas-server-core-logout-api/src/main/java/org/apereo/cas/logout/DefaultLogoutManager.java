--- conflicted
+++ resolved
@@ -53,36 +53,20 @@
     }
 
     private List<LogoutRequest> performLogoutForTicket(final TicketGrantingTicket ticketToBeLoggedOut) {
-<<<<<<< HEAD
         final var streamServices = Stream.concat(Stream.of(ticketToBeLoggedOut.getServices()),
-                Stream.of(ticketToBeLoggedOut.getProxyGrantingTickets()));
-        return streamServices
-                .map(Map::entrySet)
-                .flatMap(Set::stream)
-                .filter(entry -> entry.getValue() instanceof WebApplicationService)
-                .map(entry -> {
-                    final var service = entry.getValue();
-                    LOGGER.debug("Handling single logout callback for [{}]", service);
-                    return this.singleLogoutServiceMessageHandler.handle((WebApplicationService) service, entry.getKey());
-                })
-                .filter(Objects::nonNull)
-                .collect(Collectors.toList());
-=======
-        final Stream<Map<String, Service>> streamServices = Stream.concat(Stream.of(ticketToBeLoggedOut.getServices()),
             Stream.of(ticketToBeLoggedOut.getProxyGrantingTickets()));
         return streamServices
             .map(Map::entrySet)
             .flatMap(Set::stream)
             .filter(entry -> entry.getValue() instanceof WebApplicationService)
             .map(entry -> {
-                final WebApplicationService service = (WebApplicationService) entry.getValue();
+                final var service = (WebApplicationService) entry.getValue();
                 LOGGER.debug("Handling single logout callback for [{}]", service);
                 return this.singleLogoutServiceMessageHandler.handle(service, entry.getKey());
             })
             .flatMap(Collection::stream)
             .filter(Objects::nonNull)
             .collect(Collectors.toList());
->>>>>>> 439d50ed
     }
 
     /**
