--- conflicted
+++ resolved
@@ -34,13 +34,8 @@
     public void verifyLogoutUrlByService() throws Exception {
         final var svc = getRegisteredService("https://www.google.com");
         svc.setLogoutUrl(new URL("http://www.example.com/logout"));
-<<<<<<< HEAD
         final var builder = createDefaultSingleLogoutServiceLogoutUrlBuilder(false);
         final var url = builder.determineLogoutUrl(svc, getService("https://www.google.com"));
-=======
-        final DefaultSingleLogoutServiceLogoutUrlBuilder builder = createDefaultSingleLogoutServiceLogoutUrlBuilder(false);
-        final URL url = builder.determineLogoutUrl(svc, getService("https://www.google.com")).iterator().next();
->>>>>>> 439d50ed
         assertEquals(url, svc.getLogoutUrl());
     }
 
@@ -48,63 +43,35 @@
     public void verifyLogoutUrlByDefault() throws Exception {
         final var svc = getRegisteredService(".+");
         svc.setLogoutUrl(null);
-<<<<<<< HEAD
         final var builder = createDefaultSingleLogoutServiceLogoutUrlBuilder(false);
         final var url = builder.determineLogoutUrl(svc, getService("https://www.somewhere.com/logout?p=v"));
-=======
-        final DefaultSingleLogoutServiceLogoutUrlBuilder builder = createDefaultSingleLogoutServiceLogoutUrlBuilder(false);
-        final URL url = builder.determineLogoutUrl(svc, getService("https://www.somewhere.com/logout?p=v")).iterator().next();
->>>>>>> 439d50ed
         assertEquals(url, new URL("https://www.somewhere.com/logout?p=v"));
     }
 
     @Test
-<<<<<<< HEAD
-    public void verifyLogoutUrlUnknownUrlProtocol() throws Exception {
+    public void verifyLogoutUrlUnknownUrlProtocol() {
         final var svc = getRegisteredService(".+");
         svc.setLogoutUrl(null);
         final var builder = createDefaultSingleLogoutServiceLogoutUrlBuilder(false);
         final var url = builder.determineLogoutUrl(svc, getService("imaps://etc.example.org"));
-        assertNull(url);
-    }
-
-    @Test
-    public void verifyLocalLogoutUrlWithLocalUrlNotAllowed() throws Exception {
-        final var svc = getRegisteredService(".+");
-        svc.setLogoutUrl(null);
-        final var builder = createDefaultSingleLogoutServiceLogoutUrlBuilder(false);
-        final var url = builder.determineLogoutUrl(svc, getService("https://localhost/logout?p=v"));
-        assertNull(url);
-=======
-    public void verifyLogoutUrlUnknownUrlProtocol() {
-        final AbstractRegisteredService svc = getRegisteredService(".+");
-        svc.setLogoutUrl(null);
-        final DefaultSingleLogoutServiceLogoutUrlBuilder builder = createDefaultSingleLogoutServiceLogoutUrlBuilder(false);
-        final Collection<URL> url =builder.determineLogoutUrl(svc, getService("imaps://etc.example.org"));
         assertTrue(url.isEmpty());
     }
 
     @Test
     public void verifyLocalLogoutUrlWithLocalUrlNotAllowed() {
-        final AbstractRegisteredService svc = getRegisteredService(".+");
+        final var svc = getRegisteredService(".+");
         svc.setLogoutUrl(null);
-        final DefaultSingleLogoutServiceLogoutUrlBuilder builder = createDefaultSingleLogoutServiceLogoutUrlBuilder(false);
-        final Collection<URL> url = builder.determineLogoutUrl(svc, getService("https://localhost/logout?p=v"));
+        final var builder = createDefaultSingleLogoutServiceLogoutUrlBuilder(false);
+        final var url = builder.determineLogoutUrl(svc, getService("https://localhost/logout?p=v"));
         assertTrue(url.isEmpty());
->>>>>>> 439d50ed
     }
 
     @Test
     public void verifyLocalLogoutUrlWithLocalUrlAllowed() throws Exception {
         final var svc = getRegisteredService(".+");
         svc.setLogoutUrl(null);
-<<<<<<< HEAD
         final var builder = createDefaultSingleLogoutServiceLogoutUrlBuilder(true);
         final var url = builder.determineLogoutUrl(svc, getService("https://localhost/logout?p=v"));
-=======
-        final DefaultSingleLogoutServiceLogoutUrlBuilder builder = createDefaultSingleLogoutServiceLogoutUrlBuilder(true);
-        final URL url = builder.determineLogoutUrl(svc, getService("https://localhost/logout?p=v")).iterator().next();
->>>>>>> 439d50ed
         assertEquals(url, new URL("https://localhost/logout?p=v"));
     }
 
@@ -112,13 +79,8 @@
     public void verifyLocalLogoutUrlWithValidRegExValidationAndLocalUrlNotAllowed() throws Exception {
         final var svc = getRegisteredService(".+");
         svc.setLogoutUrl(null);
-<<<<<<< HEAD
         final var builder = createDefaultSingleLogoutServiceLogoutUrlBuilder(false, "\\w*", true);
         final var url = builder.determineLogoutUrl(svc, getService("https://localhost/logout?p=v"));
-=======
-        final DefaultSingleLogoutServiceLogoutUrlBuilder builder = createDefaultSingleLogoutServiceLogoutUrlBuilder(false, "\\w*", true);
-        final URL url = builder.determineLogoutUrl(svc, getService("https://localhost/logout?p=v")).iterator().next();
->>>>>>> 439d50ed
         assertEquals(url, new URL("https://localhost/logout?p=v"));
     }
 
@@ -126,13 +88,8 @@
     public void verifyLocalLogoutUrlWithInvalidRegExValidationAndLocalUrlAllowed() throws Exception {
         final var svc = getRegisteredService(".+");
         svc.setLogoutUrl(null);
-<<<<<<< HEAD
         final var builder = createDefaultSingleLogoutServiceLogoutUrlBuilder(true, "\\d*", true);
         final var url = builder.determineLogoutUrl(svc, getService("https://localhost/logout?p=v"));
-=======
-        final DefaultSingleLogoutServiceLogoutUrlBuilder builder = createDefaultSingleLogoutServiceLogoutUrlBuilder(true, "\\d*", true);
-        final URL url = builder.determineLogoutUrl(svc, getService("https://localhost/logout?p=v")).iterator().next();
->>>>>>> 439d50ed
         assertEquals(url, new URL("https://localhost/logout?p=v"));
     }
 
@@ -140,15 +97,9 @@
     public void verifyLocalLogoutUrlWithInvalidRegExValidationAndLocalUrlNotAllowed() {
         final var svc = getRegisteredService(".+");
         svc.setLogoutUrl(null);
-<<<<<<< HEAD
         final var builder = createDefaultSingleLogoutServiceLogoutUrlBuilder(false, "\\d*", true);
         final var url = builder.determineLogoutUrl(svc, getService("https://localhost/logout?p=v"));
-        assertNull(url);
-=======
-        final DefaultSingleLogoutServiceLogoutUrlBuilder builder = createDefaultSingleLogoutServiceLogoutUrlBuilder(false, "\\d*", true);
-        final Collection<URL> url = builder.determineLogoutUrl(svc, getService("https://localhost/logout?p=v"));
         assertTrue(url.isEmpty());
->>>>>>> 439d50ed
     }
 
     private DefaultSingleLogoutServiceLogoutUrlBuilder createDefaultSingleLogoutServiceLogoutUrlBuilder(final boolean allowLocalLogoutUrls) {
