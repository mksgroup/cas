/*
 * Licensed to Apereo under one or more contributor license
 * agreements. See the NOTICE file distributed with this work
 * for additional information regarding copyright ownership.
 * Apereo licenses this file to you under the Apache License,
 * Version 2.0 (the "License"); you may not use this file
 * except in compliance with the License.  You may obtain a
 * copy of the License at the following location:
 *
 *   http://www.apache.org/licenses/LICENSE-2.0
 *
 * Unless required by applicable law or agreed to in writing,
 * software distributed under the License is distributed on an
 * "AS IS" BASIS, WITHOUT WARRANTIES OR CONDITIONS OF ANY
 * KIND, either express or implied.  See the License for the
 * specific language governing permissions and limitations
 * under the License.
 */
package org.jasig.cas.support.saml.web.view;

import org.jasig.cas.CasProtocolConstants;
import org.jasig.cas.authentication.Authentication;
import org.jasig.cas.authentication.RememberMeCredential;
import org.jasig.cas.authentication.principal.Service;
import org.jasig.cas.support.saml.authentication.SamlAuthenticationMetaDataPopulator;
import org.joda.time.DateTime;
import org.opensaml.saml1.core.Assertion;
import org.opensaml.saml1.core.Attribute;
import org.opensaml.saml1.core.AttributeStatement;
import org.opensaml.saml1.core.AttributeValue;
import org.opensaml.saml1.core.Audience;
import org.opensaml.saml1.core.AudienceRestrictionCondition;
import org.opensaml.saml1.core.AuthenticationStatement;
import org.opensaml.saml1.core.Conditions;
import org.opensaml.saml1.core.ConfirmationMethod;
import org.opensaml.saml1.core.NameIdentifier;
import org.opensaml.saml1.core.Response;
import org.opensaml.saml1.core.StatusCode;
import org.opensaml.saml1.core.Subject;
import org.opensaml.saml1.core.SubjectConfirmation;
import org.opensaml.xml.schema.XSString;
import org.opensaml.xml.schema.impl.XSStringBuilder;

import javax.validation.constraints.Min;
import javax.validation.constraints.NotNull;
import java.util.Collection;
import java.util.HashMap;
import java.util.Map;
import java.util.Map.Entry;

/**
 * Implementation of a view to return a SAML SOAP response and assertion, based on
 * the SAML 1.1 specification.
 * <p>
 * If an AttributePrincipal is supplied, then the assertion will include the
 * attributes from it (assuming a String key/Object value pair). The only
 * Authentication attribute it will look at is the authMethod (if supplied).
 * <p>
 * Note that this class will currently not handle proxy authentication.
 * <p>
 *
 * @author Scott Battaglia
 * @author Marvin S. Addison
 * @since 3.1
 */
public final class Saml10SuccessResponseView extends AbstractSaml10ResponseView {
    /** Namespace for custom attributes in the saml validation payload. */
    private static final String VALIDATION_SAML_ATTRIBUTE_NAMESPACE = "http://www.ja-sig.org/products/cas/";

    private static final String CONFIRMATION_METHOD = "urn:oasis:names:tc:SAML:1.0:cm:artifact";

    private final XSStringBuilder attrValueBuilder = new XSStringBuilder();

    /** The issuer, generally the hostname. */
    @NotNull
    private String issuer;

    /** The amount of time in milliseconds this is valid for. */
    @Min(1000)
    private long issueLength = 30000;

    @NotNull
    private String rememberMeAttributeName = CasProtocolConstants.VALIDATION_REMEMBER_ME_ATTRIBUTE_NAME;

    @Override
    protected void prepareResponse(final Response response, final Map<String, Object> model) {

        final DateTime issuedAt = response.getIssueInstant();
        final Service service = getAssertionFrom(model).getService();

        // Build up the SAML assertion containing AuthenticationStatement and AttributeStatement
        final Assertion assertion = newSamlObject(Assertion.class);
        assertion.setID(generateId());
        assertion.setIssueInstant(issuedAt);
        assertion.setIssuer(this.issuer);
        assertion.setConditions(newConditions(issuedAt, service.getId()));
        final AuthenticationStatement authnStatement = newAuthenticationStatement(model);
        assertion.getAuthenticationStatements().add(authnStatement);

        final Subject subject = newSubject(getPrincipal(model).getId());
        final Map<String, Object> attributesToSend = prepareSamlAttributes(model);

        if (!attributesToSend.isEmpty()) {
            assertion.getAttributeStatements().add(newAttributeStatement(subject, attributesToSend));
        }

        response.setStatus(newStatus(StatusCode.SUCCESS, null));
        response.getAssertions().add(assertion);
    }


    /**
     * Prepare saml attributes. Combines both principal and authentication
     * attributes. If the authentication is to be remembered, uses {@link #setRememberMeAttributeName(String)}
     * for the remember-me attribute name.
     *
     * @param model the model
     * @return the final map
     * @since 4.1
     */
<<<<<<< HEAD
    private Map<String, Object> prepareSamlAttributes(final Authentication authentication,
                                                      final org.jasig.cas.validation.Assertion assertion,
                                                      final Service service) {

        final RegisteredService registeredService = this.servicesManager.findServiceBy(service);
        if (registeredService == null || !registeredService.isEnabled()) {
            throw new UnauthorizedServiceException(UnauthorizedServiceException.CODE_UNAUTHZ_SERVICE,
                    "Saml service " + service.getId()
                    + " is not authorized to use CAS. Servoce is disabled or missing in the service registry.");
        }

        final AttributeReleasePolicy attributePolicy = registeredService.getAttributeReleasePolicy();
        logger.debug("Attribute policy [{}] is associated with service [{}]", attributePolicy, registeredService);

        final Principal principal = authentication.getPrincipal();

        @SuppressWarnings("unchecked")
        final Map<String, Object> attributes = attributePolicy != null
                ? attributePolicy.getAttributes(principal) : Collections.EMPTY_MAP;

        final Map<String, Object> authnAttributes = new TreeMap<String, Object>(authentication.getAttributes());

        final Object o = authnAttributes.get(RememberMeCredential.AUTHENTICATION_ATTRIBUTE_REMEMBER_ME);
        final boolean isRemembered = o.equals(Boolean.TRUE) && assertion.isFromNewLogin();

        if (isRemembered) {
=======
    private Map<String, Object> prepareSamlAttributes(final Map<String, Object> model) {
        final Map<String, Object> authnAttributes = new HashMap<String, Object>(getAuthenticationAttributesAsMultiValuedAttributes(model));
        if (isRememberMeAuthentication(model)) {
>>>>>>> 9466889e
            authnAttributes.remove(RememberMeCredential.AUTHENTICATION_ATTRIBUTE_REMEMBER_ME);
            authnAttributes.put(this.rememberMeAttributeName, Boolean.TRUE.toString());
        }
        final Map<String, Object> attributesToReturn = new HashMap<String, Object>();
        attributesToReturn.putAll(getPrincipalAttributesAsMultiValuedAttributes(model));
        attributesToReturn.putAll(authnAttributes);
        return attributesToReturn;
    }

    /**
     * New conditions element.
     *
     * @param issuedAt the issued at
     * @param serviceId the service id
     * @return the conditions
     */
    private Conditions newConditions(final DateTime issuedAt, final String serviceId) {
        final Conditions conditions = newSamlObject(Conditions.class);
        conditions.setNotBefore(issuedAt);
        conditions.setNotOnOrAfter(issuedAt.plus(this.issueLength));
        final AudienceRestrictionCondition audienceRestriction = newSamlObject(AudienceRestrictionCondition.class);
        final Audience audience = newSamlObject(Audience.class);
        audience.setUri(serviceId);
        audienceRestriction.getAudiences().add(audience);
        conditions.getAudienceRestrictionConditions().add(audienceRestriction);
        return conditions;
    }

    /**
     * New subject element.
     *
     * @param identifier the identifier
     * @return the subject
     */
    private Subject newSubject(final String identifier) {
        final SubjectConfirmation confirmation = newSamlObject(SubjectConfirmation.class);
        final ConfirmationMethod method = newSamlObject(ConfirmationMethod.class);
        method.setConfirmationMethod(CONFIRMATION_METHOD);
        confirmation.getConfirmationMethods().add(method);
        final NameIdentifier nameIdentifier = newSamlObject(NameIdentifier.class);
        nameIdentifier.setNameIdentifier(identifier);
        final Subject subject = newSamlObject(Subject.class);
        subject.setNameIdentifier(nameIdentifier);
        subject.setSubjectConfirmation(confirmation);
        return subject;
    }

    /**
     * New authentication statement.
     *
     * @param model the model
     * @return the authentication statement
     */
    private AuthenticationStatement newAuthenticationStatement(final Map<String, Object> model) {
        final Authentication authentication = getPrimaryAuthenticationFrom(model);
        final String authenticationMethod = (String) authentication.getAttributes().get(
                SamlAuthenticationMetaDataPopulator.ATTRIBUTE_AUTHENTICATION_METHOD);
        final AuthenticationStatement authnStatement = newSamlObject(AuthenticationStatement.class);
        authnStatement.setAuthenticationInstant(new DateTime(authentication.getAuthenticationDate()));
        authnStatement.setAuthenticationMethod(
                authenticationMethod != null
                ? authenticationMethod
                        : SamlAuthenticationMetaDataPopulator.AUTHN_METHOD_UNSPECIFIED);
        authnStatement.setSubject(newSubject(getPrincipal(model).getId()));
        return authnStatement;
    }

    /**
     * New attribute statement.
     *
     * @param subject the subject
     * @param attributes the attributes
     * @return the attribute statement
     */
    private AttributeStatement newAttributeStatement(
            final Subject subject, final Map<String, Object> attributes) {

        final AttributeStatement attrStatement = newSamlObject(AttributeStatement.class);
        attrStatement.setSubject(subject);
        for (final Entry<String, Object> e : attributes.entrySet()) {
            if (e.getValue() instanceof Collection<?> && ((Collection<?>) e.getValue()).isEmpty()) {
                // bnoordhuis: don't add the attribute, it causes a org.opensaml.MalformedException
                logger.info("Skipping attribute {} because it does not have any values.", e.getKey());
                continue;
            }
            final Attribute attribute = newSamlObject(Attribute.class);
            attribute.setAttributeName(e.getKey());
            attribute.setAttributeNamespace(VALIDATION_SAML_ATTRIBUTE_NAMESPACE);
            if (e.getValue() instanceof Collection<?>) {
                final Collection<?> c = (Collection<?>) e.getValue();
                for (final Object value : c) {
                    attribute.getAttributeValues().add(newAttributeValue(value));
                }
            } else {
                attribute.getAttributeValues().add(newAttributeValue(e.getValue()));
            }
            attrStatement.getAttributes().add(attribute);
        }

        return attrStatement;
    }

    /**
     * New attribute value.
     *
     * @param value the value
     * @return the xS string
     */
    private XSString newAttributeValue(final Object value) {
        final XSString stringValue = this.attrValueBuilder.buildObject(AttributeValue.DEFAULT_ELEMENT_NAME, XSString.TYPE_NAME);
        if (value instanceof String) {
            stringValue.setValue((String) value);
        } else {
            stringValue.setValue(value.toString());
        }
        return stringValue;
    }

    public void setIssueLength(final long issueLength) {
        this.issueLength = issueLength;
    }

    public void setIssuer(final String issuer) {
        this.issuer = issuer;
    }

    public void setRememberMeAttributeName(final String rememberMeAttributeName) {
        this.rememberMeAttributeName = rememberMeAttributeName;
    }
}<|MERGE_RESOLUTION|>--- conflicted
+++ resolved
@@ -118,38 +118,9 @@
      * @return the final map
      * @since 4.1
      */
-<<<<<<< HEAD
-    private Map<String, Object> prepareSamlAttributes(final Authentication authentication,
-                                                      final org.jasig.cas.validation.Assertion assertion,
-                                                      final Service service) {
-
-        final RegisteredService registeredService = this.servicesManager.findServiceBy(service);
-        if (registeredService == null || !registeredService.isEnabled()) {
-            throw new UnauthorizedServiceException(UnauthorizedServiceException.CODE_UNAUTHZ_SERVICE,
-                    "Saml service " + service.getId()
-                    + " is not authorized to use CAS. Servoce is disabled or missing in the service registry.");
-        }
-
-        final AttributeReleasePolicy attributePolicy = registeredService.getAttributeReleasePolicy();
-        logger.debug("Attribute policy [{}] is associated with service [{}]", attributePolicy, registeredService);
-
-        final Principal principal = authentication.getPrincipal();
-
-        @SuppressWarnings("unchecked")
-        final Map<String, Object> attributes = attributePolicy != null
-                ? attributePolicy.getAttributes(principal) : Collections.EMPTY_MAP;
-
-        final Map<String, Object> authnAttributes = new TreeMap<String, Object>(authentication.getAttributes());
-
-        final Object o = authnAttributes.get(RememberMeCredential.AUTHENTICATION_ATTRIBUTE_REMEMBER_ME);
-        final boolean isRemembered = o.equals(Boolean.TRUE) && assertion.isFromNewLogin();
-
-        if (isRemembered) {
-=======
     private Map<String, Object> prepareSamlAttributes(final Map<String, Object> model) {
         final Map<String, Object> authnAttributes = new HashMap<String, Object>(getAuthenticationAttributesAsMultiValuedAttributes(model));
         if (isRememberMeAuthentication(model)) {
->>>>>>> 9466889e
             authnAttributes.remove(RememberMeCredential.AUTHENTICATION_ATTRIBUTE_REMEMBER_ME);
             authnAttributes.put(this.rememberMeAttributeName, Boolean.TRUE.toString());
         }
