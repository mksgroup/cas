/*
 * Licensed to Apereo under one or more contributor license
 * agreements. See the NOTICE file distributed with this work
 * for additional information regarding copyright ownership.
 * Apereo licenses this file to you under the Apache License,
 * Version 2.0 (the "License"); you may not use this file
 * except in compliance with the License.  You may obtain a
 * copy of the License at the following location:
 *
 *   http://www.apache.org/licenses/LICENSE-2.0
 *
 * Unless required by applicable law or agreed to in writing,
 * software distributed under the License is distributed on an
 * "AS IS" BASIS, WITHOUT WARRANTIES OR CONDITIONS OF ANY
 * KIND, either express or implied.  See the License for the
 * specific language governing permissions and limitations
 * under the License.
 */

package org.jasig.cas.support.saml.util;

import org.bouncycastle.util.encoders.Hex;
import org.jdom.Document;
import org.jdom.input.DOMBuilder;
import org.jdom.input.SAXBuilder;
import org.jdom.output.XMLOutputter;
import org.opensaml.core.config.InitializationException;
import org.opensaml.core.config.InitializationService;
import org.opensaml.core.xml.config.XMLObjectProviderRegistrySupport;
import org.opensaml.saml.common.SAMLObject;
import org.opensaml.saml.common.SAMLObjectBuilder;
import org.opensaml.saml.common.xml.SAMLConstants;
import org.opensaml.core.xml.XMLObject;
import org.opensaml.core.xml.io.Marshaller;
import org.opensaml.core.xml.io.MarshallerFactory;
import org.opensaml.core.xml.schema.XSString;
import org.opensaml.core.xml.schema.impl.XSStringBuilder;

import org.slf4j.Logger;
import org.slf4j.LoggerFactory;
import org.w3c.dom.Element;
import org.w3c.dom.Node;

import javax.xml.crypto.dsig.CanonicalizationMethod;
import javax.xml.crypto.dsig.DigestMethod;
import javax.xml.crypto.dsig.Reference;
import javax.xml.crypto.dsig.SignatureMethod;
import javax.xml.crypto.dsig.SignedInfo;
import javax.xml.crypto.dsig.Transform;
import javax.xml.crypto.dsig.XMLSignature;
import javax.xml.crypto.dsig.XMLSignatureFactory;
import javax.xml.crypto.dsig.dom.DOMSignContext;
import javax.xml.crypto.dsig.keyinfo.KeyInfo;
import javax.xml.crypto.dsig.keyinfo.KeyInfoFactory;
import javax.xml.crypto.dsig.keyinfo.KeyValue;
import javax.xml.crypto.dsig.spec.C14NMethodParameterSpec;
import javax.xml.crypto.dsig.spec.TransformParameterSpec;
import javax.xml.namespace.QName;
import javax.xml.parsers.DocumentBuilderFactory;
import javax.xml.transform.OutputKeys;
import javax.xml.transform.Transformer;
import javax.xml.transform.TransformerFactory;
import javax.xml.transform.dom.DOMSource;
import javax.xml.transform.stream.StreamResult;
import java.io.ByteArrayInputStream;
import java.io.StringWriter;
import java.lang.reflect.Field;
import java.nio.charset.Charset;
import java.security.PrivateKey;
import java.security.Provider;
import java.security.PublicKey;
import java.security.SecureRandom;
import java.security.interfaces.DSAPublicKey;
import java.security.interfaces.RSAPublicKey;
import java.util.Collections;
import java.util.List;
/**
 * An abstract builder to serve as the template handler
 * for SAML1 and SAML2 responses.
 *
 * @author Misagh Moayyed mmoayyed@unicon.net
 * @since 4.1
 */
public abstract class AbstractSamlObjectBuilder {
    /**
     * The constant DEFAULT_ELEMENT_NAME_FIELD.
     */
    protected static final String DEFAULT_ELEMENT_NAME_FIELD = "DEFAULT_ELEMENT_NAME";

    /**
     * The constant DEFAULT_ELEMENT_LOCAL_NAME_FIELD.
     */
    protected static final String DEFAULT_ELEMENT_LOCAL_NAME_FIELD = "DEFAULT_ELEMENT_LOCAL_NAME";

    private static final int RANDOM_ID_SIZE = 16;

    private  static final String SIGNATURE_FACTORY_PROVIDER_CLASS = "org.jcp.xml.dsig.internal.dom.XMLDSigRI";

    /** Logger instance. **/
    protected final Logger logger = LoggerFactory.getLogger(this.getClass());

    /**
     * Create a new SAML object.
     *
     * @param <T> the generic type
     * @param objectType the object type
     * @return the t
     */
    public final <T extends SAMLObject> T newSamlObject(final Class<T> objectType) {
        final QName qName = getSamlObjectQName(objectType);
        final SAMLObjectBuilder<T> builder = (SAMLObjectBuilder<T>)
                XMLObjectProviderRegistrySupport.getBuilderFactory().getBuilder(qName);
        if (builder == null) {
            throw new IllegalStateException("No SAMLObjectBuilder registered for class " + objectType.getName());
        }
        return objectType.cast(builder.buildObject(qName));
    }

    /**
     * Gets saml object QName.
     *
     * @param objectType the object type
     * @return the saml object QName
     * @throws RuntimeException the exception
     */
    public QName getSamlObjectQName(final Class objectType) throws RuntimeException {
        try {
            final Field f = objectType.getField(DEFAULT_ELEMENT_NAME_FIELD);
            return (QName) f.get(null);
        } catch (final NoSuchFieldException e) {
            throw new IllegalStateException("Cannot find field " + objectType.getName() + '.' + DEFAULT_ELEMENT_NAME_FIELD);
        } catch (final IllegalAccessException e) {
            throw new IllegalStateException("Cannot access field " + objectType.getName() + '.' + DEFAULT_ELEMENT_NAME_FIELD);
        }
    }

    /**
     * Build the saml object based on its QName.
     *
     * @param objectType the object
     * @param qName the QName
     * @param <T> the object type
     * @return the saml object
     */
    private <T extends SAMLObject> T newSamlObject(final Class<T> objectType, final QName qName) {
        final SAMLObjectBuilder<T> builder = (SAMLObjectBuilder<T>) XMLObjectProviderRegistrySupport.getBuilderFactory().getBuilder(qName);
        if (builder == null) {
            throw new IllegalStateException("No SAMLObjectBuilder registered for class " + objectType.getName());
        }
        return objectType.cast(builder.buildObject());
    }

    /**
     * New attribute value.
     *
     * @param value the value
     * @param elementName the element name
     * @return the xS string
     */
    protected final XSString newAttributeValue(final Object value, final QName elementName) {
        final XSStringBuilder attrValueBuilder = new XSStringBuilder();
        final XSString stringValue = attrValueBuilder.buildObject(elementName, XSString.TYPE_NAME);
        if (value instanceof String) {
            stringValue.setValue((String) value);
        } else {
            stringValue.setValue(value.toString());
        }
        return stringValue;
    }

    /**
     * Generate a secure random id.
     *
     * @return the secure id string
     */
    public String generateSecureRandomId() {
        try {
            final SecureRandom random = SecureRandom.getInstance("SHA1PRNG");
            final byte[] buf = new byte[RANDOM_ID_SIZE];
            random.nextBytes(buf);
            return "_".concat(new String(Hex.encode(buf)));
        } catch (final Exception e) {
            throw new IllegalStateException("Cannot create secure random ID generator for SAML message IDs.", e);
        }
    }

    /**
     * Marshal the saml xml object to raw xml.
     *
     * @param object the object
     * @param writer the writer
     * @return the xml string
     */
    public String marshalSamlXmlObject(final XMLObject object, final StringWriter writer)  {
        try {
            final MarshallerFactory marshallerFactory = XMLObjectProviderRegistrySupport.getMarshallerFactory();
            final Marshaller marshaller = marshallerFactory.getMarshaller(object);
            if (marshaller == null) {
<<<<<<< HEAD
                throw new IllegalArgumentException("Cannot obtain marshaller for object " + object.getElementQName());
=======
                throw new IllegalArgumentException("Could not obtain marshaller for object " + object);
>>>>>>> c0de893b
            }
            final Element element = marshaller.marshall(object);
            element.setAttributeNS("http://www.w3.org/2000/xmlns/", "xmlns", SAMLConstants.SAML20_NS);
            element.setAttributeNS("http://www.w3.org/2000/xmlns/", "xmlns:xenc", "http://www.w3.org/2001/04/xmlenc#");

            final TransformerFactory transFactory = TransformerFactory.newInstance();
            final Transformer transformer = transFactory.newTransformer();
            transformer.setOutputProperty(OutputKeys.OMIT_XML_DECLARATION, "yes");
            transformer.setOutputProperty(OutputKeys.INDENT, "yes");
            transformer.transform(new DOMSource(element), new StreamResult(writer));
            return writer.toString();
        } catch (final Exception e) {
            throw new IllegalStateException("An error has occurred while marshalling SAML object to xml", e);
        }
    }

    /**
     * Sign SAML response.
     *
     * @param samlResponse the SAML response
     * @param privateKey the private key
     * @param publicKey the public key
     * @return the response
     */
    public final String signSamlResponse(final String samlResponse,
                                         final PrivateKey privateKey, final PublicKey publicKey) {
        final Document doc = constructDocumentFromXml(samlResponse);

        if (doc != null) {
            final org.jdom.Element signedElement = signSamlElement(doc.getRootElement(),
                    privateKey, publicKey);
            doc.setRootElement((org.jdom.Element) signedElement.detach());
            return new XMLOutputter().outputString(doc);
        }
        throw new RuntimeException("Error signing SAML Response: Null document");
    }

    /**
     * Construct document from xml string.
     *
     * @param xmlString the xml string
     * @return the document
     */
    public static Document constructDocumentFromXml(final String xmlString) {
        try {
            final SAXBuilder builder = new SAXBuilder();
            builder.setFeature("http://xml.org/sax/features/external-general-entities", false);
            builder.setFeature("http://apache.org/xml/features/disallow-doctype-decl", true);
            return builder
                    .build(new ByteArrayInputStream(xmlString.getBytes(Charset.defaultCharset())));
        } catch (final Exception e) {
            return null;
        }
    }

    /**
     * Sign SAML element.
     *
     * @param element the element
     * @param privKey the priv key
     * @param pubKey the pub key
     * @return the element
     */
    private org.jdom.Element signSamlElement(final org.jdom.Element element, final PrivateKey privKey,
                                                    final PublicKey pubKey) {
        try {
            final String providerName = System.getProperty("jsr105Provider",
                    SIGNATURE_FACTORY_PROVIDER_CLASS);

            final XMLSignatureFactory sigFactory = XMLSignatureFactory
                    .getInstance("DOM", (Provider) Class.forName(providerName)
                            .newInstance());

            final List<Transform> envelopedTransform = Collections
                    .singletonList(sigFactory.newTransform(Transform.ENVELOPED,
                            (TransformParameterSpec) null));

            final Reference ref = sigFactory.newReference("", sigFactory
                            .newDigestMethod(DigestMethod.SHA1, null), envelopedTransform,
                    null, null);

            // Create the SignatureMethod based on the type of key
            final SignatureMethod signatureMethod;
            if (pubKey instanceof DSAPublicKey) {
                signatureMethod = sigFactory.newSignatureMethod(
                        SignatureMethod.DSA_SHA1, null);
            } else if (pubKey instanceof RSAPublicKey) {
                signatureMethod = sigFactory.newSignatureMethod(
                        SignatureMethod.RSA_SHA1, null);
            } else {
                throw new RuntimeException("Error signing SAML element: Unsupported type of key");
            }

            final CanonicalizationMethod canonicalizationMethod = sigFactory
                    .newCanonicalizationMethod(
                            CanonicalizationMethod.INCLUSIVE_WITH_COMMENTS,
                            (C14NMethodParameterSpec) null);

            // Create the SignedInfo
            final SignedInfo signedInfo = sigFactory.newSignedInfo(
                    canonicalizationMethod, signatureMethod, Collections
                            .singletonList(ref));

            // Create a KeyValue containing the DSA or RSA PublicKey
            final KeyInfoFactory keyInfoFactory = sigFactory
                    .getKeyInfoFactory();
            final KeyValue keyValuePair = keyInfoFactory.newKeyValue(pubKey);

            // Create a KeyInfo and add the KeyValue to it
            final KeyInfo keyInfo = keyInfoFactory.newKeyInfo(Collections
                    .singletonList(keyValuePair));
            // Convert the JDOM document to w3c (Java XML signature API requires
            // w3c representation)
            final org.w3c.dom.Element w3cElement = toDom(element);

            // Create a DOMSignContext and specify the DSA/RSA PrivateKey and
            // location of the resulting XMLSignature's parent element
            final DOMSignContext dsc = new DOMSignContext(privKey, w3cElement);

            final org.w3c.dom.Node xmlSigInsertionPoint = getXmlSignatureInsertLocation(w3cElement);
            dsc.setNextSibling(xmlSigInsertionPoint);

            // Marshal, generate (and sign) the enveloped signature
            final XMLSignature signature = sigFactory.newXMLSignature(signedInfo,
                    keyInfo);
            signature.sign(dsc);

            return toJdom(w3cElement);

        } catch (final Exception e) {
            throw new RuntimeException("Error signing SAML element: "
                    + e.getMessage(), e);
        }
    }

    /**
     * Gets the xml signature insert location.
     *
     * @param elem the elem
     * @return the xml signature insert location
     */
    private static Node getXmlSignatureInsertLocation(final org.w3c.dom.Element elem) {
        org.w3c.dom.Node insertLocation = null;
        org.w3c.dom.NodeList nodeList = elem.getElementsByTagNameNS(
                SAMLConstants.SAML20P_NS, "Extensions");
        if (nodeList.getLength() != 0) {
            insertLocation = nodeList.item(nodeList.getLength() - 1);
        } else {
            nodeList = elem.getElementsByTagNameNS(SAMLConstants.SAML20P_NS, "Status");
            insertLocation = nodeList.item(nodeList.getLength() - 1);
        }
        return insertLocation;
    }

    /**
     * Convert the received jdom element to an Element.
     *
     * @param element the element
     * @return the org.w3c.dom. element
     */
    private org.w3c.dom.Element toDom(final org.jdom.Element element) {
        return toDom(element.getDocument()).getDocumentElement();
    }

    /**
     * Convert the received jdom doc to a Document element.
     *
     * @param doc the doc
     * @return the org.w3c.dom. document
     */
    private org.w3c.dom.Document toDom(final Document doc) {
        try {
            final XMLOutputter xmlOutputter = new XMLOutputter();
            final StringWriter elemStrWriter = new StringWriter();
            xmlOutputter.output(doc, elemStrWriter);
            final byte[] xmlBytes = elemStrWriter.toString().getBytes(Charset.defaultCharset());
            final DocumentBuilderFactory dbf = DocumentBuilderFactory
                    .newInstance();
            dbf.setNamespaceAware(true);
            return dbf.newDocumentBuilder().parse(
                    new ByteArrayInputStream(xmlBytes));
        } catch (final Exception e) {
            logger.trace(e.getMessage(), e);
            return null;
        }
    }

    /**
     * Convert to a jdom element.
     *
     * @param e the e
     * @return the element
     */
    private static org.jdom.Element toJdom(final org.w3c.dom.Element e) {
        return  new DOMBuilder().build(e);
    }
}
<|MERGE_RESOLUTION|>--- conflicted
+++ resolved
@@ -196,11 +196,7 @@
             final MarshallerFactory marshallerFactory = XMLObjectProviderRegistrySupport.getMarshallerFactory();
             final Marshaller marshaller = marshallerFactory.getMarshaller(object);
             if (marshaller == null) {
-<<<<<<< HEAD
                 throw new IllegalArgumentException("Cannot obtain marshaller for object " + object.getElementQName());
-=======
-                throw new IllegalArgumentException("Could not obtain marshaller for object " + object);
->>>>>>> c0de893b
             }
             final Element element = marshaller.marshall(object);
             element.setAttributeNS("http://www.w3.org/2000/xmlns/", "xmlns", SAMLConstants.SAML20_NS);
