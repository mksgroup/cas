--- conflicted
+++ resolved
@@ -3,11 +3,8 @@
 if [ "$MATRIX_JOB_TYPE" == "TEST" ]; then
     while sleep 9m; do echo -e '\n=====[ Gradle build is still running ]====='; done &
 
-    echo "Pulling Couchbase docker image..."
-    docker pull couchbase/server:4.6.4
-
     echo "Running Couchbase docker image..."
-    docker run -d --name couchbase -p 8091-8094:8091-8094 -p 11210:11210 couchbase/server:4.6.4
+    docker run -d --name couchbase -p 8091-8094:8091-8094 -p 11210:11210 couchbase/server:5.1.0
 
     docker ps | grep "couchbase"
     retVal=$?
@@ -27,57 +24,72 @@
     echo -e "\n*************************************************************"
     echo -e "Setting default memory quota for the pool"
     echo -e "*************************************************************"
-    curl -X POST http://localhost:8091/pools/default -d memoryQuota=512
+    curl -v  http://localhost:8091/pools/default -d memoryQuota=512
 
     echo -e "\n*************************************************************"
     echo -e "Initialize node..."
     echo -e "*************************************************************"
-    curl -X POST http://localhost:8091/nodes/self/controller/settings -d path=/opt/couchbase/var/lib/couchbase/data -d index_path=/opt/couchbase/var/lib/couchbase/data
+    curl -v  http://localhost:8091/nodes/self/controller/settings -d path=/opt/couchbase/var/lib/couchbase/data -d \
+    index_path=/opt/couchbase/var/lib/couchbase/data
 
     echo -e "*************************************************************"
     echo -e "Rename node..."
     echo -e "*************************************************************"
-    curl -v -X POST http://localhost:8091/node/controller/rename -d hostname=127.0.0.1
+    curl -v  http://localhost:8091/node/controller/rename -d hostname=127.0.0.1
 
     echo -e "\n*************************************************************"
     echo -e "Setting cluster services..."
     echo -e "*************************************************************"
-    curl -X POST http://localhost:8091/node/controller/setupServices -d 'services=kv%2Cn1ql%2Cindex'
+    curl -v  http://localhost:8091/node/controller/setupServices -d 'services=kv%2Cn1ql%2Cindex'
 
     echo -e "\n*************************************************************"
     echo -e "Setup Administrator username and password..."
     echo -e "*************************************************************"
-    curl -X POST http://localhost:8091/settings/web -d password=password -d username=admin -d port=8091
+    curl -v  http://localhost:8091/settings/web -d password=password -d username=admin -d port=8091
 
     echo -e "\n*************************************************************"
-    echo -e "Creating default Couchbase bucket..."
+    echo -e "Creating Couchbase buckets..."
     echo -e "*************************************************************"
-    curl -u admin:password -v -X POST -d 'name=default' -d 'bucketType=couchbase' -d 'ramQuotaMB=120' -d 'authType=none' -d 'proxyPort=11216' http://localhost:8091/pools/default/buckets
 
+    curl -v -u 'admin:password' -v  -d 'name=testbucket' -d 'bucketType=couchbase' -d 'ramQuotaMB=120' -d 'authType=sasl' -d \
+    'saslPassword=password' -d 'proxyPort=11216' http://localhost:8091/pools/default/buckets
+
+    curl -v -u 'admin:password' -X PUT --data "roles=bucket_admin[testbucket]&password=password" \
+                 -H "Content-Type: application/x-www-form-urlencoded" \
+                 http://localhost:8091/settings/rbac/users/local/testbucket
+                 
+    curl -v -u 'admin:password' -v -d name=casbucket -d bucketType=couchbase -d 'ramQuotaMB=120' -d authType='none' -d \
+    'proxyPort=11217' http://localhost:8091/pools/default/buckets
+
+    echo -e "\n*************************************************************"
+    echo -e "Loading Couchbase buckets..."
+    echo -e "*************************************************************"
+    curl -v -u 'admin:password' http://localhost:8091/pools/default/buckets
+    
     echo -e "\n*************************************************************"
     echo -e "Creating index settings..."
     echo -e "*************************************************************"
-    curl -X POST -u 'admin:password' 'http://localhost:8091/settings/indexes' -d 'indexerThreads=0' -d 'logLevel=info' -d 'maxRollbackPoints=5' -d 'memorySnapshotInterval=200' -d 'stableSnapshotInterval=5000' -d 'storageMode=forestdb'
-    sleep 2
-    curl -X POST http://localhost:8093/query/service -d 'statement=CREATE INDEX accounts_idx ON default(username)' -d 'namespace=default'
+    curl -v  -u 'admin:password' 'http://localhost:8091/settings/indexes' -d 'indexerThreads=0' -d 'logLevel=info' -d \
+    'maxRollbackPoints=5' -d 'memorySnapshotInterval=200' -d 'stableSnapshotInterval=5000' -d 'storageMode=memory_optimized'
     sleep 1
-    curl -X POST http://localhost:8093/query/service -d 'statement=CREATE PRIMARY INDEX `primary-idx` ON `default` USING GSI;' -d 'namespace=default'
+    echo -e "\n*************************************************************"
+    echo -e "Creating index..."
+    echo -e "*************************************************************"
+    curl -v -u 'admin:password' -v  http://localhost:8093/query/service -d 'statement=CREATE INDEX accounts_idx ON testbucket(username)' \
+    -d 'namespace=default'
+    sleep 1
+    echo -e "\n*************************************************************"
+    echo -e "Creating primary index..."
+    echo -e "*************************************************************"
+    curl -v -u 'admin:password' -v  http://localhost:8093/query/service -d \
+    'statement=CREATE PRIMARY INDEX `primary-idx` ON `testbucket` USING GSI;' \
+    -d 'namespace=default'
     sleep 1
 
     echo -e "\n*************************************************************"
     echo -e "Creating document/accounts..."
     echo -e "*************************************************************"
-    curl -X POST http://localhost:8093/query/service -d 'statement=INSERT INTO `default` (KEY,VALUE) VALUES("accounts", {"username": "casuser", "psw": "Mellon", "firstname": "CAS", "lastname":"User"})'
+    curl -v -u 'admin:password' -v  http://localhost:8093/query/service \
+    -d 'statement=INSERT INTO `testbucket` (KEY,VALUE) VALUES("accounts", {"username": "casuser", "psw": "Mellon", "firstname": "CAS", "lastname":"User"})'
 
-<<<<<<< HEAD
-=======
-    echo -e "\nCreating testbucket Couchbase bucket..."
-    curl -X POST -d 'name=testbucket' -d 'bucketType=couchbase' -d 'ramQuotaMB=120' -d 'authType=sasl' -d 'saslPassword=password' -d \
-    'proxyPort=11216' http://localhost:8091/pools/default/buckets
-
-    echo -e "\nCreating casbucket Couchbase bucket..."
-    curl -X POST -d name=casbucket -d bucketType=couchbase -d ramQuotaMB=120 -d authType=none -d proxyPort=11217 http://localhost:8091/pools/default/buckets
-
-    curl http://localhost:8091/pools/default/buckets
->>>>>>> 062f7555
 fi