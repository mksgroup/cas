<<<<<<< HEAD
/*
 * Licensed to Jasig under one or more contributor license
 * agreements. See the NOTICE file distributed with this work
 * for additional information regarding copyright ownership.
 * Jasig licenses this file to you under the Apache License,
 * Version 2.0 (the "License"); you may not use this file
 * except in compliance with the License.  You may obtain a
 * copy of the License at the following location:
 *
 *   http://www.apache.org/licenses/LICENSE-2.0
 *
 * Unless required by applicable law or agreed to in writing,
 * software distributed under the License is distributed on an
 * "AS IS" BASIS, WITHOUT WARRANTIES OR CONDITIONS OF ANY
 * KIND, either express or implied.  See the License for the
 * specific language governing permissions and limitations
 * under the License.
 */
package org.jasig.cas.support.oauth;

import java.io.IOException;
import java.io.PrintWriter;
import java.io.UnsupportedEncodingException;
import java.net.URLEncoder;

import javax.servlet.http.HttpServletResponse;

import org.apache.commons.lang.StringUtils;
import org.slf4j.Logger;
import org.slf4j.LoggerFactory;
import org.springframework.web.servlet.ModelAndView;
import org.springframework.web.servlet.view.RedirectView;

/**
 * This class has some usefull methods to output data in plain text,
 * handle redirects, add parameter in url or find the right provider.
 *
 * @author Jerome Leleu
 * @since 3.5.0
 */
public final class OAuthUtils {

    private static final Logger LOGGER = LoggerFactory.getLogger(OAuthUtils.class);

    private OAuthUtils() {}

    /**
     * Write to the output this error text and return a null view.
     *
     * @param response http response
     * @param error error message
     * @param status status code
     * @return a null view
     */
    public static ModelAndView writeTextError(final HttpServletResponse response, final String error, final int status) {
        return OAuthUtils.writeText(response, "error=" + error, status);
    }

    /**
     * Write to the output the text and return a null view.
     *
     * @param response http response
     * @param text output text
     * @param status status code
     * @return a null view
     */
    public static ModelAndView writeText(final HttpServletResponse response, final String text, final int status) {
        PrintWriter printWriter;
        try {
            printWriter = response.getWriter();
            response.setStatus(status);
            printWriter.print(text);
        } catch (final IOException e) {
            LOGGER.error("Failed to write to response", e);
        }
        return null;
    }

    /**
     * Return a view which is a redirection to an url with an error parameter.
     *
     * @param url redirect url
     * @param error error message
     * @return A view which is a redirection to an url with an error parameter
     */
    public static ModelAndView redirectToError(final String url, final String error) {
        String useUrl = url;
        if (StringUtils.isBlank(useUrl)) {
            useUrl = "/";
        }
        return OAuthUtils.redirectTo(OAuthUtils.addParameter(useUrl, "error", error));
    }

    /**
     * Return a view which is a redirection to an url.
     *
     * @param url redirect url
     * @return A view which is a redirection to an url
     */
    public static ModelAndView redirectTo(final String url) {
        return new ModelAndView(new RedirectView(url));
    }

    /**
     * Add a parameter with given name and value to an url.
     *
     * @param url url to which parameters will be added
     * @param name name of parameter
     * @param value parameter value
     * @return the url with the parameter
     */
    public static String addParameter(final String url, final String name, final String value) {
        final StringBuilder sb = new StringBuilder();
        sb.append(url);
        if (url.indexOf("?") >= 0) {
            sb.append("&");
        } else {
            sb.append("?");
        }
        sb.append(name);
        sb.append("=");
        if (value != null) {
            try {
                sb.append(URLEncoder.encode(value, "UTF-8"));
            } catch (final UnsupportedEncodingException e) {
                throw new RuntimeException(e);
            }
        }
        return sb.toString();
    }
}
=======
/*
 * Licensed to Jasig under one or more contributor license
 * agreements. See the NOTICE file distributed with this work
 * for additional information regarding copyright ownership.
 * Jasig licenses this file to you under the Apache License,
 * Version 2.0 (the "License"); you may not use this file
 * except in compliance with the License.  You may obtain a
 * copy of the License at the following location:
 *
 *   http://www.apache.org/licenses/LICENSE-2.0
 *
 * Unless required by applicable law or agreed to in writing,
 * software distributed under the License is distributed on an
 * "AS IS" BASIS, WITHOUT WARRANTIES OR CONDITIONS OF ANY
 * KIND, either express or implied.  See the License for the
 * specific language governing permissions and limitations
 * under the License.
 */
package org.jasig.cas.support.oauth;

import java.io.IOException;
import java.io.PrintWriter;
import java.io.UnsupportedEncodingException;
import java.net.URLEncoder;
import java.util.Iterator;

import javax.servlet.http.HttpServletResponse;

import org.apache.commons.lang.StringUtils;
import org.jasig.cas.services.RegisteredService;
import org.jasig.cas.services.ServicesManager;
import org.jasig.cas.support.oauth.services.OAuthRegisteredService;
import org.slf4j.Logger;
import org.slf4j.LoggerFactory;
import org.springframework.web.servlet.ModelAndView;
import org.springframework.web.servlet.view.RedirectView;

/**
 * This class has some usefull methods to output data in plain text,
 * handle redirects, add parameter in url or find the right provider.
 *
 * @author Jerome Leleu
 * @since 3.5.0
 */
public final class OAuthUtils {

    private static final Logger log = LoggerFactory.getLogger(OAuthUtils.class);

    /**
     * Write to the ouput this error text and return a null view.
     *
     * @param response
     * @param error
     * @param status
     * @return a null view
     */
    public static ModelAndView writeTextError(final HttpServletResponse response, final String error, final int status) {
        return OAuthUtils.writeText(response, "error=" + error, status);
    }

    /**
     * Write to the output the text and return a null view.
     *
     * @param response
     * @param text
     * @param status
     * @return a null view
     */
    public static ModelAndView writeText(final HttpServletResponse response, final String text, final int status) {
        PrintWriter printWriter;
        try {
            printWriter = response.getWriter();
            response.setStatus(status);
            printWriter.print(text);
        } catch (final IOException e) {
            log.error("Failed to write to response", e);
        }
        return null;
    }

    /**
     * Return a view which is a redirection to an url with an error parameter.
     *
     * @param url
     * @param error
     * @return A view which is a redirection to an url with an error parameter
     */
    public static ModelAndView redirectToError(final String url, final String error) {
        String useUrl = url;
        if (StringUtils.isBlank(useUrl)) {
            useUrl = "/";
        }
        return OAuthUtils.redirectTo(OAuthUtils.addParameter(useUrl, "error", error));
    }

    /**
     * Return a view which is a redirection to an url.
     *
     * @param url
     * @return A view which is a redirection to an url
     */
    public static ModelAndView redirectTo(final String url) {
        return new ModelAndView(new RedirectView(url));
    }

    /**
     * Add a parameter with given name and value to an url.
     *
     * @param url
     * @param name
     * @param value
     * @return the url with the parameter
     */
    public static String addParameter(final String url, final String name, final String value) {
        final StringBuilder sb = new StringBuilder();
        sb.append(url);
        if (url.indexOf("?") >= 0) {
            sb.append("&");
        } else {
            sb.append("?");
        }
        sb.append(name);
        sb.append("=");
        if (value != null) {
            try {
                sb.append(URLEncoder.encode(value, "UTF-8"));
            } catch (final UnsupportedEncodingException e) {
                throw new RuntimeException(e);
            }
        }
        return sb.toString();
    }

    /**
     * Locate the requested instance of {@link OAuthRegisteredService} by the given clientId.
     * @param servicesManager the service registry DAO instance.
     * @param clientId the client id by which the {@link OAuthRegisteredService} is to be located.
     * @return null, or the located {@link OAuthRegisteredService} instance in the service registry.
     */
    public static OAuthRegisteredService getRegisteredOAuthService(final ServicesManager servicesManager,
                                                                   final String clientId) {
        final Iterator<RegisteredService> it = servicesManager.getAllServices().iterator();
        while (it.hasNext()) {
            final RegisteredService aService = it.next();
            if (aService instanceof OAuthRegisteredService) {
                final OAuthRegisteredService service  = (OAuthRegisteredService) aService;
                if (service.getClientId().equals(clientId)) {
                    return service;
                }
            }
        }
        return null;
    }
}
>>>>>>> 58629199
<|MERGE_RESOLUTION|>--- conflicted
+++ resolved
@@ -1,4 +1,3 @@
-<<<<<<< HEAD
 /*
  * Licensed to Jasig under one or more contributor license
  * agreements. See the NOTICE file distributed with this work
@@ -23,10 +22,14 @@
 import java.io.PrintWriter;
 import java.io.UnsupportedEncodingException;
 import java.net.URLEncoder;
+import java.util.Iterator;
 
 import javax.servlet.http.HttpServletResponse;
 
 import org.apache.commons.lang.StringUtils;
+import org.jasig.cas.services.RegisteredService;
+import org.jasig.cas.services.ServicesManager;
+import org.jasig.cas.support.oauth.services.OAuthRegisteredService;
 import org.slf4j.Logger;
 import org.slf4j.LoggerFactory;
 import org.springframework.web.servlet.ModelAndView;
@@ -129,140 +132,6 @@
         }
         return sb.toString();
     }
-}
-=======
-/*
- * Licensed to Jasig under one or more contributor license
- * agreements. See the NOTICE file distributed with this work
- * for additional information regarding copyright ownership.
- * Jasig licenses this file to you under the Apache License,
- * Version 2.0 (the "License"); you may not use this file
- * except in compliance with the License.  You may obtain a
- * copy of the License at the following location:
- *
- *   http://www.apache.org/licenses/LICENSE-2.0
- *
- * Unless required by applicable law or agreed to in writing,
- * software distributed under the License is distributed on an
- * "AS IS" BASIS, WITHOUT WARRANTIES OR CONDITIONS OF ANY
- * KIND, either express or implied.  See the License for the
- * specific language governing permissions and limitations
- * under the License.
- */
-package org.jasig.cas.support.oauth;
-
-import java.io.IOException;
-import java.io.PrintWriter;
-import java.io.UnsupportedEncodingException;
-import java.net.URLEncoder;
-import java.util.Iterator;
-
-import javax.servlet.http.HttpServletResponse;
-
-import org.apache.commons.lang.StringUtils;
-import org.jasig.cas.services.RegisteredService;
-import org.jasig.cas.services.ServicesManager;
-import org.jasig.cas.support.oauth.services.OAuthRegisteredService;
-import org.slf4j.Logger;
-import org.slf4j.LoggerFactory;
-import org.springframework.web.servlet.ModelAndView;
-import org.springframework.web.servlet.view.RedirectView;
-
-/**
- * This class has some usefull methods to output data in plain text,
- * handle redirects, add parameter in url or find the right provider.
- *
- * @author Jerome Leleu
- * @since 3.5.0
- */
-public final class OAuthUtils {
-
-    private static final Logger log = LoggerFactory.getLogger(OAuthUtils.class);
-
-    /**
-     * Write to the ouput this error text and return a null view.
-     *
-     * @param response
-     * @param error
-     * @param status
-     * @return a null view
-     */
-    public static ModelAndView writeTextError(final HttpServletResponse response, final String error, final int status) {
-        return OAuthUtils.writeText(response, "error=" + error, status);
-    }
-
-    /**
-     * Write to the output the text and return a null view.
-     *
-     * @param response
-     * @param text
-     * @param status
-     * @return a null view
-     */
-    public static ModelAndView writeText(final HttpServletResponse response, final String text, final int status) {
-        PrintWriter printWriter;
-        try {
-            printWriter = response.getWriter();
-            response.setStatus(status);
-            printWriter.print(text);
-        } catch (final IOException e) {
-            log.error("Failed to write to response", e);
-        }
-        return null;
-    }
-
-    /**
-     * Return a view which is a redirection to an url with an error parameter.
-     *
-     * @param url
-     * @param error
-     * @return A view which is a redirection to an url with an error parameter
-     */
-    public static ModelAndView redirectToError(final String url, final String error) {
-        String useUrl = url;
-        if (StringUtils.isBlank(useUrl)) {
-            useUrl = "/";
-        }
-        return OAuthUtils.redirectTo(OAuthUtils.addParameter(useUrl, "error", error));
-    }
-
-    /**
-     * Return a view which is a redirection to an url.
-     *
-     * @param url
-     * @return A view which is a redirection to an url
-     */
-    public static ModelAndView redirectTo(final String url) {
-        return new ModelAndView(new RedirectView(url));
-    }
-
-    /**
-     * Add a parameter with given name and value to an url.
-     *
-     * @param url
-     * @param name
-     * @param value
-     * @return the url with the parameter
-     */
-    public static String addParameter(final String url, final String name, final String value) {
-        final StringBuilder sb = new StringBuilder();
-        sb.append(url);
-        if (url.indexOf("?") >= 0) {
-            sb.append("&");
-        } else {
-            sb.append("?");
-        }
-        sb.append(name);
-        sb.append("=");
-        if (value != null) {
-            try {
-                sb.append(URLEncoder.encode(value, "UTF-8"));
-            } catch (final UnsupportedEncodingException e) {
-                throw new RuntimeException(e);
-            }
-        }
-        return sb.toString();
-    }
 
     /**
      * Locate the requested instance of {@link OAuthRegisteredService} by the given clientId.
@@ -284,5 +153,4 @@
         }
         return null;
     }
-}
->>>>>>> 58629199
+}