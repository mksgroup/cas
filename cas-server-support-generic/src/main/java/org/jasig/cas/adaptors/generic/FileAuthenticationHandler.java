/*
 * Licensed to Apereo under one or more contributor license
 * agreements. See the NOTICE file distributed with this work
 * for additional information regarding copyright ownership.
 * Apereo licenses this file to you under the Apache License,
 * Version 2.0 (the "License"); you may not use this file
 * except in compliance with the License.  You may obtain a
 * copy of the License at the following location:
 *
 *   http://www.apache.org/licenses/LICENSE-2.0
 *
 * Unless required by applicable law or agreed to in writing,
 * software distributed under the License is distributed on an
 * "AS IS" BASIS, WITHOUT WARRANTIES OR CONDITIONS OF ANY
 * KIND, either express or implied.  See the License for the
 * specific language governing permissions and limitations
 * under the License.
 */
package org.jasig.cas.adaptors.generic;

import org.apache.commons.io.IOUtils;
import org.apache.commons.lang3.StringUtils;
import org.jasig.cas.authentication.HandlerResult;
import org.jasig.cas.authentication.PreventedException;
import org.jasig.cas.authentication.UsernamePasswordCredential;
import org.jasig.cas.authentication.handler.support.AbstractUsernamePasswordAuthenticationHandler;
import org.springframework.core.io.Resource;

import javax.security.auth.login.AccountNotFoundException;
import javax.security.auth.login.FailedLoginException;
import javax.validation.constraints.NotNull;
import java.io.BufferedReader;
import java.io.IOException;
import java.io.InputStreamReader;
import java.nio.charset.Charset;
import java.security.GeneralSecurityException;

/**
 * Class designed to read data from a file in the format of USERNAME SEPARATOR
 * PASSWORD that will go line by line and look for the username. If it finds the
 * username it will compare the supplied password (first put through a
 * PasswordTranslator) that is compared to the password provided in the file. If
 * there is a match, the user is authenticated. Note that the default password
 * translator is a plaintext password translator and the default separator is
 * "::" (without quotes).
 *
 * @author Scott Battaglia
 * @author Marvin S. Addison
 * @since 3.0.0
 */
public class FileAuthenticationHandler extends AbstractUsernamePasswordAuthenticationHandler {

    /** The default separator in the file. */
    private static final String DEFAULT_SEPARATOR = "::";

    /** The separator to use. */
    @NotNull
    private String separator = DEFAULT_SEPARATOR;

    /** The filename to read the list of usernames from. */
    @NotNull
    private Resource fileName;

    /**
     * {@inheritDoc}
     */
    @Override
    protected final HandlerResult authenticateUsernamePasswordInternal(final UsernamePasswordCredential credential)
            throws GeneralSecurityException, PreventedException {
        try {
            
            final String username = credential.getUsername();
            final String passwordOnRecord = getPasswordOnRecord(username);
            if (StringUtils.isBlank(passwordOnRecord)) {
                throw new AccountNotFoundException(username + " not found in backing file.");
            }
<<<<<<< HEAD
            if (credential.getPassword() != null
                    && this.getPasswordEncoder().encode(credential.getPassword()).equals(passwordOnRecord)) {
                return createHandlerResult(credential, this.principalFactory.createPrincipal(username), null);
=======
            final String password = credential.getPassword();
            if (StringUtils.isNotBlank(password) && this.getPasswordEncoder().encode(password).equals(passwordOnRecord)) {
                return createHandlerResult(credential, new SimplePrincipal(username), null);
>>>>>>> ad2c2ddb
            }
        } catch (final IOException e) {
            throw new PreventedException("IO error reading backing file", e);
        }
        throw new FailedLoginException();
    }

    /**
     * @param fileName The fileName to set.
     */
    public final void setFileName(final Resource fileName) {
        this.fileName = fileName;
    }

    /**
     * @param separator The separator to set.
     */
    public final void setSeparator(final String separator) {
        this.separator = separator;
    }

    /**
     * Gets the password on record.
     *
     * @param username the username
     * @return the password on record
     * @throws IOException Signals that an I/O exception has occurred.
     */
    private String getPasswordOnRecord(final String username) throws IOException {
        BufferedReader bufferedReader = null;
        try {
            bufferedReader = new BufferedReader(new InputStreamReader(
                    this.fileName.getInputStream(), Charset.defaultCharset()));
            String line = bufferedReader.readLine();
            while (line != null) {
                final String[] lineFields = line.split(this.separator);
                final String userOnRecord = lineFields[0];
                final String passOnRecord = lineFields[1];
                if (username.equals(userOnRecord)) {
                    return passOnRecord;
                }
                line = bufferedReader.readLine();
            }
        } finally {
            IOUtils.closeQuietly(bufferedReader);
        }
        return null;
    }
}<|MERGE_RESOLUTION|>--- conflicted
+++ resolved
@@ -74,15 +74,9 @@
             if (StringUtils.isBlank(passwordOnRecord)) {
                 throw new AccountNotFoundException(username + " not found in backing file.");
             }
-<<<<<<< HEAD
-            if (credential.getPassword() != null
-                    && this.getPasswordEncoder().encode(credential.getPassword()).equals(passwordOnRecord)) {
-                return createHandlerResult(credential, this.principalFactory.createPrincipal(username), null);
-=======
             final String password = credential.getPassword();
             if (StringUtils.isNotBlank(password) && this.getPasswordEncoder().encode(password).equals(passwordOnRecord)) {
-                return createHandlerResult(credential, new SimplePrincipal(username), null);
->>>>>>> ad2c2ddb
+                return createHandlerResult(credential, this.principalFactory.createPrincipal(username), null);
             }
         } catch (final IOException e) {
             throw new PreventedException("IO error reading backing file", e);
