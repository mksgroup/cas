/*
 * Licensed to Apereo under one or more contributor license
 * agreements. See the NOTICE file distributed with this work
 * for additional information regarding copyright ownership.
 * Apereo licenses this file to you under the Apache License,
 * Version 2.0 (the "License"); you may not use this file
 * except in compliance with the License.  You may obtain a
 * copy of the License at the following location:
 *
 *   http://www.apache.org/licenses/LICENSE-2.0
 *
 * Unless required by applicable law or agreed to in writing,
 * software distributed under the License is distributed on an
 * "AS IS" BASIS, WITHOUT WARRANTIES OR CONDITIONS OF ANY
 * KIND, either express or implied.  See the License for the
 * specific language governing permissions and limitations
 * under the License.
 */

(function () {
    var app = angular.module('casmgmt', [
            'ui.sortable',
        ]);

    app.filter('checkmark', function () {
            return function (input) {
                return input ? '\u2713' : '\u2718';
            };
        })
        .filter('wordCharTrunc', function () {
            return function (str, limit) {
                if(typeof str != 'string') { return ''; }
                if(!limit || str.length <= limit) { return str; }

                var newStr = str.substring(0, limit).replace(/\w+$/, '');
                return (newStr || str.substring(0, limit)) + '...';
            };
        })
        .filter('serviceTableFilter', function () {
            return function (services, fields, regex) {
                if(typeof fields == 'string') { fields = [fields]; }
                try {
                    regex = regex ? new RegExp(regex, 'i') : false;
                } catch(e) {
                    // TODO: How do we want to tell the user their regex is bad? On error, return list or null?
                    regex = false;
                }
                if(!services || !fields || !regex) { return services; }

                var matches = [];
                angular.forEach(services, function (service, i) {
                    angular.forEach(fields, function (field, j) {
                        if(regex.test(service[field]) && matches.indexOf(service) == -1) {
                            matches.push(service);
                        }
                    });
                });
                return matches;
            };
        });

    app.factory('sharedFactoryCtrl', [
        '$log',
        function ($log) {
            var factory = {serviceId: 0};

            factory.setItem = function (id) {
                factory.serviceId = id;
            };
            factory.clearItem = function () {
                factory.serviceId = 0;
            };
            factory.getItem = function () {
                return factory.serviceId;            
            };

            return factory;
        }
    ]);

// View Swapper
    app.controller('actionsController', [
        '$scope',
        'sharedFactoryCtrl',
        function ($scope, sharedFactory) {
            this.actionPanel = 'manage';

            this.selectAction = function (setAction) {
                this.actionPanel = setAction;
            };

            this.isSelected = function (checkAction) {
                return this.actionPanel === checkAction;
            };

            this.homepage = function () {
                this.selectAction('manage');
                sharedFactory.clearItem();
            };

            this.serviceAdd = function () {
                sharedFactory.clearItem();
                this.selectAction('add');
            };

            this.serviceEdit = function (id) {
                sharedFactory.setItem(id);
                this.selectAction('edit');
            };
        }
    ]);

// Services Table: Manage View
    app.controller('ServicesTableController', [
        '$scope',
        '$http',
        '$log',
        '$timeout',
        'sharedFactoryCtrl',
        function ($scope, $http, $log, $timeout, sharedFactory) {
            var servicesData = this;

            this.dataTable = [];
            this.sortableOptions = {
                axis: 'y',
                items: '> tr',
                handle: '.grabber-icon',
                placeholder: 'tr-placeholder',
                start: function (e, ui) {
                    servicesData.detailRow = 0;
                    ui.item.data('data_changed', false);
                },
                update: function (e, ui) {
                    ui.item.data('data_changed', true);
                },
                stop: function (e, ui) {
                    if(ui.item.data('data_changed')) {
                        var data = $(this).sortable('serialize', {key: 'id'});

                        $http.post('/cas-management/updateRegisteredServiceEvaluationOrder.html', data)
                            .success(function () {
                                servicesData.getServices();
                            })
                            .error(function (data, status) {
                                servicesData.alert = {
                                    name:   'notupdated',
                                    type:   'danger',
                                    data:   null
                                };
                            });
                    }
                }
            };

            this.getServices = function () {
                $http.get('js/app/data/services.json') // TODO: fix URL
                    .success(function (data) {
                        servicesData.dataTable = data;
                    });
            };

            this.openModalDelete = function (item) {
                servicesData.modalItem = item;
                $timeout(function () {
                    $('#confirm-delete .btn-default').focus();
                }, 100);
            };
            this.closeModalDelete = function () {
                servicesData.modalItem = null;
            };
            this.deleteService = function (item) {
                servicesData.closeModalDelete();
<<<<<<< HEAD

                $http.post('/cas-management/deleteRegisteredService.html', {id: item.assignedId})
                    .success(function () {
=======
                var token = $("meta[name='_csrf']").attr("content");
                var header = $("meta[name='_csrf_header']").attr("content");

                $.ajax({
                    url: '/cas-management/deleteRegisteredService.html',
                    type: 'post',
                    data: {
                        id: item.assignedId
                    },
                    headers: {
                        //This will need to be replaced with the header variable
                        "X-CSRF-Token": token
                    },
                    dataType: 'json',
                    success: function (data) {
>>>>>>> 3bfc4e3b
                        servicesData.getServices();
                        servicesData.alert = {
                            name:   'deleted',
                            type:   'info',
                            data:   item
<<<<<<< HEAD
                        };
                    })
                    .error(function (data, status) {
=======
                        }
                    },
                    error: function(data, status) {
>>>>>>> 3bfc4e3b
                        servicesData.alert = {
                            name:   'notdeleted',
                            type:   'danger',
                            data:   null
                        }
                    }
                });
            };

            this.clearFilter = function () {
                servicesData.serviceTableQuery = "";
            };

            this.toggleDetail = function (rowId) {
                servicesData.detailRow = servicesData.detailRow == rowId ? 0 : rowId;
            };

            this.getServices();
        }
    ]);

// Service Form: Add/Edit Service View
    app.controller('ServiceFormController', [
        '$scope',
        '$http',
        '$log',
        'sharedFactoryCtrl',
        function ($scope, $http, $log, sharedFactory) {
            var serviceForm = this,
                showInstructions = function () {
                    serviceForm.alert = {
                        name:   'instructions',
                        type:   'info',
                        data:   null
                    };
                };

            this.formData = {};
            this.formErrors = null;

            // TODO: this.keyMaps // should hold all of the "this.* = [ {} {} {} ];"" below

            this.serviceTypeList = [
                {name: 'CAS Client',    value: 'cas'},
                {name: 'OAuth Client',  value: 'oauth'}
            ];
            this.serviceType = this.serviceTypeList[0];

            this.logoutTypeList = [
                {name: '0 - None',          value: 'none'},
                {name: '1 - BACK_CHANNEL',  value: 'back'},
                {name: '2 - FRONT_CHANNEL', value: 'front'}
            ];
            this.logoutType = this.logoutTypeList[0];

            this.publicKeyAlgorithmList = [
                {name: 'RSA', value: 'rsa'}
            ];
            this.publicKeyAlgorithm = this.publicKeyAlgorithmList[0];

            this.themeList=[
                {name: '(No Theme)',    value: ''},
                {name: 'Theme 01',      value: 'theme01'},
                {name: 'Theme 02',      value: 'theme02'}
            ];
            this.themeType = this.themeList[0];

            this.reqHandlerList = [
                {name: 'Required Handler 1', value: 'reqHandler01'},
                {name: 'Required Handler 2', value: 'reqHandler02'},
                {name: 'Required Handler 3', value: 'reqHandler03'},
                {name: 'Required Handler 4', value: 'reqHandler04'},
                {name: 'Required Handler 5', value: 'reqHandler05'}
            ];
            this.reqHandler = this.reqHandlerList[0];

            this.timeUnits = [
                'MILLISECONDS',
                'SECONDS',
                'MINUTES',
                'HOURS',
                'DAYS'
            ];

            this.saveForm = function () {
                serviceForm.validateForm();

                if(serviceForm.formErrors) {
                    serviceForm.alert = {
                        name:   'notvalid',
                        type:   'danger',
                        data:   serviceForm.formErrors // .length?
                    };
                    return;
                }

                $http.post('/cas-management/forcedError', serviceForm.formData)  // TODO: fix this call
                    .success(function (data) {
                        serviceForm.formData = data[0];
                        serviceForm.alert = {
                            name:   'saved',
                            type:   'info',
                            data:   null
                        };
                    })
                    .error(function (data, status) {
                        serviceForm.alert = {
                            name:   'notsaved',
                            type:   'danger',
                            data:   data
                        };
                    });
            };

            this.validateForm = function () {
                serviceForm.formErrors = null;

                // TODO: actual testing goes here
                serviceForm.formErrors = ['form not yet working'];
            };

            this.newService = function () {
                serviceForm.formData = {
                    evalOrder: 100,
                    sas: {casEnabled: true},
                    userAttrProvider: {type: 'default'},
                    proxyPolicy: {type: 'refuse'},
                    attrRelease: {
                        attrOption: 'default',
                        attrPolicy: {type: 'all'}
                    }
                };
                showInstructions();
            };

            this.loadService = function (id) {
                $http.get('js/app/data/service-' + id + '.json') // TODO: fix URL
                    .success(function (data) {
                        serviceForm.formData = data[0];
                    })
                    .error(function (data, status) {
                        serviceForm.alert = {
                            name:   'notloaded',
                            type:   'danger',
                            data:   data
                        };
                    });
                showInstructions();
            };

            $scope.$watch(
                function() { return sharedFactory.serviceId; },
                function (serviceId) {
                    if(!serviceId) serviceForm.newService();
                    else serviceForm.loadService(serviceId);
                }
            );
        }
    ]);

})();<|MERGE_RESOLUTION|>--- conflicted
+++ resolved
@@ -169,14 +169,12 @@
                 servicesData.modalItem = null;
             };
             this.deleteService = function (item) {
+                var csrfParam = $("meta[name='_csrf_header']").attr("content"),
+                    csrfToken = $("meta[name='_csrf']").attr("content"),
+                    csrfHeader = [];
+
+                csrfHeader[csrfParam] = csrfToken;
                 servicesData.closeModalDelete();
-<<<<<<< HEAD
-
-                $http.post('/cas-management/deleteRegisteredService.html', {id: item.assignedId})
-                    .success(function () {
-=======
-                var token = $("meta[name='_csrf']").attr("content");
-                var header = $("meta[name='_csrf_header']").attr("content");
 
                 $.ajax({
                     url: '/cas-management/deleteRegisteredService.html',
@@ -184,32 +182,22 @@
                     data: {
                         id: item.assignedId
                     },
-                    headers: {
-                        //This will need to be replaced with the header variable
-                        "X-CSRF-Token": token
-                    },
+                    headers: csrfHeader,
                     dataType: 'json',
                     success: function (data) {
->>>>>>> 3bfc4e3b
                         servicesData.getServices();
                         servicesData.alert = {
                             name:   'deleted',
                             type:   'info',
                             data:   item
-<<<<<<< HEAD
-                        };
-                    })
-                    .error(function (data, status) {
-=======
-                        }
+                        };
                     },
                     error: function(data, status) {
->>>>>>> 3bfc4e3b
                         servicesData.alert = {
                             name:   'notdeleted',
                             type:   'danger',
                             data:   null
-                        }
+                        };
                     }
                 });
             };
